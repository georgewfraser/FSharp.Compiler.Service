

# The FSharp.Compiler.Service components and nuget package

This directory contains the build, packaging, test and documentation-generation logic for the nuget package ``FSharp.Compiler.Service``.  The source for this nuget
package is in ``..\src``.

Basically we are packaging up the compiler as a DLL and publishing it as a nuget package.

## FSharp.Compiler.Service v. FSharp.Compiler.Private

There are subtle differences between FSharp.Compiler.Service and FSharp.Compiler.Private (shipped with the Visual F# Tools)

- FCS has a public API 
- FCS is built against **.NET 4.5** and **FSharp.Core 4.0.0.0** to give broader reach
- FCS has a Nuget package
- FCS has a .NET Standard 1.6 version in the nuget package
- FCS testing also tests the "Project Cracker" (see below)
- FCS doesn't add the System.ValueTuple.dll reference by default, see ``#if COMPILER_SERVICE_AS_DLL`` in compiler codebase


## Version Numbers

FCS uses its own version number sequence for assemblies and packages, approximately following SemVer rules.
To update the version number a global replace through fcs\... is currently needed, e.g.

   fcs.props
   nuget/FSharp.Compiler.Service.nuspec
   nuget/FSharp.Compiler.Service.MSBuild.v12.nuspec
   nuget/FSharp.Compiler.Service.ProjectCracker.nuspec
   RELEASE_NOTES.md

## Building, Testing, Packaging, Releases

To build the package use any of:

    fcs\build Build.NetFx
    fcs\build Test.NetFx
    fcs\build NuGet.NetFx

    fcs\build Build.NetStd
    fcs\build Test.NetStd
    fcs\build NuGet.NetStd

    fcs\build Build
    fcs\build Test
    fcs\build NuGet
    fcs\build Release

which does things like:

    cd fcs
    .paket\paket.bootstrapper.exe
    .paket\paket.exe restore
    dotnet restore tools.proj
    packages\FAKE\tools\FAKE.exe build.fsx WhateverTarget

### Manual push of packages

Yu can push the packages if you have permissions, either automatically using ``build Release`` or manually

    set APIKEY=...
<<<<<<< HEAD
    .nuget\nuget.exe push Release\FSharp.Compiler.Service.20.0.1.nupkg %APIKEY% -Source https://nuget.org 
    .nuget\nuget.exe push Release\FSharp.Compiler.Service.MSBuild.v12.20.0.1.nupkg %APIKEY%  -Source https://nuget.org
    .nuget\nuget.exe push Release\FSharp.Compiler.Service.ProjectCracker.20.0.1.nupkg %APIKEY%  -Source https://nuget.org
=======
    .nuget\nuget.exe push release\fcs\FSharp.Compiler.Service.21.0.1.nupkg %APIKEY% -Source https://nuget.org 
    .nuget\nuget.exe push release\fcs\FSharp.Compiler.Service.MSBuild.v12.21.0.1.nupkg %APIKEY%  -Source https://nuget.org
    .nuget\nuget.exe push release\fcs\FSharp.Compiler.Service.ProjectCracker.21.0.1.nupkg %APIKEY%  -Source https://nuget.org
>>>>>>> 509a8a2e
    

### Use of Paket and FAKE

Paket is only used to get fake and formating tools.  Eventually we will likely remove this once we update the project files to .NET SDK 2.0.

FAKE is only used to run build.fsx.  Eventually we will likely remove this once we update the project files to .NET SDK 2.0.

### Testing

Testing reuses the test files from ..\tests\service which were are also FCS tests. 


### Documentation Generation

    fcs\build GenerateDocs

Output is in ``docs``.  In the ``FSharp.Compiler.Service`` repo this is checked in and hosted as http://fsharp.github.io/FSharp.Compiler.Service.


## The two other nuget packages

It also contains both the source, build, packaging and test logic for 

* ``FSharp.Compiler.Service.MSBuild.v12`` adds legacy MSBuild v12 support to an instance of FSharp.Compiler.Service, if exact compatibility for scripting references such as ``#r "Foo, Version=1.3.4"`` is required. 

* ``FSharp.Compiler.Service.ProjectCracker`` is part of ``FsAutoComplete`` and Ionide and is used to crack old-style project formats using MSBuild. It used to be part of the FCS API.

Both of these components are gradually becoming obsolete

## Engineering road map

FSharp.Compiler.Service is a somewhat awkward component. There are some things we can do to simplify things:

1. Remove the use of Paket and FAKE
1. Move all projects under fcs\... to new .NET SDK project file format 
1. Drop the use of ``dotnet mergenupkg`` since we should be able to use cross targeting
1. Make FCS a DLL similar ot the rest of the build and make this an official component from Microsoft (signed etc.)
1. Replace FSharp.Compiler.Private by FSharp.Compiler.Service
<|MERGE_RESOLUTION|>--- conflicted
+++ resolved
@@ -60,15 +60,9 @@
 Yu can push the packages if you have permissions, either automatically using ``build Release`` or manually
 
     set APIKEY=...
-<<<<<<< HEAD
-    .nuget\nuget.exe push Release\FSharp.Compiler.Service.20.0.1.nupkg %APIKEY% -Source https://nuget.org 
-    .nuget\nuget.exe push Release\FSharp.Compiler.Service.MSBuild.v12.20.0.1.nupkg %APIKEY%  -Source https://nuget.org
-    .nuget\nuget.exe push Release\FSharp.Compiler.Service.ProjectCracker.20.0.1.nupkg %APIKEY%  -Source https://nuget.org
-=======
     .nuget\nuget.exe push release\fcs\FSharp.Compiler.Service.21.0.1.nupkg %APIKEY% -Source https://nuget.org 
     .nuget\nuget.exe push release\fcs\FSharp.Compiler.Service.MSBuild.v12.21.0.1.nupkg %APIKEY%  -Source https://nuget.org
     .nuget\nuget.exe push release\fcs\FSharp.Compiler.Service.ProjectCracker.21.0.1.nupkg %APIKEY%  -Source https://nuget.org
->>>>>>> 509a8a2e
     
 
 ### Use of Paket and FAKE
