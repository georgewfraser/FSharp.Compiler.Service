<<<<<<< HEAD
#### 20.0.1
  * Integrate visualfsharp master

=======
#### 21.0.1
  * Use new .NET SDK project files
  * FSharp.Compiler.Service nuget now uses net45 and netstandard2.0
  * FSharp.Compiler.Service netstandard2.0 now supports type providers
  
>>>>>>> 509a8a2e
#### 19.0.1
  * Rename ``LogicalEnclosingEntity`` to ``ApparentEnclosingEntity`` for consistency int he F# codebase terminology.
  * Rename ``EnclosingEntity`` to ``DeclaringEntity``.  In the case of extension properties, ``EnclosingEntity`` was incorrectly returning the logical enclosing entity (i.e. the type the property appears to extend), and in this case ``ApparentEnclosingEntity`` should be used instead.
  
#### 18.0.1
  * Integrate visualfsharp master
  
#### 17.0.2
  * Integrate visualfsharp master
  
#### 16.0.3
  * [File name deduplication not working with ParseAndCheckFileInProject](https://github.com/fsharp/FSharp.Compiler.Service/issues/819)
  
#### 16.0.2
  * [ProjectCracker returns *.fsi files in FSharpProjectOptions.SourceFiles array](https://github.com/fsharp/FSharp.Compiler.Service/pull/812)
  
  * [Fix line endings in the Nuget packages descriptions](https://github.com/fsharp/FSharp.Compiler.Service/pull/811)

#### 16.0.1
  * FSharpChecker provides non-reactor ParseFile instead of ParseFileInProject
  * Add FSharpParsingOptions, GetParsingOptionsFromProjectOptions, GetParsingOptionsFromCommandLine

#### 15.0.1
  * Integrate latest changes from visualfsharp
  * Add implementation file contents to CheckFileResults
  * Fix non-public API in .NET Standard 1.6 version

#### 14.0.1
  * Integrate latest changes from visualfsharp
  * Trial release for new build in fcs\...

#### 13.0.1
  * Move docs --> docssrc
  
#### 13.0.0
  * Move FSharp.Compiler.Service.MSBuild.v12.dll to a separate nuget package
  
#### 12.0.8
  * Set bit on output executables correctly
  
#### 12.0.7
  * Integrate visualfsharp master 

#### 12.0.6
  * [758: Fix project cracker when invalid path given](https://github.com/fsharp/FSharp.Compiler.Service/pull/758)

#### 12.0.5
  * Remove dependency on System.ValueTuple

#### 12.0.3
  * [De-duplicate module names again](https://github.com/fsharp/FSharp.Compiler.Service/pull/749)

#### 12.0.2
  * De-duplicate module names

#### 12.0.1
  * [Integrate visualfsharp and fsharp](https://github.com/fsharp/fsharp/pull/696)

#### 11.0.10
  * [Fix F# Interactive on Mono 4.0.9+](https://github.com/fsharp/fsharp/pull/696)

#### 11.0.9
  * [Make incremental builder counter atomic](https://github.com/fsharp/FSharp.Compiler.Service/pull/724)
  * [Add IsValCompiledAsMethod to FSharpMemberOrFunctionOrValue](https://github.com/fsharp/FSharp.Compiler.Service/pull/727)
  * [Check before ILTypeInfo.FromType](https://github.com/fsharp/FSharp.Compiler.Service/issues/734)
  * [Transition over to dotnet cli Fsproj](https://github.com/fsharp/FSharp.Compiler.Service/issues/700)

#### 11.0.8
  * Depend on FSharp.Core package

#### 11.0.6
  * Fix [stack overflow exception](https://github.com/fsharp/FSharp.Compiler.Service/issues/672)

#### 11.0.4
  * Fix [out of range exception](https://github.com/fsharp/FSharp.Compiler.Service/issues/709)

#### 11.0.2
  * Integrate fsharp\fsharp and Microsoft\visualfsharp to 262deb017cfcd0f0d4138779ff42ede7dbf44c46

#### 11.0.1
  * Integrate fsharp\fsharp and Microsoft\visualfsharp to d0cc249b951374257d5a806939e42714d8a2f4c6

#### 10.0.3
  * [Expose assumeDotNetFramework in FSharpChecker.GetProjectOptionsFromScript](https://github.com/fsharp/FSharp.Compiler.Service/pull/699)
  * [SemanticClassificationType should not be internal](https://github.com/fsharp/FSharp.Compiler.Service/pull/696)

#### 10.0.1
  * [Adds FormatValue to FsiEvaluationSession, using the fsi object values for formatting](https://github.com/fsharp/FSharp.Compiler.Service/pull/686)

#### 10.0.0
  * Integrate fsharp\fsharp and Microsoft\visualfsharp to c3e55bf0b10bf08790235dc585b8cdc75f71618e
  * Integrate fsharp\fsharp and Microsoft\visualfsharp to 11c0a085c96a91102cc881145ce281271ac159fe
  * Some API changes for structured text provision for tagged structured text

#### 9.0.0
  * Update names of union fields in AST API
  * Fix load closure for ParseAndCheckInteraction
  * [Fix #631 compiler dependency on MSBuild](https://github.com/fsharp/FSharp.Compiler.Service/pull/657)
  * Fixed netcore codegen on Linux
  * Explicit error when cracker exe is missing

#### 8.0.0
  * Integrate fsharp\fsharp and Microsoft\visualfsharp to c494a9cab525dbd89585f7b733ea5310471a8001
  * Then integrate to 	2002675f8aba5b3576a924a2e1e47b18e4e9a83d
  * [Add module values to navigable items](https://github.com/fsharp/FSharp.Compiler.Service/pull/650)
  * Optionally remove dependency on MSBuild reference resolution https://github.com/fsharp/FSharp.Compiler.Service/pull/649
  * [Compiler api harmonise](https://github.com/fsharp/FSharp.Compiler.Service/pull/639)
  * Various bits of work on .NET Core version (buildable from source but not in nuget package)

#### 7.0.0
  * Integrate fsharp\fsharp and Microsoft\visualfsharp to 835b79c041f9032fceeceb39f680e0662cba92ec

#### 6.0.2
  * [Fix #568: recognize provided expressions](https://github.com/fsharp/FSharp.Compiler.Service/pull/568)

#### 6.0.1
  * [Fix ProjectFileNames order when getting project options from script](https://github.com/fsharp/FSharp.Compiler.Service/pull/594)

#### 6.0.0
  * Switch to new major version on assumption integrated F# compiler changes induce API change

#### 5.0.2
  * Integrate Microsoft\visualfsharp to 688c26bdbbfc766326fc45e4d918f87fcba1e7ba. F# 4.1 work

#### 5.0.1
* [Fixed dependencies in nuget package](https://github.com/fsharp/FSharp.Compiler.Service/pull/608)

#### 5.0.0
* Fixed empty symbol declared pdb #564 from kekyo/fix-empty-pdb
* .NET Core ProjectCracker - updated version and dependencies
* Properly embed 'FSIstrings' resource, fixes #591
* make build.sh work on windows (git bash).
* Added default script references for .NET Core
* Store useMonoResolution flag
* Updated MSBuild version
* Assume FSharp.Core 4.4.0.0

#### 4.0.1
* Integrate Microsoft\visualfsharp and fsharp\fsharp to master (including portable PDB)
* Remove .NET Framework 4.0 support (now needs .NET Framework 4.5)

#### 4.0.0
* Integrate Microsoft\visualfsharp and fsharp\fsharp to master

#### 3.0.0.0
* #538 - BackgroundCompiler takes a very long time on a big solution with a very connected project dependency graph
* #544 - Losing operator call when one of operands is application of a partially applied function
* #534 - Function valued property erasing calls
* #495 - Detupling missing when calling a module function value
* #543 - Tuple not being destructured in AST
* #541 - Results of multiple calls to active pattern are always bound to variable with same name
* #539 - BasicPatterns.NewDelegate shows same value for different arguments

#### 2.0.0.6
* #530 - Adjust ProjectCracker NuGet for VS/NuGet

#### 2.0.0.5
* #527 - Provide API that includes printf specifier arities along with ranges

#### 2.0.0.4
* #519 - Change nuget layout for ProjectCracker package
* #523 - Project cracking: spaces in file paths

#### 2.0.0.3
* #508 - Integrate visualfsharp/master removal of Silverlight #if
* #513 - Make CrackerTool `internal` to prevent accidental usage
* #515 - Add simple Visual Studio version detection for project cracker

#### 2.0.0.2
* Integrate visualfsharp/master and fsharp/master --> master
* Expose QualifiedName and FileName of FSharpImplementationFileContents
* Add FSharpErrorInfo.ErrorNumber

#### 2.0.0.1-beta 
* Fix 452 - FSharpField.IsMutable = true for BCL enum cases
* Fix 414 - Add IsInstanceMemberInCompiledCode

#### 2.0.0.0-beta 
* Feature #470, #478, #479 - Move ProjectCracker to separate nuget package and DLL, used ProjectCrackerTool.exe to run 
* Feature #463 - Expose slot signatures of members in object expressions
* Feature #469, #475 - Add EvalExpressionNonThrowing, EvalInteractionNonThrowing, EvalScriptNonThrowing 
* Fix #456 - FCS makes calls to kernel32.dll when running on OSX
* Fix #473 - stack overflow in resolution logic
* Fix #460 - Failure getting expression for a provided method call

#### 1.4.2.3 - 
* Fix bug in loop optimization, apply https://github.com/Microsoft/visualfsharp/pull/756/ 

#### 1.4.2.2 - 
* #488 - Performance problems with project references

#### 1.4.2.1 - 
* #450 - Correct generation of ReferencedProjects 

#### 1.4.2.0 - 
* Fix bug in double lookup of cache, see https://github.com/fsharp/FSharp.Compiler.Service/pull/447

#### 1.4.1 - 
* Add pause before backgrounnd work starts. The FCS request queue must be empty for 1 second before work will start
* Write trace information about the reactor queue to the event log
* Rewrite reactor to consistently prioritize queued work
* Implement cancellation for queued work if it is cancelled prior to being executed
* Adjust caching to check cache correctly if there is a gap before the request is executed

#### 1.4.0.9 - 
* FSharpType.Format fix
* Disable maximum-memory trigger by default until use case ironed out

#### 1.4.0.8 - 
* FSharpType.Format now prettifies type variables.  If necessary, FSharpType.Prettify can also be called
* Add maximum-memory trigger to downsize FCS caches. Defaults to 1.7GB of allocaed memory in the system 
  process for a 32-bit process, and 2x this for a 64-bit process

#### 1.4.0.7 - 
* fix 427 - Make event information available for properties which represent first-class uses of F#-declared events
* fix 410 - Symbols for C# fields (and especially enum fields)
* Expose implemented abstract slots
* Fix problem with obscure filenames caught by Microsoft\visualfsharp tests
* Integrate with visualfsharp master

#### 1.4.0.6 - 
* fix 423 - Symbols for non-standard C# events
* fix 235 - XmlDocSigs for references assemblies
* fix 177 - GetAllUsesOfAllSymbolsInFile returns nothing for C# nested enum
* make Internal.Utilities.Text.Lexing.Position a struct
* Exposing assembly attributes on FSharpAssemblySignature
* clean up IncrementalFSharpBuild.frameworkTcImportsCache

#### 1.4.0.5 - 
* add more entries to FSharpTokenTag 

#### 1.4.0.4 - 
* add more entries to FSharpTokenTag 
* add PrettyNaming.QuoteIdentifierIfNeeded and PrettyNaming.KeywordNames

#### 1.4.0.3 - 
* integrate Microsoft/visualfsharp OOB cleanup via fsharp/fsharp
* Make Parser and Lexer private

#### 1.4.0.2 - 
* #387 - types and arrays in F# attribute contructor arguments  

#### 1.4.0.1 - F# 4.0 support
* Use FSharp.Core 4.4.0.0 by default for scripting scenarios if not FSharp.Core referenced by host process

#### 1.4.0.0-beta - F# 4.0 support
* Integrate F# 4.0 support into FSharp.Compiler.Service

#### 1.3.1.0 -
* simplified source indexing with new SourceLink
* Add noframework option in AST compiler methods

#### 0.0.90 - 
* Add fix for #343 Use ResolveReferences task
* Expose BinFolderOfDefaultFSharpCompiler to editors
* Fix the registry checking on mono to avoid unnecessary exceptions being thrown

#### 0.0.89 - 
* Fix output location of referenced projects

#### 0.0.88 - 
* Added Fix to allow implicit PCL references to be retrieved

#### 0.0.87 - 
* Don't report fake symbols in indexing #325
* Add EnclosingEntity for an active pattern group #327
* Add ImmediateSubExpressions #284
* integrate fsharp/fsharp master into master

#### 0.0.85 - 
* Fix for FSharpSymbolUse for single case union type #301
* Added supprt for ReturnParameter in nested functions

#### 0.0.84 - 
* Added curried parameter groups for nested functions

#### 0.0.83 - 
* Add Overloads to the symbols signature so it is publicly visible
* Update OnEvaluation event to have FSharpSymbolUse information available

#### 0.0.82 - 
* Better support for Metadata of C# (and other) Assemblies.
* Expose the DefaultFileSystem as a type instead of anonymous

#### 0.0.81 - 
* Update GetDeclarationListSymbols to expose FSharpSymbolUse
* Improve reporting of format specifiers

#### 0.0.80 - 
* Update to latest F# 3.1.3 (inclunding updated FsLex/FsYacc used in build of FCS)
* Report printf specifiers from Service API
* Improve Accessibility of non-F# symbols 

#### 0.0.79 - 
* Do not use memory mapped files when cracking a DLL to get an assembly reference
* Fix for multilanguage projects in project cracker

#### 0.0.78 - 
* Reduce background checker memory usage
* add docs on FSharp.Core
* docs on caches and queues

#### 0.0.77 - 
* Update to github.com/fsharp/fsharp 05f426cee85609f2fe51b71473b07d7928bb01c8

#### 0.0.76 - 
* Fix #249 - Fix TryFullName when used on namespaces of provided erased type definitions
* Add OnEvaluation event to FCS to allow detailed information to be exposed

#### 0.0.75 - 
* Do not use shared cursor for IL binaries (https://github.com/fsprojects/VisualFSharpPowerTools/issues/822)

#### 0.0.74 - 
* Extension members are returned as members of current modules
* Fix exceptions while cross-reference a type provider project 

#### 0.0.73 - 
* Add AssemblyContents and FSharpExpr to allow access to resolved, checked expression trees
* Populate ReferencedProjects using ProjectFileInfo
* Fix finding symbols declared in signature files
* Add logging to project cracking facility

#### 0.0.72 - 
* Allow project parser to be used on project file with relative paths 
* Expose attributes for non-F# symbols

#### 0.0.71 - 
* More renamings in SourceCodeServices API for more consistent use of 'FSharp' prefix

#### 0.0.70 - 
* Make FSharpProjectFileParser public
* Fixes to project parser for Mono (.NET 4.0 component)
* Renamings in SourceCodeServices API for more consistent use of 'FSharp' prefix

#### 0.0.67 - 
* Fixes to project parser for Mono

#### 0.0.66 - 
* Fixes to project parser for Mono
* Use MSBuild v12.0 for reference resolution on .NET 4.5+

#### 0.0.65 - 
* Fixes to project parser

#### 0.0.64 - 
* Add project parser, particularly GetProjectOptionsFromProjectFile

#### 0.0.63 - 
* #221 - Normalize return types of .NET events

#### 0.0.62 - 
* Integrate to latest http://github.com/fsharp/fsharp (#80f9221f811217bd890b3a670d717ebc510aeeaf)

#### 0.0.61 - 
* #216 - Return associated getters/setters from F# properties  
* #214 - Added missing XmlDocSig for FSharpMemberOrFunctionOrValue's Events, Methods and Properties  
* #213 - Retrieve information for all active pattern cases  
* #188 - Fix leak in file handles when using multiple instances of FsiEvaluationSession, and add optionally collectible assemblies

#### 0.0.60 - 
* #207 - Add IsLiteral/LiteralValue to FSharpField 
* #205 - Add IsOptionalArg and related properties to FSharpParameter 
* #210 - Check default/override members via 'IsOverrideOrExplicitMember' 
* #209 - Add TryFullName to FSharpEntity 

#### 0.0.59 - 
* Fix for #184 - Fix EvalScript by using verbatim string for #Load  
* Fix for #183 - The line no. reporting is still using 0-based indexes in errors. This is confusing.

#### 0.0.58 - 
* Fix for #156 - The FSharp.Core should be retrieved from the hosting environment

#### 0.0.57 - 
* Second fix for #160 - Nuget package now contains .NET 4.0 and 4.5

#### 0.0.56 - 
* Fix for #160 - Nuget package contains .NET 4.0 and 4.5

#### 0.0.55 - 
* Integrate changes for F# 3.1.x, Fix #166

#### 0.0.54 - 
* Fix for #159 - Unsubscribe from TP Invalidate events when disposing builders 

#### 0.0.53 - 
* Add queue length to InteractiveChecker

#### 0.0.52 - 
* Fix caches keeping hold of stale entries

#### 0.0.51 - 
* Add IsAccessible to FSharpSymbol, and ProjectContext.AccessibilityRights to give the context of an access

#### 0.0.50 - 
* Fix #79 - FindUsesOfSymbol returns None at definition of properties with explicit getters and setters 

#### 0.0.49 - 
* Fix #138 - Fix symbol equality for provided type members 
* Fix #150 - Return IsGetterMethod = true for declarations of F# properties (no separate 'property' symbol is yet returned, see #79)
* Fix #132 - Add IsStaticInstantiation on FSharpEntity to allow clients to detect fake symbols arising from application of static parameters
* Fix #154 - Add IsArrayType on FSharpEntity to allow clients to detect the symbols for array types
* Fix #96 - Return resolutions of 'Module' and 'Type' in "Module.field" and "Type.field"

#### 0.0.48 - 
* Allow own fsi object without referencing FSharp.Compiler.Interactive.Settings.dll (#127)

#### 0.0.47 - 
* Adjust fix for #143 for F# types with abstract+default events

#### 0.0.46 - 
* Fix multi-project analysis when referenced projects have changed (#141)
* Fix process exit on bad arguments to FsiEvaluationSession (#126)
* Deprecate FsiEvaluationSession constructor and add FsiEvaluationSession.Create static method to allow for future API that can return errors
* Return additional 'property' and 'event' methods for F#-defined types to regularize symbols (#108, #143)
* Add IsPropertySetterMethod and IsPropertyGetterMethod which only return true for getter/setter methods, not properties. Deprecate IsSetterMethod and IsGetterMethod in favour of these.
* Add IsEventAddMethod and IsEventRemoveMethod which return true for add/remove methods with an associated event
* Change IsProperty and IsEvent to only return true for the symbols for properties and events, rather than the methods associated with these
* Fix value of Assembly for some symbols (e.g. property symbols)

#### 0.0.45 - 
* Add optional project cache size parameter to InteractiveChecker
* Switch to openBinariesInMemory for SimpleSourceCodeServices
* Cleanup SimpleSourceCodeServices to avoid code duplication

#### 0.0.44 - 
* Integrate latest changes from visualfsharp.codeplex.com via github.com/fsharp/fsharp 
* Fix problem with task that generates description text of declaration
* Add AllInterfaceTypes to FSharpEntity and FSharpType
* Add BaseType to FSharpType to propagate instantiation
* Add Instantiate to FSharpType 

#### 0.0.43 - 
* Fix #109 - Duplicates in GetUsesOfSymbolInFile 

#### 0.0.42 - 
* Fix #105 - Register enum symbols in patterns
* Fix #107 - Return correct results for inheritance chain of .NET types
* Fix #101 - Add DeclaringEntity property

#### 0.0.41 - 
* Fixed #104 - Make all operations that may utilize the FCS reactor async
* Add FSharpDisplayContext and FSharpType.Format
* Replace GetSymbolAtLocationAlternate by GetSymbolUseAtLocation

#### 0.0.40 - 
* Fixed #86 - Expose Microsoft.FSharp.Compiler.Interactive.Shell.Settings.fsi
* Fixed #99 - Add IsNamespace property to FSharpEntity

#### 0.0.39 - 
* Fixed #79 - Usage points for symbols in union patterns

#### 0.0.38 - 
* Fixed #94 and #89 by addition of new properties to the FSharpSymbolUse type
* Fixed #93 by addition of IsOpaque to FSharpEntity type
* Fixed #92 - Issue with nested classes
* Fixed #87 - Allow analysis of members from external assemblies

#### 0.0.37 - 
* Obsolete HasDefaultValue - see https://github.com/fsharp/FSharp.Compiler.Service/issues/77

#### 0.0.36 - 
* Fix #71 - Expose static parameters and xml docs of type providers
* Fix #63 - SourceCodeServices: #r ignores include paths passed as command-line flags

#### 0.0.35 - 
* Fix #38 - FSharp.Compiler.Services should tolerate an FSharp.Core without siginfo/optdata in the search path


#### 0.0.34 - 
* Add StaticParameters property to entities, plus FSharpStaticParameter symbol
* Fix #65

#### 0.0.33 - 
* Add FullName and Assembly properties for symbols
* Fix #76
* Add Japanese documentation

#### 0.0.32 - 
* Make ParseFileInProject asynchronous
* Add ParseAndCheckFileInProject
* Use cached results in ParseAndCheckFileInProject if available

#### 0.0.31 - 
* Fix performance problem with CheckFileInProject

#### 0.0.30 - 
* Add initial prototype version of multi-project support, through optional ProjectReferences in ProjectOptions. Leave this empty
  to use DLL/file-based references to results from other projects.

#### 0.0.29 - 
* Fix symbols for named union fields in patterns

#### 0.0.28 - 
* Fix symbols for named union fields
* Add FSharpActivePatternCase to refine FSharpSymbol 

#### 0.0.27 - 
* Fix exception tag symbol reporting

#### 0.0.26 - 
* Fix off-by-one in reporting of range for active pattern name

#### 0.0.25 - 
* Add optional source argument to TryGetRecentTypeCheckResultsForFile to specify that source must match exactly

#### 0.0.24 - 
* Update version number as nuget package may not have published properly

#### 0.0.23 - 
* Move to one-based line numbering everywhere
* Provide better symbol information for active patterns

#### 0.0.22 - 
* Provide symbol location for type parameters

#### 0.0.21 - 
* Add GetUsesOfSymbolInFile
* Better symbol resolution results for type parameter symbols

#### 0.0.20 - 
* Update version number as nuget package may not have published properly

#### 0.0.19 - 
* Change return type of GetAllUsesOfSymbol, GetAllUsesOfAllSymbols and GetAllUsesOfAllSymbolsInFile to FSharpSymbolUse
* Add symbol uses when an abstract member is implemented.

#### 0.0.18 - 
* Add GetAllUsesOfAllSymbols and GetAllUsesOfAllSymbolsInFile

#### 0.0.17 - 
* Improvements to symbol accuracy w.r.t. type abbreviations 

#### 0.0.16 - 
* Make FSharpEntity.BaseType return an option
* FsiSesion got a new "EvalScript" method which allows to evaluate .fsx files

#### 0.0.15 - 
* Update version number as nuget package may not have published properly

#### 0.0.14 - 
* Update version number as nuget package may not have published properly

#### 0.0.13-alpha - 
* Fix #39 - Constructor parameters are mistaken for record fields in classes

#### 0.0.12-alpha - 
* Make the parts of the lexer/parser used by 'XmlDoc' tools in F# VS Power tools public

#### 0.0.11-alpha - 
* Add 'IsUnresolved' 

#### 0.0.10-alpha - 
* Fix bug where 'multiple references to FSharp.Core' was given as error for scripts

#### 0.0.9-alpha - 
* Fix fsc corrupting assemblies when generating pdb files (really)
* Give better error messages for missing assemblies
* Report more information about symbols returned by GetSymbolAtLocation (through subtypes)
* Fix typos in docs
* Return full project results from ParseAndCheckInteraction 
* Be more robust to missing assembly references by default.

#### 0.0.8-alpha - 
* Fix fsc corrupting assemblies when generating pdb files

#### 0.0.7-alpha - 
* Fix docs
* Make symbols more robust to missing assemblies
* Be robust to failures on IncrementalBuilder creation
* Allow use of MSBuild resolution by IncrementalBuilder

#### 0.0.6-alpha - 
* Fix version number

#### 0.0.5-alpha - 
* Added GetUsesOfSymbol(), FSharpSymbol type, GetSymbolAtLocation(...)

#### 0.0.4-alpha - 
* Added documentation of file system API
* Reporte errors correctly from ParseAndCheckProject


#### 0.0.3-alpha - 
* Integrate FSharp.PowerPack.Metadata as the FSharp* symbol API
* Renamed Param --> MethodGroupItemParameter and hid record from view, made into an object
* Renamed Method --> MethodGroupItem and hid record from view, made into an object
* Renamed Methods --> MethodGroup and hid record from view, made into an object
* Renamed MethodGroup.Name --> MethodGroup.MethodName
* Renamed DataTip --> ToolTip consistently across all text
* Renamed CheckOptions --> ProjectOptions
* Renamed TypeCheckAnswer --> CheckFileAnswer
* Renamed UntypedParseInfo --> ParseFileResults
* Removed GetCheckOptionsFromScriptRoot member overload in favour of optional argument
* Renamed GetCheckOptionsFromScriptRoot --> GetProjectOptionsFromScript
* Renamed UntypedParse --> ParseFileInProject
* Renamed TypeCheckSource --> CheckFileInProjectIfReady
* Added numerous methods to API including CheckFileInProject
* Added experimental GetBackgroundCheckResultsForFileInProject, GetBackgroundParseResultsForFileInProject
* Added PartialAssemblySignature to TypeCheckResults/CheckFileResults
* Added CurrentPartialAssemblySignature to FsiEvaluationSession 
* Added ParseAndCheckInteraction to FsiEvaluationSession to support intellisense implementation against a script fragment 
* Added initial testing in tests/service
* Added ParseAndCheckProject to SourceCodeServices API. This will eventually return "whole project" information such as symbol tables.
* Added GetDefaultConfiguration to simplify process of configuring FsiEvaluationSession
* Added PartialAssemblySignatureUpdated event to FsiEvaluationSession
* Added travis build

#### 0.0.2-alpha - 
* Integrate hosted FSI configuration, SimpleSourceCodeServices, cleanup to SourceCodeServices API

<|MERGE_RESOLUTION|>--- conflicted
+++ resolved
@@ -1,14 +1,11 @@
-<<<<<<< HEAD
-#### 20.0.1
-  * Integrate visualfsharp master
-
-=======
 #### 21.0.1
   * Use new .NET SDK project files
   * FSharp.Compiler.Service nuget now uses net45 and netstandard2.0
   * FSharp.Compiler.Service netstandard2.0 now supports type providers
   
->>>>>>> 509a8a2e
+#### 20.0.1
+  * Integrate visualfsharp master
+
 #### 19.0.1
   * Rename ``LogicalEnclosingEntity`` to ``ApparentEnclosingEntity`` for consistency int he F# codebase terminology.
   * Rename ``EnclosingEntity`` to ``DeclaringEntity``.  In the case of extension properties, ``EnclosingEntity`` was incorrectly returning the logical enclosing entity (i.e. the type the property appears to extend), and in this case ``ApparentEnclosingEntity`` should be used instead.
