--- conflicted
+++ resolved
@@ -1,9 +1,7 @@
-<<<<<<< HEAD
 #### 1.4.0.0-beta - F# 4.0 support
 * Integrate F# 4.0 support into FSharp.Compiler.Service
-=======
-#### 1.3.1.1 -
->>>>>>> 52ff1008
+
+#### 1.3.1.1 - Updated version number
 
 #### 1.3.1.0 -
 * simplified source indexing with new SourceLink
