language: csharp

os:
  - linux
  - osx

mono:
  - latest
  - 4.8.0
  - 4.4.2


sudo: false

install:

script: 
  - ./build.sh NuGet

# Fails on Travis OSX too often because there are network outages on that configuration getting the Mono MDK

# Fails on Travis Linux Mono latest and 4.8.0 because FSharp.Core 4.3.0.0 is not available, see
#   https://github.com/fsharp/fsharp/pull/689
#   https://github.com/mono/linux-packaging-fsharp/pull/3

matrix:
  exclude:
<<<<<<< HEAD
    - os: osx
      mono: 4.4.2
    - os: osx
      mono: 4.8.0
  allow_failures:
    - os: linux
      mono: latest
    - os: linux
      mono: 4.8.0
=======
  - os: osx
    mono: 4.4.2
  - os: osx
    mono: 4.8.0

#  allow_failures:
#    - os: osx
#      mono: latest
>>>>>>> 948e2c78
<|MERGE_RESOLUTION|>--- conflicted
+++ resolved
@@ -25,7 +25,6 @@
 
 matrix:
   exclude:
-<<<<<<< HEAD
     - os: osx
       mono: 4.4.2
     - os: osx
@@ -35,13 +34,7 @@
       mono: latest
     - os: linux
       mono: 4.8.0
-=======
-  - os: osx
-    mono: 4.4.2
-  - os: osx
-    mono: 4.8.0
 
 #  allow_failures:
 #    - os: osx
-#      mono: latest
->>>>>>> 948e2c78
+#      mono: latest