﻿<?xml version="1.0" encoding="utf-8"?>
<!-- Copyright (c) Microsoft Corporation.  All Rights Reserved.  See License.txt in the project root for license information. -->
<Project Sdk="Microsoft.NET.Sdk">

  <PropertyGroup>
    <TargetFramework>net46</TargetFramework>
    <OutputType>Library</OutputType>
<<<<<<< HEAD
    <AppDesignerFolder>Properties</AppDesignerFolder>
    <VSRootSuffix>RoslynDev</VSRootSuffix>
    <UseCodebase>true</UseCodebase>
    <DeployExtension Condition=" '$(DeployExtension)' == '' and ('$(AppVeyor)' != '' or '$(HUDSON_COOKIE)' != '' or '$(UsingMicrobuild)' != '') ">False</DeployExtension>
    <DeployExtension Condition=" '$(DeployExtension)' == '' and '$(AppVeyor)' == '' and '$(HUDSON_COOKIE)' == '' and '$(UsingMicrobuild)' == '' ">True</DeployExtension>
    <ProjectGuid>{59ADCE46-9740-4079-834D-9A03A3494EBC}</ProjectGuid>
    <IsPackage>true</IsPackage>
    <RootNamespace>VisualFSharpFull</RootNamespace>
    <RootBinPath>$(FSharpSourcesRoot)\..\$(Configuration)\$(TargetDotnetProfile)\bin</RootBinPath>
    <AssemblyName>VisualFSharpFull</AssemblyName>
    <OutputPath>$(RootBinPath)</OutputPath>
    <UseVsMicroBuildAssemblyVersion>true</UseVsMicroBuildAssemblyVersion>
    <MicroBuildAssemblyFileLanguage>cs</MicroBuildAssemblyFileLanguage>
=======
    <ExtensionInstallationFolder>Microsoft\FSharp</ExtensionInstallationFolder>
    <PackageTargetFallback>netcoreapp1.0</PackageTargetFallback>
>>>>>>> 0adb8230
    <DeployExtension>false</DeployExtension>
  </PropertyGroup>

  <ItemGroup>
    <None Include="Source.extension.vsixmanifest">
      <SubType>Designer</SubType>
    </None>
    <Content Include="..\RegisterFsharpPackage.pkgdef">
      <CopyToOutputDirectory>Always</CopyToOutputDirectory>
      <IncludeInVSIX>true</IncludeInVSIX>
      <Link>RegisterFsharpPackage.pkgdef</Link>
    </Content>
    <Content Include="$(FSharpSourcesRoot)\..\License.txt">
      <CopyToOutputDirectory>PreserveNewest</CopyToOutputDirectory>
      <Link>License.txt</Link>
      <IncludeInVSIX>true</IncludeInVSIX>
    </Content>
    <Content Include="$(FSharpSourcesRoot)\..\packages\System.ValueTuple.4.4.0\System.ValueTuple.4.4.0.nupkg">
      <CopyToOutputDirectory>PreserveNewest</CopyToOutputDirectory>
      <Link>packages\System.ValueTuple.4.4.0.nupkg</Link>
      <IncludeInVSIX>true</IncludeInVSIX>
    </Content>
  </ItemGroup>

  <ItemGroup>
    <ProjectReference Include="$(FSharpSourcesRoot)\fsharp\FSharp.Compiler.Interactive.Settings\FSharp.Compiler.Interactive.Settings.fsproj">
      <Project>{649FA588-F02E-457C-9FCF-87E46407481E}</Project>
      <Name>FSharp.Compiler.Interactive.Settings</Name>
      <IncludeOutputGroupsInVSIX>BuiltProjectOutputGroup%3bGetCopyToOutputDirectoryItems%3b</IncludeOutputGroupsInVSIX>
      <IncludeOutputGroupsInVSIXLocalOnly>DebugSymbolsProjectOutputGroup%3b</IncludeOutputGroupsInVSIXLocalOnly>
      <Private>True</Private>
    </ProjectReference>
    <ProjectReference Include="$(FSharpSourcesRoot)\fsharp\FSharp.Compiler.Server.Shared\FSharp.Compiler.Server.Shared.fsproj">
      <Project>{D5870CF0-ED51-4CBC-B3D7-6F56DA84AC06}</Project>
      <Name>FSharp.Compiler.Server.Shared</Name>
      <IncludeOutputGroupsInVSIX>BuiltProjectOutputGroup%3bGetCopyToOutputDirectoryItems%3b</IncludeOutputGroupsInVSIX>
      <IncludeOutputGroupsInVSIXLocalOnly>DebugSymbolsProjectOutputGroup%3b</IncludeOutputGroupsInVSIXLocalOnly>
      <Private>True</Private>
    </ProjectReference>
    <ProjectReference Include="$(FSharpSourcesRoot)\fsharp\FSharp.Compiler.Private\FSharp.Compiler.Private.fsproj">
      <Project>{2E4D67B4-522D-4CF7-97E4-BA940F0B18F3}</Project>
      <Name>FSharp.Compiler.Private</Name>
      <IncludeOutputGroupsInVSIX>BuiltProjectOutputGroup%3bGetCopyToOutputDirectoryItems%3b</IncludeOutputGroupsInVSIX>
      <IncludeOutputGroupsInVSIXLocalOnly>DebugSymbolsProjectOutputGroup%3b</IncludeOutputGroupsInVSIXLocalOnly>
      <Private>True</Private>
    </ProjectReference>
    <ProjectReference Include="$(FSharpSourcesRoot)\fsharp\FSharp.Core\FSharp.Core.fsproj">
      <Project>{DED3BBD7-53F4-428A-8C9F-27968E768605}</Project>
      <Name>FSharp.Core</Name>
      <IncludeOutputGroupsInVSIX>BuiltProjectOutputGroup%3bGetCopyToOutputDirectoryItems%3b</IncludeOutputGroupsInVSIX>
      <IncludeOutputGroupsInVSIXLocalOnly>DebugSymbolsProjectOutputGroup%3b</IncludeOutputGroupsInVSIXLocalOnly>
      <Private>True</Private>
    </ProjectReference>
    <ProjectReference Include="..\..\..\src\fsharp\fsiAnyCpu\FsiAnyCPU.fsproj">
      <Project>{8B3E283D-B5FE-4055-9D80-7E3A32F3967B}</Project>
      <Name>FsiAnyCPU</Name>
      <IncludeOutputGroupsInVSIX>BuiltProjectOutputGroup%3bGetCopyToOutputDirectoryItems%3b</IncludeOutputGroupsInVSIX>
      <IncludeOutputGroupsInVSIXLocalOnly>DebugSymbolsProjectOutputGroup%3b</IncludeOutputGroupsInVSIXLocalOnly>
      <Private>True</Private>
    </ProjectReference>
    <ProjectReference Include="..\..\..\src\fsharp\fsi\Fsi.fsproj">
      <Project>{D0E98C0D-490B-4C61-9329-0862F6E87645}</Project>
      <Name>Fsi</Name>
      <IncludeOutputGroupsInVSIX>BuiltProjectOutputGroup%3bGetCopyToOutputDirectoryItems%3b</IncludeOutputGroupsInVSIX>
      <IncludeOutputGroupsInVSIXLocalOnly>DebugSymbolsProjectOutputGroup%3b</IncludeOutputGroupsInVSIXLocalOnly>
      <Private>True</Private>
    </ProjectReference>
    <ProjectReference Include="$(FSharpSourcesRoot)\..\vsintegration\src\FSharp.Editor\FSharp.Editor.fsproj">
      <Project>{65e0e82a-eace-4787-8994-888674c2fe87}</Project>
      <Name>FSharp.Editor</Name>
      <IncludeOutputGroupsInVSIX>BuiltProjectOutputGroup%3bGetCopyToOutputDirectoryItems%3bPkgDefProjectOutputGroup%3b</IncludeOutputGroupsInVSIX>
      <IncludeOutputGroupsInVSIXLocalOnly>DebugSymbolsProjectOutputGroup%3b</IncludeOutputGroupsInVSIXLocalOnly>
      <Private>True</Private>
    </ProjectReference>
    <ProjectReference Include="$(FSharpSourcesRoot)\..\vsintegration\src\FSharp.UIResources\FSharp.UIResources.csproj">
      <Project>{c4586a06-1402-48bc-8e35-a1b8642f895b}</Project>
      <Name>FSharp.UIResources</Name>
      <IncludeOutputGroupsInVSIX>BuiltProjectOutputGroup%3bGetCopyToOutputDirectoryItems%3b</IncludeOutputGroupsInVSIX>
      <IncludeOutputGroupsInVSIXLocalOnly>DebugSymbolsProjectOutputGroup%3b</IncludeOutputGroupsInVSIXLocalOnly>
      <Private>True</Private>
    </ProjectReference>
    <ProjectReference Include="$(FSharpSourcesRoot)\..\vsintegration\src\FSharp.LanguageService.Base\FSharp.LanguageService.Base.csproj">
      <Project>{1C5C163C-37EA-4A3C-8CCC-0D34B74BF8EF}</Project>
      <Name>FSharp.LanguageService.Base</Name>
      <IncludeOutputGroupsInVSIX>BuiltProjectOutputGroup%3bGetCopyToOutputDirectoryItems%3bPkgDefProjectOutputGroup%3b</IncludeOutputGroupsInVSIX>
      <IncludeOutputGroupsInVSIXLocalOnly>DebugSymbolsProjectOutputGroup%3b</IncludeOutputGroupsInVSIXLocalOnly>
      <Private>True</Private>
    </ProjectReference>
    <ProjectReference Include="$(FSharpSourcesRoot)\..\vsintegration\src\FSharp.LanguageService\FSharp.LanguageService.fsproj">
      <Project>{EE85AAB7-CDA0-4C4E-BDA0-A64CCC413E3F}</Project>
      <Name>FSharp.LanguageService</Name>
      <IncludeOutputGroupsInVSIX>BuiltProjectOutputGroup%3bGetCopyToOutputDirectoryItems%3bPkgDefProjectOutputGroup%3b</IncludeOutputGroupsInVSIX>
      <IncludeOutputGroupsInVSIXLocalOnly>DebugSymbolsProjectOutputGroup%3b</IncludeOutputGroupsInVSIXLocalOnly>
      <Private>True</Private>
    </ProjectReference>
    <ProjectReference Include="$(FSharpSourcesRoot)\..\vsintegration\src\FSharp.ProjectSystem.Base\Project\ProjectSystem.Base.csproj">
      <Project>{B700E38B-F8C0-4E49-B5EC-DB7B7AC0C4E7}</Project>
      <Name>ProjectSystem.Base</Name>
      <IncludeOutputGroupsInVSIX>BuiltProjectOutputGroup%3bGetCopyToOutputDirectoryItems%3bPkgDefProjectOutputGroup%3b</IncludeOutputGroupsInVSIX>
      <IncludeOutputGroupsInVSIXLocalOnly>DebugSymbolsProjectOutputGroup%3b</IncludeOutputGroupsInVSIXLocalOnly>
      <Private>True</Private>
    </ProjectReference>
    <ProjectReference Include="$(FSharpSourcesRoot)\..\vsintegration\src\FSharp.ProjectSystem.FSharp\ProjectSystem.fsproj">
      <Project>{6196B0F8-CAEA-4CF1-AF82-1B520F77FE44}</Project>
      <Name>ProjectSystem</Name>
      <IncludeOutputGroupsInVSIX>BuiltProjectOutputGroup%3bGetCopyToOutputDirectoryItems%3bPkgDefProjectOutputGroup%3b</IncludeOutputGroupsInVSIX>
      <IncludeOutputGroupsInVSIXLocalOnly>DebugSymbolsProjectOutputGroup%3b</IncludeOutputGroupsInVSIXLocalOnly>
      <Private>True</Private>
    </ProjectReference>
    <ProjectReference Include="$(FSharpSourcesRoot)\..\vsintegration\src\FSharp.ProjectSystem.PropertyPages\FSharp.PropertiesPages.vbproj">
      <Project>{FCFB214C-462E-42B3-91CA-FC557EFEE74F}</Project>
      <Name>FSharp.PropertiesPages</Name>
      <IncludeOutputGroupsInVSIX>BuiltProjectOutputGroup%3bGetCopyToOutputDirectoryItems%3bPkgDefProjectOutputGroup%3b</IncludeOutputGroupsInVSIX>
      <IncludeOutputGroupsInVSIXLocalOnly>DebugSymbolsProjectOutputGroup%3b</IncludeOutputGroupsInVSIXLocalOnly>
      <Private>True</Private>
    </ProjectReference>
    <ProjectReference Include="$(FSharpSourcesRoot)\..\vsintegration\src\FSharp.VS.FSI\FSharp.VS.FSI.fsproj">
      <Project>{991DCF75-C2EB-42B6-9A0D-AA1D2409D519}</Project>
      <Name>FSharp.VS.FSI</Name>
      <IncludeOutputGroupsInVSIX>BuiltProjectOutputGroup%3bGetCopyToOutputDirectoryItems%3bPkgDefProjectOutputGroup%3b</IncludeOutputGroupsInVSIX>
      <IncludeOutputGroupsInVSIXLocalOnly>DebugSymbolsProjectOutputGroup%3b</IncludeOutputGroupsInVSIXLocalOnly>
      <Private>True</Private>
    </ProjectReference>
    <ProjectReference Include="$(FSharpSourcesRoot)\..\vsintegration\ItemTemplates\AppConfig\AppConfig.csproj">
      <Project>{6ba13aa4-c25f-480f-856b-8e8000299a72}</Project>
      <Name>AppConfig</Name>
      <VSIXSubPath>ItemTemplates</VSIXSubPath>
      <IncludeOutputGroupsInVSIX>TemplateProjectOutputGroup%3b</IncludeOutputGroupsInVSIX>
      <ReferenceOutputAssembly>false</ReferenceOutputAssembly>
      <Private>True</Private>
    </ProjectReference>
    <ProjectReference Include="$(FSharpSourcesRoot)\..\vsintegration\ItemTemplates\CodeFile\CodeFile.csproj">
      <Project>{12ac2813-e895-4aaa-ae6c-94e21da09f64}</Project>
      <Name>CodeFile</Name>
      <VSIXSubPath>ItemTemplates</VSIXSubPath>
      <IncludeOutputGroupsInVSIX>TemplateProjectOutputGroup%3b</IncludeOutputGroupsInVSIX>
      <ReferenceOutputAssembly>false</ReferenceOutputAssembly>
      <Private>True</Private>
    </ProjectReference>
    <ProjectReference Include="$(FSharpSourcesRoot)\..\vsintegration\ItemTemplates\ResourceFile\ResourceFile.csproj">
      <Project>{0385564F-07B4-4264-AB8A-17C393E9140C}</Project>
      <Name>ResourceFile</Name>
      <VSIXSubPath>ItemTemplates</VSIXSubPath>
      <IncludeOutputGroupsInVSIX>TemplateProjectOutputGroup%3b</IncludeOutputGroupsInVSIX>
      <ReferenceOutputAssembly>false</ReferenceOutputAssembly>
      <Private>True</Private>
    </ProjectReference>
    <ProjectReference Include="$(FSharpSourcesRoot)\..\vsintegration\ItemTemplates\ScriptFile\ScriptFile.csproj">
      <Project>{a333b85a-dc23-49b6-9797-b89a7951e92d}</Project>
      <Name>ScriptFile</Name>
      <VSIXSubPath>ItemTemplates</VSIXSubPath>
      <IncludeOutputGroupsInVSIX>TemplateProjectOutputGroup%3b</IncludeOutputGroupsInVSIX>
      <ReferenceOutputAssembly>false</ReferenceOutputAssembly>
      <Private>True</Private>
    </ProjectReference>
    <ProjectReference Include="$(FSharpSourcesRoot)\..\vsintegration\ItemTemplates\SignatureFile\SignatureFile.csproj">
      <Project>{e3fdd4ac-46b6-4b9f-b672-317d1202cc50}</Project>
      <Name>SignatureFile</Name>
      <VSIXSubPath>ItemTemplates</VSIXSubPath>
      <IncludeOutputGroupsInVSIX>TemplateProjectOutputGroup%3b</IncludeOutputGroupsInVSIX>
      <ReferenceOutputAssembly>false</ReferenceOutputAssembly>
      <Private>True</Private>
    </ProjectReference>
    <ProjectReference Include="$(FSharpSourcesRoot)\..\vsintegration\ItemTemplates\TextFile\TextFile.csproj">
      <Project>{d11fc318-8f5d-4c8c-9287-ab40a016d13c}</Project>
      <Name>TextFile</Name>
      <VSIXSubPath>ItemTemplates</VSIXSubPath>
      <IncludeOutputGroupsInVSIX>TemplateProjectOutputGroup%3b</IncludeOutputGroupsInVSIX>
      <ReferenceOutputAssembly>false</ReferenceOutputAssembly>
      <Private>True</Private>
    </ProjectReference>
    <ProjectReference Include="$(FSharpSourcesRoot)\..\vsintegration\ItemTemplates\XMLFile\XMLFile.csproj">
      <Project>{1fb1dd07-06aa-45b4-b5ac-20ff5bee98b6}</Project>
      <Name>XMLFile</Name>
      <VSIXSubPath>ItemTemplates</VSIXSubPath>
      <IncludeOutputGroupsInVSIX>TemplateProjectOutputGroup%3b</IncludeOutputGroupsInVSIX>
      <ReferenceOutputAssembly>false</ReferenceOutputAssembly>
      <Private>True</Private>
    </ProjectReference>
  </ItemGroup>

  <ItemGroup>
    <PackageReference Include="Newtonsoft.Json" Version="$(NewtonsoftJsonPackageVersion)" />
  </ItemGroup>

</Project><|MERGE_RESOLUTION|>--- conflicted
+++ resolved
@@ -5,24 +5,8 @@
   <PropertyGroup>
     <TargetFramework>net46</TargetFramework>
     <OutputType>Library</OutputType>
-<<<<<<< HEAD
-    <AppDesignerFolder>Properties</AppDesignerFolder>
-    <VSRootSuffix>RoslynDev</VSRootSuffix>
-    <UseCodebase>true</UseCodebase>
-    <DeployExtension Condition=" '$(DeployExtension)' == '' and ('$(AppVeyor)' != '' or '$(HUDSON_COOKIE)' != '' or '$(UsingMicrobuild)' != '') ">False</DeployExtension>
-    <DeployExtension Condition=" '$(DeployExtension)' == '' and '$(AppVeyor)' == '' and '$(HUDSON_COOKIE)' == '' and '$(UsingMicrobuild)' == '' ">True</DeployExtension>
-    <ProjectGuid>{59ADCE46-9740-4079-834D-9A03A3494EBC}</ProjectGuid>
-    <IsPackage>true</IsPackage>
-    <RootNamespace>VisualFSharpFull</RootNamespace>
-    <RootBinPath>$(FSharpSourcesRoot)\..\$(Configuration)\$(TargetDotnetProfile)\bin</RootBinPath>
-    <AssemblyName>VisualFSharpFull</AssemblyName>
-    <OutputPath>$(RootBinPath)</OutputPath>
-    <UseVsMicroBuildAssemblyVersion>true</UseVsMicroBuildAssemblyVersion>
-    <MicroBuildAssemblyFileLanguage>cs</MicroBuildAssemblyFileLanguage>
-=======
     <ExtensionInstallationFolder>Microsoft\FSharp</ExtensionInstallationFolder>
     <PackageTargetFallback>netcoreapp1.0</PackageTargetFallback>
->>>>>>> 0adb8230
     <DeployExtension>false</DeployExtension>
   </PropertyGroup>
 
