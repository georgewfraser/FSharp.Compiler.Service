--- conflicted
+++ resolved
@@ -29,17 +29,13 @@
     <IncludePkgdefInVSIXContainer>true</IncludePkgdefInVSIXContainer>
   </PropertyGroup>
   <ItemGroup>
-<<<<<<< HEAD
     <InternalsVisibleTo Include="FSharp.ProjectSystem.FSharp" />
     <InternalsVisibleTo Include="VisualFSharp.Unittests" />
     <InternalsVisibleTo Include="VisualFSharp.Salsa" />
   </ItemGroup>
   <ItemGroup>
-    <EmbeddedResource Include="FSharp.Editor.resx" GenerateSource="true">
-=======
     <EmbeddedResource Include="FSharp.Editor.resx">
       <GenerateSource>true</GenerateSource>
->>>>>>> 69ac9afc
       <GeneratedModuleName>Microsoft.VisualStudio.FSharp.Editor.SR</GeneratedModuleName>
     </EmbeddedResource>
     <Compile Include="Common\AssemblyInfo.fs" />
