--- conflicted
+++ resolved
@@ -438,7 +438,6 @@
     let parseResult, typeCheckResults = parseAndCheckScript(file, input) 
 
     typeCheckResults.Errors |> shouldEqual [||]
-<<<<<<< HEAD
     typeCheckResults.GetFormatSpecifierLocationsAndArity() 
     |> Array.map (fun (range,numArgs) -> range.StartLine, range.StartColumn, range.EndLine, range.EndColumn, numArgs)
     |> shouldEqual [|(2, 45, 2, 46, 1); 
@@ -471,26 +470,6 @@
                      (32, 27, 32, 31, 1);
                      (33, 28, 33, 29, 2);
                      (34, 29, 34, 31, 3)|]
-=======
-    typeCheckResults.GetFormatSpecifierLocations() 
-    |> Array.map (fun range -> range.StartLine, range.StartColumn, range.EndLine, range.EndColumn)
-    |> shouldEqual [|(2, 45, 2, 47); 
-                     (3, 23, 3, 25); 
-                     (4, 38, 4, 40); 
-                     (5, 29, 5, 31); 
-                     (6, 17, 6, 20);
-                     (7, 17, 7, 22); 
-                     (8, 17, 8, 23);
-                     (9, 18, 9, 22); 
-                     (10, 18, 10, 21);
-                     (12, 12, 12, 15); 
-                     (15, 12, 15, 15);
-                     (16, 28, 16, 30); 
-                     (18, 30, 18, 32);
-                     (19, 30, 19, 32);
-                     (20, 19, 20, 25); 
-                     (21, 18, 21, 20); (21, 22, 21, 26)|]
->>>>>>> 11c0a085
 
 [<Test>]
 let ``Printf specifiers for triple-quote strings`` () = 
@@ -508,22 +487,13 @@
     let parseResult, typeCheckResults = parseAndCheckScript(file, input) 
 
     typeCheckResults.Errors |> shouldEqual [||]
-<<<<<<< HEAD
     typeCheckResults.GetFormatSpecifierLocationsAndArity() 
-    |> Array.map (fun (range, numArgs) -> range.StartLine, range.StartColumn, range.EndLine, range.EndColumn, numArgs)
-    |> shouldEqual [|(2, 19, 2, 21, 1);
-                     (4, 12, 4, 14, 1);
-                     (6, 29, 6, 31, 1);
-                     (7, 29, 7, 30, 1);
-                     (7, 33, 7, 34, 1)|]
-=======
-    typeCheckResults.GetFormatSpecifierLocations() 
-    |> Array.map (fun range -> range.StartLine, range.StartColumn, range.EndLine, range.EndColumn)
-    |> shouldEqual [|(2, 19, 2, 22);
-                     (4, 12, 4, 15);
-                     (6, 29, 6, 32);
-                     (7, 29, 7, 31); (7, 33, 7, 35)|]
->>>>>>> 11c0a085
+    |> Array.map (fun (range,numArgs) -> range.StartLine, range.StartColumn, range.EndLine, range.EndColumn, numArgs)
+    |> shouldEqual [|(2, 19, 2, 22, 1);
+                     (4, 12, 4, 15, 1);
+                     (6, 29, 6, 32, 1);
+                     (7, 29, 7, 31, 1); 
+                     (7, 33, 7, 35,1 )|]
  
 [<Test>]
 let ``Printf specifiers for user-defined functions`` () = 
@@ -538,22 +508,14 @@
     let parseResult, typeCheckResults = parseAndCheckScript(file, input) 
 
     typeCheckResults.Errors |> shouldEqual [||]
-<<<<<<< HEAD
     typeCheckResults.GetFormatSpecifierLocationsAndArity() 
     |> Array.map (fun (range, numArgs) -> range.StartLine, range.StartColumn, range.EndLine, range.EndColumn, numArgs)
-    |> shouldEqual [|(3, 24, 3, 25, 1); 
-                     (3, 29, 3, 30, 1);
-                     (4, 58, 4, 59, 1);
-                     (4, 75, 4, 76, 1);
-                     (4, 82, 4, 83, 1);
-                     (4, 108, 4, 109, 1)|]
-=======
-    typeCheckResults.GetFormatSpecifierLocations() 
-    |> Array.map (fun range -> range.StartLine, range.StartColumn, range.EndLine, range.EndColumn)
-    |> shouldEqual [|(3, 24, 3, 26); 
-                     (3, 29, 3, 31);
-                     (4, 58, 4, 60); (4, 75, 4, 77); (4, 82, 4, 84); (4, 108, 4, 110)|]
->>>>>>> 11c0a085
+    |> shouldEqual [|(3, 24, 3, 26, 1); 
+                     (3, 29, 3, 31, 1);
+                     (4, 58, 4, 60, 1); 
+                     (4, 75, 4, 77, 1); 
+                     (4, 82, 4, 84, 1); 
+                     (4, 108, 4, 110, 1)|]
 
 [<Test>]
 let ``should not report format specifiers for illformed format strings`` () = 
