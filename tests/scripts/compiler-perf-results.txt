url                                       ref                         sha                                      base                                     build  startup-to-parseonly parseonly-to-check   check-to-nooptimize  check-to-optimize    nooptimize-to-debug
https://github.com/Microsoft/visualfsharp master                       0247247d480340c27ce7f7de9b2fbc3b7c598b03 0247247d480340c27ce7f7de9b2fbc3b7c598b03 208.37 10.80                30.96                46.90                64.63                52.79               
https://github.com/Microsoft/visualfsharp master                       0247247d480340c27ce7f7de9b2fbc3b7c598b03 0247247d480340c27ce7f7de9b2fbc3b7c598b03 205.30 10.95                31.27                47.89                63.56                51.45               
https://github.com/Microsoft/visualfsharp master                       0247247d480340c27ce7f7de9b2fbc3b7c598b03 0247247d480340c27ce7f7de9b2fbc3b7c598b03 207.75 11.09                30.23                50.55                64.30                50.56               
https://github.com/Microsoft/visualfsharp master                       0247247d480340c27ce7f7de9b2fbc3b7c598b03 0247247d480340c27ce7f7de9b2fbc3b7c598b03 206.02 11.31                32.09                47.31                63.09                51.53               
https://github.com/Microsoft/visualfsharp master                       1ce06f8a8e44e81e1b51ce1a4743514afda5848a 1ce06f8a8e44e81e1b51ce1a4743514afda5848a 207.13 11.30                30.84                47.05                62.64                51.97               
https://github.com/Microsoft/visualfsharp master                       1ce06f8a8e44e81e1b51ce1a4743514afda5848a 1ce06f8a8e44e81e1b51ce1a4743514afda5848a 207.67 10.91                31.11                47.59                61.90                52.41               
https://github.com/Microsoft/visualfsharp master                       1ce06f8a8e44e81e1b51ce1a4743514afda5848a 1ce06f8a8e44e81e1b51ce1a4743514afda5848a 213.58 11.23                32.03                47.61                62.34                51.25               
https://github.com/Microsoft/visualfsharp master                       536cfeb1cc3d74cd29ccd760715caac2cd2826e6 536cfeb1cc3d74cd29ccd760715caac2cd2826e6 202.52 11.59                31.16                48.09                61.13                51.83               
https://github.com/Microsoft/visualfsharp master                       983330c28ef5c06edbfd46b061c651f61fb851e1 983330c28ef5c06edbfd46b061c651f61fb851e1 197.77 11.27                32.00                45.83                63.09                52.52               
https://github.com/Microsoft/visualfsharp master                       4a275618b8976c5100c2054e07c3e153a70d00bf 4a275618b8976c5100c2054e07c3e153a70d00bf 201.81 11.58                30.85                46.67                56.16                46.84               
https://github.com/Microsoft/visualfsharp master                       c37ef6e30eae8d8eead61027166a0b723590048f c37ef6e30eae8d8eead61027166a0b723590048f 195.60 11.52                30.96                46.07                62.75                52.24               
https://github.com/Microsoft/visualfsharp master                       3bf3960d9790a6de73884b420cad4397ae066d77 3bf3960d9790a6de73884b420cad4397ae066d77 186.14 10.78                28.31                44.61                60.20                53.55               
https://github.com/Microsoft/visualfsharp master                       c37ef6e30eae8d8eead61027166a0b723590048f c37ef6e30eae8d8eead61027166a0b723590048f 195.60 11.52                30.96                46.07                62.75                52.24               
https://github.com/Microsoft/visualfsharp master                       c37ef6e30eae8d8eead61027166a0b723590048f c37ef6e30eae8d8eead61027166a0b723590048f 194.06 12.02                38.93                57.16                61.63                50.16               
https://github.com/Microsoft/visualfsharp master                       c37ef6e30eae8d8eead61027166a0b723590048f c37ef6e30eae8d8eead61027166a0b723590048f 193.89 11.25                30.64                45.71                62.94                52.00               
https://github.com/Microsoft/visualfsharp master                       293b1152c5a25db63951924aa8353c7c7611a641 293b1152c5a25db63951924aa8353c7c7611a641 188.58 10.48                29.12                45.25                60.34                54.20               
https://github.com/Microsoft/visualfsharp master                       d89e5a522899a8580cb78e364b7040a06b28b4bb d89e5a522899a8580cb78e364b7040a06b28b4bb 201.95 10.98                31.34                44.94                57.63                50.41               
https://github.com/Microsoft/visualfsharp master                       527d6dea6244100dc4bd19c47fe80a28a96a0c2b 527d6dea6244100dc4bd19c47fe80a28a96a0c2b 206.55 10.79                28.26                44.08                58.52                51.85               
https://github.com/Microsoft/visualfsharp master                       66123c8c162c058c4cf63c6e5ade2b7fabc88bce 66123c8c162c058c4cf63c6e5ade2b7fabc88bce 202.39 10.12                30.98                45.96                61.91                51.16               
https://github.com/Microsoft/visualfsharp master                       66123c8c162c058c4cf63c6e5ade2b7fabc88bce 66123c8c162c058c4cf63c6e5ade2b7fabc88bce 207.60 10.31                30.51                46.54                62.74                51.05               
https://github.com/Microsoft/visualfsharp master                       b24e92b5dd375b5209a47db9af9d490a78e6f884 b24e92b5dd375b5209a47db9af9d490a78e6f884 197.87 10.79                31.22                47.19                58.72                49.52               
https://github.com/Microsoft/visualfsharp master                       427318deda16d340e9e61db6af220fee6e81bb78 427318deda16d340e9e61db6af220fee6e81bb78 200.47 10.86                30.96                46.20                62.34                47.18               
<<<<<<< HEAD
https://github.com/Microsoft/visualfsharp master                       427318deda16d340e9e61db6af220fee6e81bb78 427318deda16d340e9e61db6af220fee6e81bb78 197.59  9.95                31.31                46.62                53.79                46.24               
https://github.com/Microsoft/visualfsharp master                       221dd7eecf53a5392e7717afd7f243caee27f1f9 221dd7eecf53a5392e7717afd7f243caee27f1f9 220.11 10.94                30.32                46.88                64.71                51.84               
https://github.com/Microsoft/visualfsharp master                       221dd7eecf53a5392e7717afd7f243caee27f1f9 221dd7eecf53a5392e7717afd7f243caee27f1f9 210.14 11.06                29.96                47.45                664.87                54.30               
=======
>>>>>>> 992a3d60

https://github.com/forki/visualfsharp.git foreach_optimization         d0ab5fec77482e1280578f47e3257cf660d7f1b2 0247247d480340c27ce7f7de9b2fbc3b7c598b03 206.56 11.02                30.55                47.72                62.52                52.96               
https://github.com/forki/visualfsharp.git foreach_optimization         d0ab5fec77482e1280578f47e3257cf660d7f1b2 0247247d480340c27ce7f7de9b2fbc3b7c598b03 206.41 10.72                31.05                48.59                61.88                53.13               
https://github.com/forki/visualfsharp.git foreach_optimization         d0ab5fec77482e1280578f47e3257cf660d7f1b2 0247247d480340c27ce7f7de9b2fbc3b7c598b03 207.31 10.91                31.03                46.78                62.39                52.11               
https://github.com/forki/visualfsharp.git foreach_optimization         d0ab5fec77482e1280578f47e3257cf660d7f1b2 0247247d480340c27ce7f7de9b2fbc3b7c598b03 211.23 11.36                31.42                47.38                63.22                53.54               

https://github.com/dsyme/visualfsharp.git no-casts                     53d633d6dba0d8f5fcd80f47f588d21cd7a2cff9 0247247d480340c27ce7f7de9b2fbc3b7c598b03 211.45 11.14                30.25                45.66                61.73                53.84               
https://github.com/dsyme/visualfsharp.git no-casts                     53d633d6dba0d8f5fcd80f47f588d21cd7a2cff9 0247247d480340c27ce7f7de9b2fbc3b7c598b03 207.08 10.69                31.23                46.47                61.97                52.14               
https://github.com/dsyme/visualfsharp.git no-casts                     53d633d6dba0d8f5fcd80f47f588d21cd7a2cff9 0247247d480340c27ce7f7de9b2fbc3b7c598b03 208.58 11.25                31.70                47.69                63.06                52.61               
https://github.com/dsyme/visualfsharp.git no-casts                     53d633d6dba0d8f5fcd80f47f588d21cd7a2cff9 1ce06f8a8e44e81e1b51ce1a4743514afda5848a 209.92 10.83                30.59                46.45                63.41                55.14               
https://github.com/dsyme/visualfsharp.git no-casts                     53d633d6dba0d8f5fcd80f47f588d21cd7a2cff9 1ce06f8a8e44e81e1b51ce1a4743514afda5848a 230.10 11.06                29.59                46.61                64.58                54.09               
https://github.com/dsyme/visualfsharp.git no-casts                     53d633d6dba0d8f5fcd80f47f588d21cd7a2cff9 1ce06f8a8e44e81e1b51ce1a4743514afda5848a 221.48 12.05                31.19                47.31                62.44                54.08               
https://github.com/dsyme/visualfsharp.git no-casts                     7ec10ce97d4a4cba14bb79f3cd5a4d98c2bf9092 cea1aac316803cd0960f845ec12b0cbc70ac953d 194.05 11.47                30.27                45.52                61.96                51.79               
https://github.com/dsyme/visualfsharp.git no-casts                     7ec10ce97d4a4cba14bb79f3cd5a4d98c2bf9092 8e66ecae1c2102094224ead3c2ba9532e65130cd 184.22 11.36                28.08                45.95                59.77                51.44               
https://github.com/dsyme/visualfsharp.git no-casts                     7ec10ce97d4a4cba14bb79f3cd5a4d98c2bf9092 293b1152c5a25db63951924aa8353c7c7611a641 207.46 10.70                30.10                44.94                60.09                54.05               
https://github.com/dsyme/visualfsharp.git no-casts                     7ec10ce97d4a4cba14bb79f3cd5a4d98c2bf9092 d89e5a522899a8580cb78e364b7040a06b28b4bb 193.85 11.75                31.06                43.97                56.86                49.26               
https://github.com/dsyme/visualfsharp.git no-casts                     7ec10ce97d4a4cba14bb79f3cd5a4d98c2bf9092 527d6dea6244100dc4bd19c47fe80a28a96a0c2b 201.73 11.01                30.63                47.52                63.03                50.82               
https://github.com/dsyme/visualfsharp.git no-casts                     7ec10ce97d4a4cba14bb79f3cd5a4d98c2bf9092 66123c8c162c058c4cf63c6e5ade2b7fabc88bce 199.77 11.81                30.33                46.05                61.21                53.09               
https://github.com/dsyme/visualfsharp.git no-casts                     7ec10ce97d4a4cba14bb79f3cd5a4d98c2bf9092 66123c8c162c058c4cf63c6e5ade2b7fabc88bce 196.27 11.02                30.84                46.55                61.35                51.09               
https://github.com/dsyme/visualfsharp.git no-casts                     d601bb842ef7a73c9b0ee0b1b4ab51fb39c72cd5 221dd7eecf53a5392e7717afd7f243caee27f1f9 201.95 10.61                30.46                45.63                65.04                52.19               
https://github.com/dsyme/visualfsharp.git no-casts                     d1726cec77db15dd057af9b914db6c4b8a4d9c10 221dd7eecf53a5392e7717afd7f243caee27f1f9 216.13 11.42                29.90                46.97                62.86                52.34               

https://github.com/neoeinstein/visualfsharp.git parallel-file-parsing  bc2f0098ee51dcfc9419eb8fa4e86b275cb4d7c4 536cfeb1cc3d74cd29ccd760715caac2cd2826e6 215.41 12.00                31.41                47.30                63.73                51.89               
https://github.com/neoeinstein/visualfsharp.git parallel-file-parsing  bc2f0098ee51dcfc9419eb8fa4e86b275cb4d7c4 983330c28ef5c06edbfd46b061c651f61fb851e1 203.39 12.73                30.36                46.97                63.55                53.19               
https://github.com/neoeinstein/visualfsharp.git parallel-file-parsing  bc2f0098ee51dcfc9419eb8fa4e86b275cb4d7c4 4a275618b8976c5100c2054e07c3e153a70d00bf 214.69 16.57                26.18                47.37                54.83                61.20               

https://github.com/liboz/visualfsharp.git       working                38e74ec89ada4bdd277be989a8aecfd855d1aaff c37ef6e30eae8d8eead61027166a0b723590048f 219.25 11.65                30.25                46.35                62.73                52.59               
https://github.com/liboz/visualfsharp.git       working                38e74ec89ada4bdd277be989a8aecfd855d1aaff c37ef6e30eae8d8eead61027166a0b723590048f 195.32 11.41                30.41                46.89                60.97                50.02               
https://github.com/liboz/visualfsharp.git       working                38e74ec89ada4bdd277be989a8aecfd855d1aaff c37ef6e30eae8d8eead61027166a0b723590048f 193.49 11.31                30.61                46.24                62.02                50.87               
https://github.com/liboz/visualfsharp.git       working                606d58f01825aafab754607b19fbd29403022d9b cea1aac316803cd0960f845ec12b0cbc70ac953d 195.37 11.59                30.06                46.59                61.82                48.11               
https://github.com/liboz/visualfsharp.git       working                606d58f01825aafab754607b19fbd29403022d9b 3bf3960d9790a6de73884b420cad4397ae066d77 184.57 10.92                27.58                46.78                62.34                52.24               

https://github.com/dsyme/visualfsharp.git       mem-tast-1             a9994d9eb684dc1ac546111a16037efbc5c3f8f8 cea1aac316803cd0960f845ec12b0cbc70ac953d 197.24 11.93                30.06                45.70                61.70                53.41               
https://github.com/dsyme/visualfsharp.git mem-tast-1                   27769a591b52c1f80c698c108b557db453a4b33c 8e66ecae1c2102094224ead3c2ba9532e65130cd 198.55 11.56                29.98                43.02                57.52                51.49               
https://github.com/dsyme/visualfsharp.git mem-tast-1                   63447a2f8b65c4b98aaa133b49831d251e876bf3 293b1152c5a25db63951924aa8353c7c7611a641 196.83 11.87                28.59                46.48                60.59                52.52               
https://github.com/dsyme/visualfsharp.git mem-tast-1                   63447a2f8b65c4b98aaa133b49831d251e876bf3 293b1152c5a25db63951924aa8353c7c7611a641 181.29 10.24                28.13                43.65                59.46                50.85               
https://github.com/dsyme/visualfsharp.git mem-tast-1                   63447a2f8b65c4b98aaa133b49831d251e876bf3 d89e5a522899a8580cb78e364b7040a06b28b4bb 197.60 11.28                30.32                51.79                59.21                43.63               

https://github.com/dsyme/visualfsharp.git       mem-tp-fix-1           ea46408f0746d6336687d58dc81e2db72a4f95be cea1aac316803cd0960f845ec12b0cbc70ac953d 193.84 11.65                26.99                43.98                61.65                51.19               
https://github.com/dsyme/visualfsharp.git       mem-tp-fix-1           ea46408f0746d6336687d58dc81e2db72a4f95be 3bf3960d9790a6de73884b420cad4397ae066d77 199.09 10.95                28.09                46.41                59.53                51.14               
https://github.com/dsyme/visualfsharp.git mem-tp-fix-1                 ea46408f0746d6336687d58dc81e2db72a4f95be 8e66ecae1c2102094224ead3c2ba9532e65130cd 186.44 10.89                28.50                46.31                60.13                51.94               
https://github.com/dsyme/visualfsharp.git mem-tp-fix-1                 ea46408f0746d6336687d58dc81e2db72a4f95be 293b1152c5a25db63951924aa8353c7c7611a641 204.50 10.79                30.87                48.00                63.22                50.75               
https://github.com/dsyme/visualfsharp.git mem-tp-fix-1                 ea46408f0746d6336687d58dc81e2db72a4f95be 293b1152c5a25db63951924aa8353c7c7611a641 179.26 10.12                27.98                44.44                58.51                50.01               
https://github.com/dsyme/visualfsharp.git mem-tp-fix-1                 ea46408f0746d6336687d58dc81e2db72a4f95be d89e5a522899a8580cb78e364b7040a06b28b4bb 194.70 11.64                30.06                44.72                58.42                51.20               
https://github.com/dsyme/visualfsharp.git mem-tp-fix-1                 ea46408f0746d6336687d58dc81e2db72a4f95be 527d6dea6244100dc4bd19c47fe80a28a96a0c2b 205.10 11.53                31.19                46.54                62.37                52.67               
https://github.com/dsyme/visualfsharp.git mem-tp-fix-1                 ea46408f0746d6336687d58dc81e2db72a4f95be 66123c8c162c058c4cf63c6e5ade2b7fabc88bce 204.54 11.28                30.69                45.41                62.94                53.22               
https://github.com/dsyme/visualfsharp.git mem-tp-fix-1                 ea46408f0746d6336687d58dc81e2db72a4f95be 66123c8c162c058c4cf63c6e5ade2b7fabc88bce 205.31 11.53                30.61                46.97                63.69                52.26               
https://github.com/dsyme/visualfsharp.git mem-tp-fix-1                 03e493140a8de463d5d1c16c92eae2f0a8b8dd24 b24e92b5dd375b5209a47db9af9d490a78e6f884 196.88  9.06                31.42                50.07                55.77                44.75               
https://github.com/dsyme/visualfsharp.git mem-tp-fix-1                 03e493140a8de463d5d1c16c92eae2f0a8b8dd24 427318deda16d340e9e61db6af220fee6e81bb78 183.55  9.94                27.67                44.11                66.64                51.50               
<<<<<<< HEAD
https://github.com/dsyme/visualfsharp.git mem-tp-fix-1                 03e493140a8de463d5d1c16c92eae2f0a8b8dd24 427318deda16d340e9e61db6af220fee6e81bb78 12474.30 9.20                30.93                47.75                63.88                53.69               
https://github.com/dsyme/visualfsharp.git mem-tp-fix-1                 03e493140a8de463d5d1c16c92eae2f0a8b8dd24 221dd7eecf53a5392e7717afd7f243caee27f1f9 189.33 10.29                27.83                44.03                62.10                51.21               
https://github.com/dsyme/visualfsharp.git mem-tp-fix-1                 0eb3de2961d80cce04e216614eb560ce12b6d459 221dd7eecf53a5392e7717afd7f243caee27f1f9 208.20 10.94                29.02                48.10                66.45                51.62               
https://github.com/dsyme/visualfsharp.git mem-tp-fix-1                 0eb3de2961d80cce04e216614eb560ce12b6d459 d2e4570c47de0dbfb85223971ab8f1a7740182c7 208.80 10.93                30.30                47.50                63.10                51.35               
=======
>>>>>>> 992a3d60

https://github.com/jack-pappas/visualfsharp.git issue-1094             e79502a429047b568664a5c6227aa0751758a4f6 527d6dea6244100dc4bd19c47fe80a28a96a0c2b 217.49 11.51                31.13                50.57                55.69                49.46               
https://github.com/jack-pappas/visualfsharp.git issue-1094             48355a3b7367925b138e069feef44aa96b3405fe b24e92b5dd375b5209a47db9af9d490a78e6f884 191.69 10.65                29.66                42.99                58.57                52.73               
https://github.com/jack-pappas/visualfsharp.git issue-1094             9a61d0b54e3d8da653cc52fe20ce4eff9dd6c770 66123c8c162c058c4cf63c6e5ade2b7fabc88bce 204.35 11.52                30.91                46.97                62.70                52.65               
https://github.com/jack-pappas/visualfsharp.git issue-1094             9a61d0b54e3d8da653cc52fe20ce4eff9dd6c770 66123c8c162c058c4cf63c6e5ade2b7fabc88bce 216.32 11.93                30.70                46.55                61.94                51.40               
<<<<<<< HEAD
https://github.com/jack-pappas/visualfsharp.git issue-1094             48355a3b7367925b138e069feef44aa96b3405fe 427318deda16d340e9e61db6af220fee6e81bb78 191.18 10.69                29.18                43.92                57.18                52.36               
https://github.com/jack-pappas/visualfsharp.git issue-1094             10c60c53d869e03be86b7815837cf6fd73c3095b 221dd7eecf53a5392e7717afd7f243caee27f1f9 190.71 11.49                27.04                44.84                60.02                51.68               
https://github.com/jack-pappas/visualfsharp.git issue-1094             10c60c53d869e03be86b7815837cf6fd73c3095b 221dd7eecf53a5392e7717afd7f243caee27f1f9 205.25 11.72                30.10                47.13                62.38                52.00               
https://github.com/jack-pappas/visualfsharp.git issue-1094             10c60c53d869e03be86b7815837cf6fd73c3095b d2e4570c47de0dbfb85223971ab8f1a7740182c7 205.08 12.01                30.39                46.96                62.60                53.26               

https://github.com/manofstick/visualfsharp.git manofstick-iseq-part2   5726129105103640130e31d6002179144a346939 b24e92b5dd375b5209a47db9af9d490a78e6f884 181.97 10.27                27.58                44.91                59.12                51.85               
https://github.com/manofstick/visualfsharp.git manofstick-iseq-part2   5726129105103640130e31d6002179144a346939 427318deda16d340e9e61db6af220fee6e81bb78 189.10 11.17                32.16                46.88                54.04                50.18               
https://github.com/manofstick/visualfsharp.git manofstick-iseq-part2   5726129105103640130e31d6002179144a346939 427318deda16d340e9e61db6af220fee6e81bb78 187.33 10.09                28.29                43.48                58.53                53.13               
https://github.com/manofstick/visualfsharp.git manofstick-iseq-part2   9870c563f51de79555f7a647113dee7c61e97224 221dd7eecf53a5392e7717afd7f243caee27f1f9 196.06 10.53                27.46                45.72                60.19                52.01               
https://github.com/manofstick/visualfsharp.git manofstick-iseq-part2   9870c563f51de79555f7a647113dee7c61e97224 221dd7eecf53a5392e7717afd7f243caee27f1f9 211.52 11.37                29.61                48.90                63.70                52.61               
https://github.com/manofstick/visualfsharp.git manofstick-iseq-part2   9870c563f51de79555f7a647113dee7c61e97224 d2e4570c47de0dbfb85223971ab8f1a7740182c7 214.22 11.51                29.77                48.95                64.34                54.97               
=======
https://github.com/jack-pappas/visualfsharp.git issue-1094             48355a3b7367925b138e069feef44aa96b3405fe 427318deda16d340e9e61db6af220fee6e81bb78 208.73 11.61                31.79                48.23                64.07                52.25               

https://github.com/manofstick/visualfsharp.git manofstick-iseq-part2   5726129105103640130e31d6002179144a346939 b24e92b5dd375b5209a47db9af9d490a78e6f884 181.97 10.27                27.58                44.91                59.12                51.85               
https://github.com/manofstick/visualfsharp.git manofstick-iseq-part2   5726129105103640130e31d6002179144a346939 427318deda16d340e9e61db6af220fee6e81bb78 189.10 11.17                32.16                46.88                54.04                50.18               
>>>>>>> 992a3d60

https://github.com/dsyme/visualfsharp.git acv1                         bfea9e06a9cc36f12a0818313ff30bc0569b3083 b24e92b5dd375b5209a47db9af9d490a78e6f884 201.75 10.75                28.57                42.86                56.34                52.50               
https://github.com/dsyme/visualfsharp.git acv1                         bfea9e06a9cc36f12a0818313ff30bc0569b3083 427318deda16d340e9e61db6af220fee6e81bb78 195.71 10.90                31.71                45.70                54.00                49.29               
https://github.com/dsyme/visualfsharp.git acv1                         bfea9e06a9cc36f12a0818313ff30bc0569b3083 427318deda16d340e9e61db6af220fee6e81bb78 198.93 10.63                28.34                44.70                55.87                50.11               
<<<<<<< HEAD
https://github.com/dsyme/visualfsharp.git acv1                         bfea9e06a9cc36f12a0818313ff30bc0569b3083 221dd7eecf53a5392e7717afd7f243caee27f1f9 187.94 10.41                27.10                45.64                59.54                50.11               
https://github.com/dsyme/visualfsharp.git acv1                         e37c1a96f3a3069ef37fb4325eeb09385e419cb6 221dd7eecf53a5392e7717afd7f243caee27f1f9 208.41 11.27                29.50                46.96                63.70                53.26               
https://github.com/dsyme/visualfsharp.git acv1                         e37c1a96f3a3069ef37fb4325eeb09385e419cb6 d2e4570c47de0dbfb85223971ab8f1a7740182c7 221.65 11.26                30.01                47.00                62.40                51.17               


https://github.com/manofstick/visualfsharp.git all-your-collections-are-belong-to-us f82aac764e8c52fafe1044618292aa3524b9fe2f 221dd7eecf53a5392e7717afd7f243caee27f1f9 226.24 11.66                35.81                49.91                66.98                52.55               
https://github.com/manofstick/visualfsharp.git all-your-collections-are-belong-to-us f82aac764e8c52fafe1044618292aa3524b9fe2f 221dd7eecf53a5392e7717afd7f243caee27f1f9 218.95 11.35                38.69                53.11                74.24                53.67               
=======
https://github.com/manofstick/visualfsharp.git manofstick-iseq-part2        5726129105103640130e31d6002179144a346939 427318deda16d340e9e61db6af220fee6e81bb78 187.33 10.09                28.29                43.48                58.53                53.13               
https://github.com/jack-pappas/visualfsharp.git issue-1094                   48355a3b7367925b138e069feef44aa96b3405fe 427318deda16d340e9e61db6af220fee6e81bb78 191.18 10.69                29.18                43.92                57.18                52.36               
https://github.com/dsyme/visualfsharp.git mem-tp-fix-1                 03e493140a8de463d5d1c16c92eae2f0a8b8dd24 427318deda16d340e9e61db6af220fee6e81bb78 12474.30 9.20                30.93                47.75                63.88                53.69               
https://github.com/Microsoft/visualfsharp master                       427318deda16d340e9e61db6af220fee6e81bb78 427318deda16d340e9e61db6af220fee6e81bb78 197.59 9.95                31.31                46.62                53.79                46.24               
>>>>>>> 992a3d60
<|MERGE_RESOLUTION|>--- conflicted
+++ resolved
@@ -21,12 +21,9 @@
 https://github.com/Microsoft/visualfsharp master                       66123c8c162c058c4cf63c6e5ade2b7fabc88bce 66123c8c162c058c4cf63c6e5ade2b7fabc88bce 207.60 10.31                30.51                46.54                62.74                51.05               
 https://github.com/Microsoft/visualfsharp master                       b24e92b5dd375b5209a47db9af9d490a78e6f884 b24e92b5dd375b5209a47db9af9d490a78e6f884 197.87 10.79                31.22                47.19                58.72                49.52               
 https://github.com/Microsoft/visualfsharp master                       427318deda16d340e9e61db6af220fee6e81bb78 427318deda16d340e9e61db6af220fee6e81bb78 200.47 10.86                30.96                46.20                62.34                47.18               
-<<<<<<< HEAD
 https://github.com/Microsoft/visualfsharp master                       427318deda16d340e9e61db6af220fee6e81bb78 427318deda16d340e9e61db6af220fee6e81bb78 197.59  9.95                31.31                46.62                53.79                46.24               
 https://github.com/Microsoft/visualfsharp master                       221dd7eecf53a5392e7717afd7f243caee27f1f9 221dd7eecf53a5392e7717afd7f243caee27f1f9 220.11 10.94                30.32                46.88                64.71                51.84               
 https://github.com/Microsoft/visualfsharp master                       221dd7eecf53a5392e7717afd7f243caee27f1f9 221dd7eecf53a5392e7717afd7f243caee27f1f9 210.14 11.06                29.96                47.45                664.87                54.30               
-=======
->>>>>>> 992a3d60
 
 https://github.com/forki/visualfsharp.git foreach_optimization         d0ab5fec77482e1280578f47e3257cf660d7f1b2 0247247d480340c27ce7f7de9b2fbc3b7c598b03 206.56 11.02                30.55                47.72                62.52                52.96               
 https://github.com/forki/visualfsharp.git foreach_optimization         d0ab5fec77482e1280578f47e3257cf660d7f1b2 0247247d480340c27ce7f7de9b2fbc3b7c598b03 206.41 10.72                31.05                48.59                61.88                53.13               
@@ -76,23 +73,20 @@
 https://github.com/dsyme/visualfsharp.git mem-tp-fix-1                 ea46408f0746d6336687d58dc81e2db72a4f95be 66123c8c162c058c4cf63c6e5ade2b7fabc88bce 205.31 11.53                30.61                46.97                63.69                52.26               
 https://github.com/dsyme/visualfsharp.git mem-tp-fix-1                 03e493140a8de463d5d1c16c92eae2f0a8b8dd24 b24e92b5dd375b5209a47db9af9d490a78e6f884 196.88  9.06                31.42                50.07                55.77                44.75               
 https://github.com/dsyme/visualfsharp.git mem-tp-fix-1                 03e493140a8de463d5d1c16c92eae2f0a8b8dd24 427318deda16d340e9e61db6af220fee6e81bb78 183.55  9.94                27.67                44.11                66.64                51.50               
-<<<<<<< HEAD
 https://github.com/dsyme/visualfsharp.git mem-tp-fix-1                 03e493140a8de463d5d1c16c92eae2f0a8b8dd24 427318deda16d340e9e61db6af220fee6e81bb78 12474.30 9.20                30.93                47.75                63.88                53.69               
 https://github.com/dsyme/visualfsharp.git mem-tp-fix-1                 03e493140a8de463d5d1c16c92eae2f0a8b8dd24 221dd7eecf53a5392e7717afd7f243caee27f1f9 189.33 10.29                27.83                44.03                62.10                51.21               
 https://github.com/dsyme/visualfsharp.git mem-tp-fix-1                 0eb3de2961d80cce04e216614eb560ce12b6d459 221dd7eecf53a5392e7717afd7f243caee27f1f9 208.20 10.94                29.02                48.10                66.45                51.62               
 https://github.com/dsyme/visualfsharp.git mem-tp-fix-1                 0eb3de2961d80cce04e216614eb560ce12b6d459 d2e4570c47de0dbfb85223971ab8f1a7740182c7 208.80 10.93                30.30                47.50                63.10                51.35               
-=======
->>>>>>> 992a3d60
 
 https://github.com/jack-pappas/visualfsharp.git issue-1094             e79502a429047b568664a5c6227aa0751758a4f6 527d6dea6244100dc4bd19c47fe80a28a96a0c2b 217.49 11.51                31.13                50.57                55.69                49.46               
 https://github.com/jack-pappas/visualfsharp.git issue-1094             48355a3b7367925b138e069feef44aa96b3405fe b24e92b5dd375b5209a47db9af9d490a78e6f884 191.69 10.65                29.66                42.99                58.57                52.73               
 https://github.com/jack-pappas/visualfsharp.git issue-1094             9a61d0b54e3d8da653cc52fe20ce4eff9dd6c770 66123c8c162c058c4cf63c6e5ade2b7fabc88bce 204.35 11.52                30.91                46.97                62.70                52.65               
 https://github.com/jack-pappas/visualfsharp.git issue-1094             9a61d0b54e3d8da653cc52fe20ce4eff9dd6c770 66123c8c162c058c4cf63c6e5ade2b7fabc88bce 216.32 11.93                30.70                46.55                61.94                51.40               
-<<<<<<< HEAD
 https://github.com/jack-pappas/visualfsharp.git issue-1094             48355a3b7367925b138e069feef44aa96b3405fe 427318deda16d340e9e61db6af220fee6e81bb78 191.18 10.69                29.18                43.92                57.18                52.36               
 https://github.com/jack-pappas/visualfsharp.git issue-1094             10c60c53d869e03be86b7815837cf6fd73c3095b 221dd7eecf53a5392e7717afd7f243caee27f1f9 190.71 11.49                27.04                44.84                60.02                51.68               
 https://github.com/jack-pappas/visualfsharp.git issue-1094             10c60c53d869e03be86b7815837cf6fd73c3095b 221dd7eecf53a5392e7717afd7f243caee27f1f9 205.25 11.72                30.10                47.13                62.38                52.00               
 https://github.com/jack-pappas/visualfsharp.git issue-1094             10c60c53d869e03be86b7815837cf6fd73c3095b d2e4570c47de0dbfb85223971ab8f1a7740182c7 205.08 12.01                30.39                46.96                62.60                53.26               
+https://github.com/jack-pappas/visualfsharp.git issue-1094             48355a3b7367925b138e069feef44aa96b3405fe 427318deda16d340e9e61db6af220fee6e81bb78 208.73 11.61                31.79                48.23                64.07                52.25               
 
 https://github.com/manofstick/visualfsharp.git manofstick-iseq-part2   5726129105103640130e31d6002179144a346939 b24e92b5dd375b5209a47db9af9d490a78e6f884 181.97 10.27                27.58                44.91                59.12                51.85               
 https://github.com/manofstick/visualfsharp.git manofstick-iseq-part2   5726129105103640130e31d6002179144a346939 427318deda16d340e9e61db6af220fee6e81bb78 189.10 11.17                32.16                46.88                54.04                50.18               
@@ -100,17 +94,9 @@
 https://github.com/manofstick/visualfsharp.git manofstick-iseq-part2   9870c563f51de79555f7a647113dee7c61e97224 221dd7eecf53a5392e7717afd7f243caee27f1f9 196.06 10.53                27.46                45.72                60.19                52.01               
 https://github.com/manofstick/visualfsharp.git manofstick-iseq-part2   9870c563f51de79555f7a647113dee7c61e97224 221dd7eecf53a5392e7717afd7f243caee27f1f9 211.52 11.37                29.61                48.90                63.70                52.61               
 https://github.com/manofstick/visualfsharp.git manofstick-iseq-part2   9870c563f51de79555f7a647113dee7c61e97224 d2e4570c47de0dbfb85223971ab8f1a7740182c7 214.22 11.51                29.77                48.95                64.34                54.97               
-=======
-https://github.com/jack-pappas/visualfsharp.git issue-1094             48355a3b7367925b138e069feef44aa96b3405fe 427318deda16d340e9e61db6af220fee6e81bb78 208.73 11.61                31.79                48.23                64.07                52.25               
-
-https://github.com/manofstick/visualfsharp.git manofstick-iseq-part2   5726129105103640130e31d6002179144a346939 b24e92b5dd375b5209a47db9af9d490a78e6f884 181.97 10.27                27.58                44.91                59.12                51.85               
-https://github.com/manofstick/visualfsharp.git manofstick-iseq-part2   5726129105103640130e31d6002179144a346939 427318deda16d340e9e61db6af220fee6e81bb78 189.10 11.17                32.16                46.88                54.04                50.18               
->>>>>>> 992a3d60
 
 https://github.com/dsyme/visualfsharp.git acv1                         bfea9e06a9cc36f12a0818313ff30bc0569b3083 b24e92b5dd375b5209a47db9af9d490a78e6f884 201.75 10.75                28.57                42.86                56.34                52.50               
 https://github.com/dsyme/visualfsharp.git acv1                         bfea9e06a9cc36f12a0818313ff30bc0569b3083 427318deda16d340e9e61db6af220fee6e81bb78 195.71 10.90                31.71                45.70                54.00                49.29               
-https://github.com/dsyme/visualfsharp.git acv1                         bfea9e06a9cc36f12a0818313ff30bc0569b3083 427318deda16d340e9e61db6af220fee6e81bb78 198.93 10.63                28.34                44.70                55.87                50.11               
-<<<<<<< HEAD
 https://github.com/dsyme/visualfsharp.git acv1                         bfea9e06a9cc36f12a0818313ff30bc0569b3083 221dd7eecf53a5392e7717afd7f243caee27f1f9 187.94 10.41                27.10                45.64                59.54                50.11               
 https://github.com/dsyme/visualfsharp.git acv1                         e37c1a96f3a3069ef37fb4325eeb09385e419cb6 221dd7eecf53a5392e7717afd7f243caee27f1f9 208.41 11.27                29.50                46.96                63.70                53.26               
 https://github.com/dsyme/visualfsharp.git acv1                         e37c1a96f3a3069ef37fb4325eeb09385e419cb6 d2e4570c47de0dbfb85223971ab8f1a7740182c7 221.65 11.26                30.01                47.00                62.40                51.17               
@@ -118,9 +104,3 @@
 
 https://github.com/manofstick/visualfsharp.git all-your-collections-are-belong-to-us f82aac764e8c52fafe1044618292aa3524b9fe2f 221dd7eecf53a5392e7717afd7f243caee27f1f9 226.24 11.66                35.81                49.91                66.98                52.55               
 https://github.com/manofstick/visualfsharp.git all-your-collections-are-belong-to-us f82aac764e8c52fafe1044618292aa3524b9fe2f 221dd7eecf53a5392e7717afd7f243caee27f1f9 218.95 11.35                38.69                53.11                74.24                53.67               
-=======
-https://github.com/manofstick/visualfsharp.git manofstick-iseq-part2        5726129105103640130e31d6002179144a346939 427318deda16d340e9e61db6af220fee6e81bb78 187.33 10.09                28.29                43.48                58.53                53.13               
-https://github.com/jack-pappas/visualfsharp.git issue-1094                   48355a3b7367925b138e069feef44aa96b3405fe 427318deda16d340e9e61db6af220fee6e81bb78 191.18 10.69                29.18                43.92                57.18                52.36               
-https://github.com/dsyme/visualfsharp.git mem-tp-fix-1                 03e493140a8de463d5d1c16c92eae2f0a8b8dd24 427318deda16d340e9e61db6af220fee6e81bb78 12474.30 9.20                30.93                47.75                63.88                53.69               
-https://github.com/Microsoft/visualfsharp master                       427318deda16d340e9e61db6af220fee6e81bb78 427318deda16d340e9e61db6af220fee6e81bb78 197.59 9.95                31.31                46.62                53.79                46.24               
->>>>>>> 992a3d60
