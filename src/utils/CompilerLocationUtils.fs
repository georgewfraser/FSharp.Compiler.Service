--- conflicted
+++ resolved
@@ -229,67 +229,6 @@
     //     - default location of fsc.exe in FSharp.Compiler.CodeDom.dll
     //     - default F# binaries directory in (project system) Project.fs
     let BinFolderOfDefaultFSharpCompiler(probePoint:string option) = 
-<<<<<<< HEAD
-    // Check for an app.config setting to redirect the default compiler location
-    // Like fsharp-compiler-location
-     try 
-      // FSharp.Compiler support setting an appkey for compiler location. I've never seen this used.
-      //printfn "Resolution" "BinFolderOfDefaultFSharpCore: Probing app.config"
-      let result = tryAppConfig "fsharp-compiler-location"
-      match result with 
-      | Some _ ->  result 
-      | None -> 
-
-        // Look in the probePoint if given, e.g. look for a compiler alongside of FSharp.Build.dll
-        match probePoint with 
-        | Some p when safeExists (Path.Combine(p,"fsc.exe")) || safeExists (Path.Combine(p,"Fsc.exe")) -> Some p 
-        | _ -> 
-
-        // On windows the location of the compiler is via a registry key
-        let key20 = @"Software\Microsoft\FSharp\2.0\Runtime\v4.0"
-        let key40 = @"Software\Microsoft\FSharp\4.0\Runtime\v4.0"
-        let key1,key2 = 
-          match FSharpCoreLibRunningVersion with 
-          | None -> key40,key20 
-          | Some v -> if v.Length > 1 && v.[0] <= '3' then key20,key40 else key40,key20
-        
-        //printfn "Resolution" "BinFolderOfDefaultFSharpCore: Probing registry key %s" key1
-        let result = tryRegKey key1
-        match result with 
-        | Some _ ->  result 
-        | None -> 
-        //printfn "Resolution" "BinFolderOfDefaultFSharpCore: Probing registry key %s" key2
-        let result =  tryRegKey key2
-        match result with 
-        | Some _ ->  result 
-        | None ->
-
-        // On Unix we let you set FSHARP_COMILER_BIN. I've rarely seen this used and its not documented in the install isntructions.
-        //printfn "Resolution" "BinFolderOfDefaultFSharpCore: Probing environment variable FSHARP_COMPILER_BIN"
-        let result = 
-            let var = System.Environment.GetEnvironmentVariable("FSHARP_COMPILER_BIN")
-            if String.IsNullOrEmpty(var) then None
-            else Some(var)
-        match result with 
-        | Some _ -> result
-        | None -> 
-
-        // On Unix we probe 'bin' under various hardwired paths for the scripts 'fsharpc' and 'fsharpi'. 
-        // We then loko in the script to see the Mono location it is pointing to. 
-        // This is pretty fragile, e.g. the script lookup is done via a regular expression.
-        // Really we should just search the path or otherwise resolve the 'mono' command?
-        let result = 
-            BackupInstallationProbePoints |> List.tryPick (fun x -> 
-               //printfn "Resolution" "BinFolderOfDefaultFSharpCore: Probing  %s" x
-               let file f = Path.Combine(Path.Combine(x,"bin"),f)
-               let exists f = safeExists(file f)
-               match (if exists "fsc" && exists "fsi" then tryFsharpiScript (file "fsi") else None) with
-               | Some res -> Some res
-               | None ->
-               match (if exists "fsharpc" && exists "fsharpi" then tryFsharpiScript (file "fsharpi") else None) with
-               | Some res -> Some res
-               | None -> None)
-=======
         // Check for an app.config setting to redirect the default compiler location
         // Like fsharp-compiler-location
         try 
@@ -310,22 +249,24 @@
                     // Property pages (ApplicationPropPage.vb)
 
                     let key20 = @"Software\Microsoft\.NETFramework\AssemblyFolders\Microsoft.FSharp-" + FSharpTeamVersionNumber 
-    #if FX_ATLEAST_45
-                    let key40 = @"Software\Microsoft\FSharp\3.1\Runtime\v4.0"
-    #else
-                    let key40 = @"Software\Microsoft\FSharp\2.0\Runtime\v4.0"
-    #endif
-                    let key1,key2 = 
-                        match FSharpCoreLibRunningVersion with 
-                        | None -> key20,key40 
-                        | Some v -> if v.Length > 1 && v.[0] <= '3' then key20,key40 else key40,key20
->>>>>>> c9cca1c0
+                    let key40a = @"Software\Microsoft\FSharp\4.0\Runtime\v4.0"
+                    let key40b = @"Software\Microsoft\FSharp\3.1\Runtime\v4.0"
+                    let key40c = @"Software\Microsoft\FSharp\2.0\Runtime\v4.0"
+                    let key1,key2,key3,key4 = key40a, key40b, key40c, key20
                 
                     let result = tryRegKey key1
                     match result with 
                     | Some _ ->  result 
                     | None -> 
-                        let result =  tryRegKey key2
+                     let result =  tryRegKey key2
+                     match result with 
+                     | Some _ ->  result 
+                     | None ->
+                      let result =  tryRegKey key3
+                      match result with 
+                      | Some _ ->  result 
+                      | None ->
+                        let result =  tryRegKey key4
                         match result with 
                         | Some _ ->  result 
                         | None ->
