// Copyright (c) Microsoft Corporation.  All Rights Reserved.  Licensed under the Apache License, Version 2.0.  See License.txt in the project root for license information.

/// Coordinating compiler operations - configuration, loading initial context, reporting errors etc.
module internal Microsoft.FSharp.Compiler.CompileOps

open System
open System.Text
open System.Collections.Generic
open Internal.Utilities
open Microsoft.FSharp.Compiler.AbstractIL 
open Microsoft.FSharp.Compiler.AbstractIL.IL
open Microsoft.FSharp.Compiler.AbstractIL.Internal 
open Microsoft.FSharp.Compiler.AbstractIL.Internal.Library 
open Microsoft.FSharp.Compiler 
open Microsoft.FSharp.Compiler.TypeChecker
open Microsoft.FSharp.Compiler.Range
open Microsoft.FSharp.Compiler.Ast
open Microsoft.FSharp.Compiler.ErrorLogger
open Microsoft.FSharp.Compiler.Tast
open Microsoft.FSharp.Compiler.Tastops
open Microsoft.FSharp.Compiler.Lib
open Microsoft.FSharp.Compiler.Infos
open Microsoft.FSharp.Compiler.ReferenceResolver
open Microsoft.FSharp.Compiler.TcGlobals
open Microsoft.FSharp.Core.CompilerServices
#if EXTENSIONTYPING
open Microsoft.FSharp.Compiler.ExtensionTyping
#endif


#if DEBUG

#if COMPILED_AS_LANGUAGE_SERVICE_DLL
module internal CompilerService =
#else
module internal FullCompiler =
#endif
    val showAssertForUnexpectedException : bool ref

#endif

//----------------------------------------------------------------------------
// File names and known file suffixes
//--------------------------------------------------------------------------

/// Signature file suffixes
val FSharpSigFileSuffixes : string list

/// Implementation file suffixes
val FSharpImplFileSuffixes : string list

/// Script file suffixes
val FSharpScriptFileSuffixes : string list

val IsScript : string -> bool

/// File suffixes where #light is the default
val FSharpLightSyntaxFileSuffixes : string list


/// Get the name used for FSharp.Core
val GetFSharpCoreLibraryName : unit -> string

//----------------------------------------------------------------------------
// Parsing inputs
//--------------------------------------------------------------------------
  
val ComputeQualifiedNameOfFileFromUniquePath : range * string list -> Ast.QualifiedNameOfFile

val PrependPathToInput : Ast.Ident list -> Ast.ParsedInput -> Ast.ParsedInput

val ParseInput : (UnicodeLexing.Lexbuf -> Parser.token) * ErrorLogger * UnicodeLexing.Lexbuf * string option * string * isLastCompiland:(bool * bool) -> Ast.ParsedInput

//----------------------------------------------------------------------------
// Error and warnings
//--------------------------------------------------------------------------

/// Get the location associated with an error
val GetRangeOfDiagnostic : PhasedDiagnostic -> range option

/// Get the number associated with an error
val GetDiagnosticNumber : PhasedDiagnostic -> int

/// Split errors into a "main" error and a set of associated errors
val SplitRelatedDiagnostics : PhasedDiagnostic -> PhasedDiagnostic * PhasedDiagnostic list

/// Output an error to a buffer
val OutputPhasedDiagnostic : ErrorStyle -> StringBuilder -> PhasedDiagnostic -> flattenErrors: bool -> unit

/// Output an error or warning to a buffer
val OutputDiagnostic : implicitIncludeDir:string * showFullPaths: bool * flattenErrors: bool * errorStyle: ErrorStyle *  isError:bool -> StringBuilder -> PhasedDiagnostic -> unit

/// Output extra context information for an error or warning to a buffer
val OutputDiagnosticContext : prefix:string -> fileLineFunction:(string -> int -> string) -> StringBuilder -> PhasedDiagnostic -> unit

/// Part of LegacyHostedCompilerForTesting
[<RequireQualifiedAccess>]
type DiagnosticLocation =
    { Range : range
      File : string
      TextRepresentation : string
      IsEmpty : bool }

/// Part of LegacyHostedCompilerForTesting
[<RequireQualifiedAccess>]
type DiagnosticCanonicalInformation = 
    { ErrorNumber : int
      Subcategory : string
      TextRepresentation : string }

/// Part of LegacyHostedCompilerForTesting
[<RequireQualifiedAccess>]
type DiagnosticDetailedInfo = 
    { Location : DiagnosticLocation option
      Canonical : DiagnosticCanonicalInformation
      Message : string }

/// Part of LegacyHostedCompilerForTesting
[<RequireQualifiedAccess>]
type Diagnostic = 
    | Short of bool * string
    | Long of bool * DiagnosticDetailedInfo

/// Part of LegacyHostedCompilerForTesting
val CollectDiagnostic : implicitIncludeDir:string * showFullPaths: bool * flattenErrors: bool * errorStyle: ErrorStyle *  warning:bool * PhasedDiagnostic -> seq<Diagnostic>

//----------------------------------------------------------------------------
// Resolve assembly references 
//--------------------------------------------------------------------------

exception AssemblyNotResolved of (*originalName*) string * range
exception FileNameNotResolved of (*filename*) string * (*description of searched locations*) string * range
exception DeprecatedCommandLineOptionFull of string * range
exception DeprecatedCommandLineOptionForHtmlDoc of string * range
exception DeprecatedCommandLineOptionSuggestAlternative of string * string * range
exception DeprecatedCommandLineOptionNoDescription of string * range
exception InternalCommandLineOption of string * range
exception HashLoadedSourceHasIssues of (*warnings*) exn list * (*errors*) exn list * range
exception HashLoadedScriptConsideredSource of range  

//----------------------------------------------------------------------------

/// Represents a reference to an F# assembly. May be backed by a real assembly on disk (read by Abstract IL), or a cross-project
/// reference in FSharp.Compiler.Service.
type IRawFSharpAssemblyData = 
    ///  The raw list AutoOpenAttribute attributes in the assembly
    abstract GetAutoOpenAttributes : ILGlobals -> string list
    ///  The raw list InternalsVisibleToAttribute attributes in the assembly
    abstract GetInternalsVisibleToAttributes : ILGlobals  -> string list
    ///  The raw IL module definition in the assembly, if any. This is not present for cross-project references
    /// in the language service
    abstract TryGetRawILModule : unit -> ILModuleDef option
    abstract HasAnyFSharpSignatureDataAttribute : bool
    abstract HasMatchingFSharpSignatureDataAttribute : ILGlobals -> bool
    ///  The raw F# signature data in the assembly, if any
    abstract GetRawFSharpSignatureData : range * ilShortAssemName: string * fileName: string -> (string * byte[]) list
    ///  The raw F# optimization data in the assembly, if any
    abstract GetRawFSharpOptimizationData : range * ilShortAssemName: string * fileName: string -> (string * (unit -> byte[])) list
    ///  The table of type forwarders in the assembly
    abstract GetRawTypeForwarders : unit -> ILExportedTypesAndForwarders
    /// The identity of the module
    abstract ILScopeRef : ILScopeRef
    abstract ILAssemblyRefs : ILAssemblyRef list
    abstract ShortAssemblyName : string

type TimeStampCache = 
    new : unit -> TimeStampCache
    member CacheCreation: DateTime
    member Files: Dictionary<string,DateTime> 
    member Projects:Dictionary<IProjectReference,DateTime>

and IProjectReference = 
    /// The name of the assembly file generated by the project
    abstract FileName : string 
    /// Evaluate raw contents of the assembly file generated by the project
    abstract EvaluateRawContents : unit -> IRawFSharpAssemblyData option
    /// Get the logical timestamp that would be the timestamp of the assembly file generated by the project
    abstract GetLogicalTimeStamp : TimeStampCache -> DateTime option

type AssemblyReference = 
    | AssemblyReference of range * string  * IProjectReference option
    member Range : range
    member Text : string
    member ProjectReference : IProjectReference option

type AssemblyResolution = 
      {/// The original reference to the assembly.
       originalReference : AssemblyReference
       /// Path to the resolvedFile
       resolvedPath : string    
       /// Create the tooltip texxt for the assembly reference
       prepareToolTip : unit -> string
       /// Whether or not this is an installed system assembly (for example, System.dll)
       sysdir : bool
       // Lazily populated ilAssemblyRef for this reference. 
       ilAssemblyRef : ILAssemblyRef option ref  }

type UnresolvedAssemblyReference = UnresolvedAssemblyReference of string * AssemblyReference list

#if EXTENSIONTYPING
type ResolvedExtensionReference = ResolvedExtensionReference of string * AssemblyReference list * Tainted<ITypeProvider> list
#endif

type CompilerTarget = 
    | WinExe 
    | ConsoleExe 
    | Dll 
    | Module
    member IsExe : bool
    
type ResolveAssemblyReferenceMode = 
    | Speculative 
    | ReportErrors

//----------------------------------------------------------------------------
// TcConfig
//--------------------------------------------------------------------------

/// Represents the file or string used for the --version flag
type VersionFlag = 
    | VersionString of string
    | VersionFile of string
    | VersionNone
    member GetVersionInfo : implicitIncludeDir:string -> ILVersionInfo
    member GetVersionString : implicitIncludeDir:string -> string

type TcConfigBuilder =
    { mutable primaryAssembly : PrimaryAssembly
      mutable autoResolveOpenDirectivesToDlls: bool
      mutable noFeedback: bool
      mutable stackReserveSize: int32 option
      mutable implicitIncludeDir: string
      mutable openBinariesInMemory: bool
      mutable openDebugInformationForLaterStaticLinking: bool
      defaultFSharpBinariesDir: string
      mutable compilingFslib: bool
      mutable compilingFslib20: string option
      mutable compilingFslib40: bool
      mutable compilingFslibNoBigInt: bool
      mutable useIncrementalBuilder: bool
      mutable includes: string list
      mutable implicitOpens: string list
      mutable useFsiAuxLib: bool
      mutable framework: bool
      mutable resolutionEnvironment : ReferenceResolver.ResolutionEnvironment
      mutable implicitlyResolveAssemblies : bool
      /// Set if the user has explicitly turned indentation-aware syntax on/off
      mutable light: bool option
      mutable conditionalCompilationDefines: string list
      /// Sources added into the build with #load
      mutable loadedSources: (range * string) list
      
      mutable referencedDLLs: AssemblyReference  list
      mutable projectReferences : IProjectReference list
      mutable knownUnresolvedReferences : UnresolvedAssemblyReference list
      optimizeForMemory: bool
      mutable subsystemVersion : int * int
      mutable useHighEntropyVA : bool
      mutable inputCodePage: int option
      mutable embedResources : string list
      mutable globalWarnAsError: bool
      mutable globalWarnLevel: int
      mutable specificWarnOff: int list 
      mutable specificWarnOn: int list 
      mutable specificWarnAsError: int list 
      mutable specificWarnAsWarn : int list
      mutable mlCompatibility:bool
      mutable checkOverflow:bool
      mutable showReferenceResolutions:bool
      mutable outputFile : string option
      mutable platform : ILPlatform option
      mutable prefer32Bit : bool
      mutable useSimpleResolution : bool
      mutable target : CompilerTarget
      mutable debuginfo : bool
      mutable testFlagEmitFeeFeeAs100001 : bool
      mutable dumpDebugInfo : bool
      mutable debugSymbolFile : string option
      mutable typeCheckOnly : bool
      mutable parseOnly : bool
      mutable importAllReferencesOnly : bool
      mutable simulateException : string option
      mutable printAst : bool
      mutable tokenizeOnly : bool
      mutable testInteractionParser : bool
      mutable reportNumDecls : bool
      mutable printSignature : bool
      mutable printSignatureFile : string
      mutable xmlDocOutputFile : string option
      mutable stats : bool
      mutable generateFilterBlocks : bool 
      mutable signer : string option
      mutable container : string option
      mutable delaysign : bool
      mutable publicsign : bool
      mutable version : VersionFlag 
      mutable metadataVersion : string option
      mutable standalone : bool
      mutable extraStaticLinkRoots : string list 
      mutable noSignatureData : bool
      mutable onlyEssentialOptimizationData : bool
      mutable useOptimizationDataFile : bool
      mutable jitTracking : bool
      mutable portablePDB : bool
      mutable embeddedPDB : bool
      mutable embedAllSource : bool
      mutable embedSourceList : string list
      mutable sourceLink : string
      mutable ignoreSymbolStoreSequencePoints : bool
      mutable internConstantStrings : bool
      mutable extraOptimizationIterations : int
      mutable win32res : string 
      mutable win32manifest : string
      mutable includewin32manifest : bool
      mutable linkResources : string list
      mutable referenceResolver: ReferenceResolver.Resolver 
      mutable showFullPaths : bool
      mutable errorStyle : ErrorStyle
      mutable utf8output : bool
      mutable flatErrors : bool
      mutable maxErrors : int
      mutable abortOnError : bool
      mutable baseAddress : int32 option
 #if DEBUG
      mutable showOptimizationData : bool
#endif
      mutable showTerms     : bool 
      mutable writeTermsToFiles : bool 
      mutable doDetuple     : bool 
      mutable doTLR         : bool 
      mutable doFinalSimplify : bool
      mutable optsOn        : bool 
      mutable optSettings   : Optimizer.OptimizationSettings 
      mutable emitTailcalls : bool
#if PREFERRED_UI_LANG
      mutable preferredUiLang: string option
#endif
      mutable lcid         : int option
      mutable productNameForBannerText : string
      mutable showBanner  : bool
      mutable showTimes : bool
      mutable showLoadedAssemblies : bool
      mutable continueAfterParseFailure : bool
#if EXTENSIONTYPING
      mutable showExtensionTypeMessages : bool
#endif
      mutable pause : bool 
      mutable alwaysCallVirt : bool
      mutable noDebugData : bool

      /// If true, indicates all type checking and code generation is in the context of fsi.exe
      isInteractive : bool 
      isInvalidationSupported : bool 
      mutable sqmSessionGuid : System.Guid option
      mutable sqmNumOfSourceFiles : int
      sqmSessionStartedTime : int64
      mutable emitDebugInfoInQuotations : bool
      mutable exename : string option 
      mutable copyFSharpCore : bool
      mutable shadowCopyReferences : bool
    }

    static member CreateNew : 
        referenceResolver: ReferenceResolver.Resolver *
        defaultFSharpBinariesDir: string * 
        optimizeForMemory: bool * 
        implicitIncludeDir: string * 
        isInteractive: bool * 
        isInvalidationSupported: bool -> TcConfigBuilder

    member DecideNames : string list -> outfile: string * pdbfile: string option * assemblyName: string 
    member TurnWarningOff : range * string -> unit
    member TurnWarningOn : range * string -> unit
    member AddIncludePath : range * string * string -> unit
    member AddReferencedAssemblyByPath : range * string -> unit
    member RemoveReferencedAssemblyByPath : range * string -> unit
    member AddEmbeddedSourceFile : string -> unit
    member AddEmbeddedResource : string -> unit
    
    static member SplitCommandLineResourceInfo : string -> string * string * ILResourceAccess


    
[<Sealed>]
// Immutable TcConfig
type TcConfig =
    member primaryAssembly: PrimaryAssembly
    member autoResolveOpenDirectivesToDlls: bool
    member noFeedback: bool
    member stackReserveSize: int32 option
    member implicitIncludeDir: string
    member openBinariesInMemory: bool
    member openDebugInformationForLaterStaticLinking: bool
    member fsharpBinariesDir: string
    member compilingFslib: bool
    member compilingFslib20: string option
    member compilingFslib40: bool
    member compilingFslibNoBigInt: bool
    member useIncrementalBuilder: bool
    member includes: string list
    member implicitOpens: string list
    member useFsiAuxLib: bool
    member framework: bool
    member implicitlyResolveAssemblies : bool
    /// Set if the user has explicitly turned indentation-aware syntax on/off
    member light: bool option
    member conditionalCompilationDefines: string list
    member subsystemVersion : int * int
    member useHighEntropyVA : bool
    member referencedDLLs: AssemblyReference list
    member optimizeForMemory: bool
    member inputCodePage: int option
    member embedResources : string list
    member globalWarnAsError: bool
    member globalWarnLevel: int
    member specificWarnOn: int list 
    member specificWarnOff: int list 
    member specificWarnAsError: int list 
    member specificWarnAsWarn : int list
    member mlCompatibility:bool
    member checkOverflow:bool
    member showReferenceResolutions:bool
    member outputFile : string option
    member platform : ILPlatform option
    member prefer32Bit : bool
    member useSimpleResolution : bool
    member target : CompilerTarget
    member debuginfo : bool
    member testFlagEmitFeeFeeAs100001 : bool
    member dumpDebugInfo : bool
    member debugSymbolFile : string option
    member typeCheckOnly : bool
    member parseOnly : bool
    member importAllReferencesOnly : bool
    member simulateException : string option
    member printAst : bool
    member tokenizeOnly : bool
    member testInteractionParser : bool
    member reportNumDecls : bool
    member printSignature : bool
    member printSignatureFile : string
    member xmlDocOutputFile : string option
    member stats : bool
    member generateFilterBlocks : bool 
    member signer : string option
    member container : string option
    member delaysign : bool
    member publicsign : bool
    member version : VersionFlag 
    member metadataVersion : string option
    member standalone : bool
    member extraStaticLinkRoots : string list 
    member noSignatureData : bool
    member onlyEssentialOptimizationData : bool
    member useOptimizationDataFile : bool
    member jitTracking : bool
    member portablePDB : bool
    member embeddedPDB : bool
    member embedAllSource : bool
    member embedSourceList : string list
    member sourceLink : string
    member ignoreSymbolStoreSequencePoints : bool
    member internConstantStrings : bool
    member extraOptimizationIterations : int
    member win32res : string 
    member win32manifest : string
    member includewin32manifest : bool
    member linkResources : string list
    member showFullPaths : bool
    member errorStyle : ErrorStyle
    member utf8output : bool
    member flatErrors : bool

    member maxErrors : int
    member baseAddress : int32 option
#if DEBUG
    member showOptimizationData : bool
#endif
    member showTerms     : bool 
    member writeTermsToFiles : bool 
    member doDetuple     : bool 
    member doTLR         : bool 
    member doFinalSimplify : bool
    member optSettings   : Optimizer.OptimizationSettings 
    member emitTailcalls : bool
#if PREFERRED_UI_LANG
    member preferredUiLang: string option
#else
    member lcid         : int option
#endif
    member optsOn        : bool 
    member productNameForBannerText : string
    member showBanner  : bool
    member showTimes : bool
    member showLoadedAssemblies : bool
    member continueAfterParseFailure : bool
#if EXTENSIONTYPING
    member showExtensionTypeMessages : bool
#endif
    member pause : bool 
    member alwaysCallVirt : bool
    member noDebugData : bool

    /// If true, indicates all type checking and code generation is in the context of fsi.exe
    member isInteractive : bool
    member isInvalidationSupported : bool 


    member ComputeLightSyntaxInitialStatus : string -> bool
    member GetTargetFrameworkDirectories : unit -> string list
    
    /// Get the loaded sources that exist and issue a warning for the ones that don't
    member GetAvailableLoadedSources : unit -> (range*string) list
    
    member ComputeCanContainEntryPoint : sourceFiles:string list -> bool list *bool 

    /// File system query based on TcConfig settings
    member ResolveSourceFile : range * filename: string * pathLoadedFrom: string -> string

    /// File system query based on TcConfig settings
    member MakePathAbsolute : string -> string

    member sqmSessionGuid : System.Guid option
    member sqmNumOfSourceFiles : int
    member sqmSessionStartedTime : int64
    member copyFSharpCore : bool
#if FSI_SHADOW_COPY_REFERENCES
    member shadowCopyReferences : bool
#endif
    static member Create : TcConfigBuilder * validate: bool -> TcConfig

/// Represents a computation to return a TcConfig. Normally this is just a constant immutable TcConfig,
/// but for F# Interactive it may be based on an underlying mutable TcConfigBuilder.
[<Sealed>]
type TcConfigProvider = 

    member Get : CompilationThreadToken -> TcConfig

    /// Get a TcConfigProvider which will return only the exact TcConfig.
    static member Constant : TcConfig -> TcConfigProvider

    /// Get a TcConfigProvider which will continue to respect changes in the underlying
    /// TcConfigBuilder rather than delivering snapshots.
    static member BasedOnMutableBuilder : TcConfigBuilder -> TcConfigProvider

//----------------------------------------------------------------------------
// Tables of referenced DLLs 
//--------------------------------------------------------------------------

/// Represents a resolved imported binary
[<RequireQualifiedAccess>]
type ImportedBinary = 
    { FileName: string
      RawMetadata: IRawFSharpAssemblyData
#if EXTENSIONTYPING
      ProviderGeneratedAssembly: System.Reflection.Assembly option
      IsProviderGenerated: bool
      ProviderGeneratedStaticLinkMap : ProvidedAssemblyStaticLinkingMap  option
#endif
      ILAssemblyRefs : ILAssemblyRef list
      ILScopeRef: ILScopeRef}

/// Represents a resolved imported assembly
[<RequireQualifiedAccess>]
type ImportedAssembly = 
    { ILScopeRef: ILScopeRef
      FSharpViewOfMetadata: CcuThunk
      AssemblyAutoOpenAttributes: string list
      AssemblyInternalsVisibleToAttributes: string list
#if EXTENSIONTYPING
      IsProviderGenerated: bool
      mutable TypeProviders: Tainted<Microsoft.FSharp.Core.CompilerServices.ITypeProvider> list
#endif
      FSharpOptimizationData : Lazy<Option<Optimizer.LazyModuleInfo>> }


[<Sealed>] 
type TcAssemblyResolutions = 
    member GetAssemblyResolutions : unit -> AssemblyResolution list

    static member SplitNonFoundationalResolutions  : CompilationThreadToken * TcConfig -> AssemblyResolution list * AssemblyResolution list * UnresolvedAssemblyReference list
    static member BuildFromPriorResolutions     : CompilationThreadToken * TcConfig * AssemblyResolution list * UnresolvedAssemblyReference list -> TcAssemblyResolutions 
    


/// Repreesnts a table of imported assemblies with their resolutions.
[<Sealed>] 
type TcImports =
    interface System.IDisposable
    //new : TcImports option -> TcImports
    member DllTable : NameMap<ImportedBinary> with get
    member GetImportedAssemblies : unit -> ImportedAssembly list
    member GetCcusInDeclOrder : unit -> CcuThunk list
    /// This excludes any framework imports (which may be shared between multiple builds)
    member GetCcusExcludingBase : unit -> CcuThunk list 
    member FindDllInfo : CompilationThreadToken * range * string -> ImportedBinary
    member TryFindDllInfo : CompilationThreadToken * range * string * lookupOnly: bool -> option<ImportedBinary>
    member FindCcuFromAssemblyRef : CompilationThreadToken * range * ILAssemblyRef -> CcuResolutionResult
#if EXTENSIONTYPING
    member ProviderGeneratedTypeRoots : ProviderGeneratedType list
#endif
    member GetImportMap : unit -> Import.ImportMap

    /// Try to resolve a referenced assembly based on TcConfig settings.
    member TryResolveAssemblyReference : CompilationThreadToken * AssemblyReference * ResolveAssemblyReferenceMode -> OperationResult<AssemblyResolution list>

    /// Resolve a referenced assembly and report an error if the resolution fails.
    member ResolveAssemblyReference : CompilationThreadToken * AssemblyReference * ResolveAssemblyReferenceMode -> AssemblyResolution list
    /// Try to find the given assembly reference.
    member TryFindExistingFullyQualifiedPathFromAssemblyRef : ILAssemblyRef -> string option
#if EXTENSIONTYPING
    /// Try to find a provider-generated assembly
    member TryFindProviderGeneratedAssemblyByName : CompilationThreadToken * assemblyName:string -> System.Reflection.Assembly option
#endif
    /// Report unresolved references that also weren't consumed by any type providers.
    member ReportUnresolvedAssemblyReferences : UnresolvedAssemblyReference list -> unit
    member SystemRuntimeContainsType : string -> bool

<<<<<<< HEAD
    static member BuildFrameworkTcImports      : TcConfigProvider * AssemblyResolution list * AssemblyResolution list -> TcGlobals * TcImports
    static member BuildNonFrameworkTcImports   : TcConfigProvider * TcGlobals * TcImports * AssemblyResolution list * UnresolvedAssemblyReference list -> TcImports
=======
    static member BuildFrameworkTcImports      : CompilationThreadToken * TcConfigProvider * AssemblyResolution list * AssemblyResolution list -> TcGlobals * TcImports
    static member BuildNonFrameworkTcImports   : CompilationThreadToken * TcConfigProvider * TcGlobals * TcImports * AssemblyResolution list * UnresolvedAssemblyReference list -> TcImports
    static member BuildTcImports               : CompilationThreadToken * TcConfigProvider -> TcGlobals * TcImports
>>>>>>> 5a942daf

//----------------------------------------------------------------------------
// Special resources in DLLs
//--------------------------------------------------------------------------

/// Determine if an IL resource attached to an F# assemnly is an F# signature data resource
val IsSignatureDataResource : ILResource -> bool

/// Determine if an IL resource attached to an F# assemnly is an F# optimization data resource
val IsOptimizationDataResource : ILResource -> bool

/// Determine if an IL resource attached to an F# assemnly is an F# quotation data resource for reflected definitions
val IsReflectedDefinitionsResource : ILResource -> bool
val GetSignatureDataResourceName : ILResource -> string

/// Write F# signature data as an IL resource
val WriteSignatureData : TcConfig * TcGlobals * Tastops.Remap * CcuThunk * string -> ILResource

/// Write F# optimization data as an IL resource
val WriteOptimizationData :  TcGlobals * string * CcuThunk * Optimizer.LazyModuleInfo -> ILResource


//----------------------------------------------------------------------------
// #r and other directives
//--------------------------------------------------------------------------

/// Process #r in F# Interactive.
/// Adds the reference to the tcImports and add the ccu to the type checking environment.
val RequireDLL : CompilationThreadToken * TcImports * TcEnv * thisAssemblyName: string * referenceRange: range * file: string -> TcEnv * (ImportedBinary list * ImportedAssembly list)

/// Processing # commands
val ProcessMetaCommandsFromInput : 
    (('T -> range * string -> 'T) * ('T -> range * string -> 'T) * ('T -> range * string -> unit)) 
    -> TcConfigBuilder * Ast.ParsedInput * string * 'T 
    -> 'T

/// Process all the #r, #I etc. in an input
val ApplyMetaCommandsFromInputToTcConfig : TcConfig * Ast.ParsedInput * string -> TcConfig

/// Process the #nowarn in an input
val ApplyNoWarnsToTcConfig : TcConfig * Ast.ParsedInput * string -> TcConfig

//----------------------------------------------------------------------------
// Scoped pragmas
//--------------------------------------------------------------------------

/// Find the scoped #nowarn pragmas with their range information
val GetScopedPragmasForInput : Ast.ParsedInput -> ScopedPragma list

/// Get an error logger that filters the reporting of warnings based on scoped pragma information
val GetErrorLoggerFilteringByScopedPragmas : checkFile:bool * ScopedPragma list * ErrorLogger  -> ErrorLogger

/// This list is the default set of references for "non-project" files. 
val DefaultReferencesForScriptsAndOutOfProjectSources : bool -> string list

//----------------------------------------------------------------------------
// Parsing
//--------------------------------------------------------------------------

/// Parse one input file
val ParseOneInputFile : TcConfig * Lexhelp.LexResourceManager * string list * string * isLastCompiland: (bool * bool) * ErrorLogger * (*retryLocked*) bool -> ParsedInput option

//----------------------------------------------------------------------------
// Type checking and querying the type checking state
//--------------------------------------------------------------------------

/// Get the initial type checking environment including the loading of mscorlib/System.Core, FSharp.Core
/// applying the InternalsVisibleTo in referenced assemblies and opening 'Checked' if requested.
val GetInitialTcEnv : assemblyName: string * range * TcConfig * TcImports * TcGlobals -> TcEnv
                
[<Sealed>]
/// Represents the incremental type checking state for a set of inputs
type TcState =
    member NiceNameGenerator : Ast.NiceNameGenerator

    /// The CcuThunk for the current assembly being checked
    member Ccu : CcuThunk
    
    /// Get the typing environment implied by the set of signature files and/or inferred signatures of implementation files checked so far
    member TcEnvFromSignatures : TcEnv

    /// Get the typing environment implied by the set of implemetation files checked so far
    member TcEnvFromImpls : TcEnv
    /// The inferred contents of the assembly, containing the signatures of all implemented files.
    member PartialAssemblySignature : ModuleOrNamespaceType

    member NextStateAfterIncrementalFragment : TcEnv -> TcState

/// Get the initial type checking state for a set of inputs
val GetInitialTcState : 
    range * string * TcConfig * TcGlobals * TcImports * Ast.NiceNameGenerator * TcEnv -> TcState

/// Check one input, returned as an Eventually computation
val TypeCheckOneInputEventually :
    checkForErrors:(unit -> bool) * TcConfig * TcImports * TcGlobals * Ast.LongIdent option * NameResolution.TcResultsSink * TcState * Ast.ParsedInput  
           -> Eventually<(TcEnv * TopAttribs * TypedImplFile list) * TcState>

/// Finish the checking of multiple inputs 
val TypeCheckMultipleInputsFinish : (TcEnv * TopAttribs * 'T list) list * TcState -> (TcEnv * TopAttribs * 'T list) * TcState
    
/// Finish the checking of a closed set of inputs 
val TypeCheckClosedInputSetFinish : TypedImplFile list * TcState -> TcState * TypedImplFile list

/// Check a closed set of inputs 
val TypeCheckClosedInputSet : CompilationThreadToken * checkForErrors: (unit -> bool) * TcConfig * TcImports * TcGlobals * Ast.LongIdent option * TcState * Ast.ParsedInput  list  -> TcState * TopAttribs * TypedImplFile list * TcEnv

/// Check a single input and finish the checking
val TypeCheckOneInputAndFinishEventually :
    checkForErrors: (unit -> bool) * TcConfig * TcImports * TcGlobals * Ast.LongIdent option * NameResolution.TcResultsSink * TcState * Ast.ParsedInput 
        -> Eventually<(TcEnv * TopAttribs * TypedImplFile list) * TcState>

/// Indicates if we should report a warning
val ReportWarning : globalWarnLevel: int * specificWarnOff: int list * specificWarnOn: int list -> PhasedDiagnostic -> bool

/// Indicates if we should report a warning as an error
val ReportWarningAsError : globalWarnLevel: int * specificWarnOff: int list * specificWarnOn: int list * specificWarnAsError: int list * specificWarnAsWarn: int list * globalWarnAsError: bool -> PhasedDiagnostic -> bool

//----------------------------------------------------------------------------
// #load closure
//--------------------------------------------------------------------------

[<RequireQualifiedAccess>]
type CodeContext =
    | Evaluation
    | Compilation
    | Editing

[<RequireQualifiedAccess>]
type LoadClosureInput = 
    { FileName: string
      SyntaxTree: ParsedInput option
      ParseDiagnostics: (PhasedDiagnostic * bool) list 
      MetaCommandDiagnostics: (PhasedDiagnostic * bool) list  }


[<RequireQualifiedAccess>]
type LoadClosure = 
    { /// The source files along with the ranges of the #load positions in each file.
      SourceFiles: (string * range list) list

      /// The resolved references along with the ranges of the #r positions in each file.
      References: (string * AssemblyResolution list) list

      /// The list of references that were not resolved during load closure.
      UnresolvedReferences : UnresolvedAssemblyReference list

      /// The list of all sources in the closure with inputs when available, with associated parse errors and warnings
      Inputs: LoadClosureInput list

      /// The original #load references, including those that didn't resolve
      OriginalLoadReferences: (range * string) list

      /// The #nowarns
      NoWarns: (string * range list) list

      /// Diagnostics seen while processing resolutions
      ResolutionDiagnostics : (PhasedDiagnostic * bool)  list

      /// Diagnostics to show for root of closure (used by fsc.fs)
      AllRootFileDiagnostics : (PhasedDiagnostic * bool) list

      /// Diagnostics seen while processing the compiler options implied root of closure
      LoadClosureRootFileDiagnostics : (PhasedDiagnostic * bool) list }   

    // Used from service.fs, when editing a script file
    static member ComputeClosureOfSourceText : CompilationThreadToken * referenceResolver: ReferenceResolver.Resolver * filename: string * source: string * implicitDefines:CodeContext * useSimpleResolution: bool * useFsiAuxLib: bool * lexResourceManager: Lexhelp.LexResourceManager * applyCompilerOptions: (TcConfigBuilder -> unit) * assumeDotNetFramework : bool -> LoadClosure

    /// Used from fsi.fs and fsc.fs, for #load and command line. The resulting references are then added to a TcConfig.
    static member ComputeClosureOfSourceFiles : CompilationThreadToken * tcConfig:TcConfig * (string * range) list * implicitDefines:CodeContext * lexResourceManager : Lexhelp.LexResourceManager -> LoadClosure<|MERGE_RESOLUTION|>--- conflicted
+++ resolved
@@ -616,14 +616,8 @@
     member ReportUnresolvedAssemblyReferences : UnresolvedAssemblyReference list -> unit
     member SystemRuntimeContainsType : string -> bool
 
-<<<<<<< HEAD
-    static member BuildFrameworkTcImports      : TcConfigProvider * AssemblyResolution list * AssemblyResolution list -> TcGlobals * TcImports
-    static member BuildNonFrameworkTcImports   : TcConfigProvider * TcGlobals * TcImports * AssemblyResolution list * UnresolvedAssemblyReference list -> TcImports
-=======
     static member BuildFrameworkTcImports      : CompilationThreadToken * TcConfigProvider * AssemblyResolution list * AssemblyResolution list -> TcGlobals * TcImports
     static member BuildNonFrameworkTcImports   : CompilationThreadToken * TcConfigProvider * TcGlobals * TcImports * AssemblyResolution list * UnresolvedAssemblyReference list -> TcImports
-    static member BuildTcImports               : CompilationThreadToken * TcConfigProvider -> TcGlobals * TcImports
->>>>>>> 5a942daf
 
 //----------------------------------------------------------------------------
 // Special resources in DLLs
