<?xml version="1.0" encoding="utf-8"?>
<!-- Copyright (c) Microsoft Open Technologies, Inc.  All Rights Reserved.  Licensed under the Apache License, Version 2.0.  See License.txt in the project root for license information. -->
<Project ToolsVersion="4.0" DefaultTargets="Build" xmlns="http://schemas.microsoft.com/developer/msbuild/2003">
  <PropertyGroup>
    <FSharpSourcesRoot>$(MSBuildProjectDirectory)\..\..</FSharpSourcesRoot>
  </PropertyGroup>
  <Import Project="$(FSharpSourcesRoot)\FSharpSource.Settings.targets" />
  <PropertyGroup>
    <Configuration Condition=" '$(Configuration)' == '' ">Debug</Configuration>
    <Platform Condition=" '$(Platform)' == '' ">AnyCPU</Platform>
    <ProjectGuid>{DED3BBD7-53F4-428A-8C9F-27968E768605}</ProjectGuid>
    <OutputType>Library</OutputType>
    <AssemblyName>FSharp.Core</AssemblyName>
    <DefineConstants>RUNTIME;$(DefineConstants)</DefineConstants>
    <DefineConstants Condition=" '$(TargetFramework)'=='sl5-compiler'">EXTRAS_FOR_SILVERLIGHT_COMPILER;$(DefineConstants)</DefineConstants>
    <OtherFlags Condition=" '$(TargetFramework)'=='sl5-compiler'">$(OtherFlags) --nodebugdata</OtherFlags>
    <NoWarn>44;45;55;62;75;1204</NoWarn>
    <BaseAddress>0x05000000</BaseAddress>
    <CompilingFsLib>true</CompilingFsLib>
    <AllowCrossTargeting>true</AllowCrossTargeting>
    <TargetFrameworkVersion Condition=" '$(TargetFramework)'=='net20'">v2.0</TargetFrameworkVersion>
    <OtherFlags>$(OtherFlags) --warnon:1182 --compiling-fslib --optimize --maxerrors:20 --extraoptimizationloops:1 </OtherFlags>
    <OtherFlags Condition=" '$(TargetFramework)'=='net20' AND EXISTS('$(SystemRoot)\Microsoft.NET\Framework\v4.0.30319\mscorlib.dll')">$(OtherFlags) --compiling-fslib-20:"$(SystemRoot)\Microsoft.NET\Framework\v4.0.30319\mscorlib.dll" </OtherFlags>
    <OtherFlags Condition=" '$(TargetFramework)'=='net20' AND EXISTS('$(MonoLibDir40)/mscorlib.dll')">$(OtherFlags) --compiling-fslib-20:"$(MonoLibDir40)/mscorlib.dll" </OtherFlags>
    <OtherFlags Condition=" '$(TargetFramework)'=='net40'">$(OtherFlags) --compiling-fslib-40</OtherFlags>	
  </PropertyGroup>
  <!-- MonoDevelop likes these here to recognise the configurations -->
  <PropertyGroup Condition=" '$(Configuration)|$(Platform)' == 'Debug|AnyCPU' " />
  <PropertyGroup Condition=" '$(Configuration)|$(Platform)' == 'Release|AnyCPU' " />
  <ItemGroup>
    <EmbeddedResource Include="FSCore.resx">
      <Link>FSCore.resx</Link>
    </EmbeddedResource>
    <Compile Include="prim-types-prelude.fsi">
      <Link>Primitives/prim-types-prelude.fsi</Link>
    </Compile>
    <Compile Include="prim-types-prelude.fs">
      <Link>Primitives/prim-types-prelude.fs</Link>
    </Compile>
    <Compile Include="SR.fs">
      <Link>Primitives/SR.fs</Link>
    </Compile>
    <Compile Include="prim-types.fsi">
      <Link>Primitives/prim-types.fsi</Link>
    </Compile>
    <Compile Include="prim-types.fs">
      <Link>Primitives/prim-types.fs</Link>
    </Compile>
    <Compile Include="local.fsi">
      <Link>Collections/local.fsi</Link>
    </Compile>
    <Compile Include="local.fs">
      <Link>Collections/local.fs</Link>
    </Compile>
    <Compile Include="array2.fsi">
      <Link>Collections/array2.fsi</Link>
    </Compile>
    <Compile Include="array2.fs">
      <Link>Collections/array2.fs</Link>
    </Compile>
    <Compile Include="option.fsi">
      <Link>Collections/option.fsi</Link>
    </Compile>
    <Compile Include="option.fs">
      <Link>Collections/option.fs</Link>
    </Compile>
    <Compile Include="collections.fsi">
      <Link>Collections/collections.fsi</Link>
    </Compile>
    <Compile Include="collections.fs">
      <Link>Collections/collections.fs</Link>
    </Compile>
    <Compile Include="seq.fsi">
      <Link>Collections/seq.fsi</Link>
    </Compile>
    <Compile Include="seq.fs">
      <Link>Collections/seq.fs</Link>
    </Compile>
    <Compile Include="string.fsi">
      <Link>Collections/string.fsi</Link>
    </Compile>
    <Compile Include="string.fs">
      <Link>Collections/string.fs</Link>
    </Compile>
    <Compile Include="list.fsi">
      <Link>Collections/list.fsi</Link>
    </Compile>
    <Compile Include="list.fs">
      <Link>Collections/list.fs</Link>
    </Compile>
    <Compile Include="array.fsi">
      <Link>Collections/array.fsi</Link>
    </Compile>
    <Compile Include="array.fs">
      <Link>Collections/array.fs</Link>
    </Compile>
    <Compile Include="array3.fsi">
      <Link>Collections/array3.fsi</Link>
    </Compile>
    <Compile Include="array3.fs">
      <Link>Collections/array3.fs</Link>
    </Compile>
    <Compile Include="map.fsi">
      <Link>Collections/map.fsi</Link>
    </Compile>
    <Compile Include="map.fs">
      <Link>Collections/map.fs</Link>
    </Compile>
    <Compile Include="set.fsi">
      <Link>Collections/set.fsi</Link>
    </Compile>
    <Compile Include="set.fs">
      <Link>Collections/set.fs</Link>
    </Compile>
    <Compile Include="reflect.fsi">
      <Link>Reflection/reflect.fsi</Link>
    </Compile>
    <Compile Include="reflect.fs">
      <Link>Reflection/reflect.fs</Link>
    </Compile>
    <Compile Include="event.fsi">
      <Link>Event/event.fsi</Link>
    </Compile>
    <Compile Include="event.fs">
      <Link>Event/event.fs</Link>
<<<<<<< HEAD
=======
    </Compile>
    <Compile Include="math\n.fsi">
      <Link>Numerics/n.fsi</Link>
    </Compile>
    <Compile Include="math\n.fs">
      <Link>Numerics/n.fs</Link>
    </Compile>
    <Compile Include="math\z.fsi">
      <Link>Numerics/z.fsi</Link>
    </Compile>
    <Compile Include="math\z.fs">
      <Link>Numerics/z.fs</Link>
>>>>>>> ebf2bc4a
    </Compile>
    <Compile Include="..\..\utils\sformat.fsi">
      <Link>Printf/sformat.fsi</Link>
    </Compile>
    <Compile Include="..\..\utils\sformat.fs">
      <Link>Printf/sformat.fs</Link>
    </Compile>
    <Compile Include="printf.fsi">
      <Link>Printf/printf.fsi</Link>
    </Compile>
    <Compile Include="printf.fs">
      <Link>Printf/printf.fs</Link>
    </Compile>
    <Compile Include="quotations.fsi">
      <Link>Quotations/quotations.fsi</Link>
    </Compile>
    <Compile Include="quotations.fs">
      <Link>Quotations/quotations.fs</Link>
    </Compile>
    <Compile Include="nativeptr.fsi">
      <Link>NativeInterop/nativeptr.fsi</Link>
    </Compile>
    <Compile Include="nativeptr.fs">
      <Link>NativeInterop/nativeptr.fs</Link>
    </Compile>
    <Compile Include="control.fsi">
      <Link>Async/control.fsi</Link>
    </Compile>
    <Compile Include="control.fs">
      <Link>Async/control.fs</Link>
    </Compile>
    <Compile Include="Linq.fsi">
      <Link>Queries/Linq.fsi</Link>
    </Compile>
    <Compile Include="Linq.fs">
      <Link>Queries/Linq.fs</Link>
    </Compile>
    <Compile Include="MutableTuple.fs">
      <Link>Queries/MutableTuple.fs</Link>
    </Compile>
    <Compile Include="QueryExtensions.fs">
      <Link>Queries/QueryExtensions.fs</Link>
    </Compile>
    <Compile Include="Query.fsi">
      <Link>Queries/Query.fsi</Link>
    </Compile>
    <Compile Include="Query.fs">
      <Link>Queries/Query.fs</Link>
    </Compile>
    <Compile Include="SI.fs">
      <Link>Units/SI.fs</Link>
<<<<<<< HEAD
    </Compile>
    <Compile Include="math\n.fsi">
      <Link>Numerics/n.fsi</Link>
    </Compile>
    <Compile Include="math\n.fs">
      <Link>Numerics/n.fs</Link>
    </Compile>
    <Compile Include="math\z.fsi">
      <Link>Numerics/z.fsi</Link>
    </Compile>
    <Compile Include="math\z.fs">
      <Link>Numerics/z.fs</Link>
=======
>>>>>>> ebf2bc4a
    </Compile>
    <Compile Include="fslib-extra-pervasives.fsi">
      <Link>Extras/fslib-extra-pervasives.fsi</Link>
    </Compile>
    <Compile Include="fslib-extra-pervasives.fs">
      <Link>Extras/fslib-extra-pervasives.fs</Link>
    </Compile>
    <Compile Include="..\..\assemblyinfo\assemblyinfo.FSharp.Core.dll.fs">
      <Link>assemblyinfo.FSharp.Core.dll.fs</Link>
    </Compile>
    <CustomAdditionalCompileInputs Include="$(FscToolPath)\$(FscToolExe)">
      <Visible>False</Visible>
    </CustomAdditionalCompileInputs>
  </ItemGroup>
  <ItemGroup>
    <Reference Include="mscorlib" Condition="'$(TargetFramework)' != 'wp7' AND '$(TargetFramework)' != 'portable-windows8+net45' " />
    <Reference Include="System.Runtime" Condition="'$(TargetFramework)' == 'portable-windows8+net45' " />
    <Reference Include="System" />
    <Reference Include="System.Numerics" Condition="'$(TargetFramework)' == 'net40'" />
    <Reference Include="System.Net" Condition="'$(TargetFramework)' == 'sl5' OR '$(TargetFramework)' == 'sl5-compiler' OR '$(TargetFramework)' == 'XNA\5.0' OR '$(TargetFramework)' == 'wp7' OR '$(TargetFramework)' == 'portable-net45+sl5+win8' OR '$(TargetFramework)' == 'net40-xna40-xbox360' OR '$(TargetFramework)' == 'portable-windows8+net45'" />
    <Reference Include="System.Observable" Condition="'$(TargetFramework)' == 'wp7' " />
    <Reference Include="System.Core" Condition="'$(TargetFramework)' == 'sl5' OR '$(TargetFramework)' == 'sl5-compiler' OR '$(TargetFramework)' == 'XNA\5.0' OR '$(TargetFramework)' == 'wp7' OR '$(TargetFramework)' == 'portable-net45+sl5+win8' OR '$(TargetFramework)' == 'net40-xna40-xbox360' OR '$(TargetFramework)' == 'portable-windows8+net45'" />
  </ItemGroup>
  <!-- References -->
  <Import Project="$(FSharpSourcesRoot)\FSharpSource.targets" />
  <Import Project="$(MSBuildExtensionsPath)\Microsoft\XNA Game Studio\Microsoft.Xna.GameStudio.targets" Condition="'$(TargetFramework)'=='net40-xna40-xbox360'"/>
  <!-- Hook compilation phase to do custom work -->
  <PropertyGroup>
    <PrepareForRunDependsOn>$(PrepareForRunDependsOn);CopyToBuiltBin</PrepareForRunDependsOn>
  </PropertyGroup>
  <Target Name="CopyToBuiltBin">
    <Copy SourceFiles="$(IntermediateOutputPath)\FSharp.Core.sigdata" DestinationFolder="$(OutputPath)" SkipUnchangedFiles="true">
      <Output TaskParameter="DestinationFiles" ItemName="FileWrites" />
    </Copy>
    <Copy SourceFiles="$(IntermediateOutputPath)\FSharp.Core.optdata" DestinationFolder="$(OutputPath)" SkipUnchangedFiles="true">
      <Output TaskParameter="DestinationFiles" ItemName="FileWrites" />
    </Copy>
  </Target>
</Project><|MERGE_RESOLUTION|>--- conflicted
+++ resolved
@@ -123,8 +123,6 @@
     </Compile>
     <Compile Include="event.fs">
       <Link>Event/event.fs</Link>
-<<<<<<< HEAD
-=======
     </Compile>
     <Compile Include="math\n.fsi">
       <Link>Numerics/n.fsi</Link>
@@ -137,7 +135,6 @@
     </Compile>
     <Compile Include="math\z.fs">
       <Link>Numerics/z.fs</Link>
->>>>>>> ebf2bc4a
     </Compile>
     <Compile Include="..\..\utils\sformat.fsi">
       <Link>Printf/sformat.fsi</Link>
@@ -189,21 +186,6 @@
     </Compile>
     <Compile Include="SI.fs">
       <Link>Units/SI.fs</Link>
-<<<<<<< HEAD
-    </Compile>
-    <Compile Include="math\n.fsi">
-      <Link>Numerics/n.fsi</Link>
-    </Compile>
-    <Compile Include="math\n.fs">
-      <Link>Numerics/n.fs</Link>
-    </Compile>
-    <Compile Include="math\z.fsi">
-      <Link>Numerics/z.fsi</Link>
-    </Compile>
-    <Compile Include="math\z.fs">
-      <Link>Numerics/z.fs</Link>
-=======
->>>>>>> ebf2bc4a
     </Compile>
     <Compile Include="fslib-extra-pervasives.fsi">
       <Link>Extras/fslib-extra-pervasives.fsi</Link>
