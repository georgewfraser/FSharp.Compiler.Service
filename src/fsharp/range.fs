// Copyright (c) Microsoft Corporation.  All Rights Reserved.  Licensed under the Apache License, Version 2.0.  See License.txt in the project root for license information.

/// Anything to do with special names of identifiers and other lexical rules 
<<<<<<< HEAD
module (*internal*) Microsoft.FSharp.Compiler.Range
=======
module Microsoft.FSharp.Compiler.Range
>>>>>>> 86fcbe34

open System.IO
open System.Collections.Generic
open Microsoft.FSharp.Core.Printf
open Internal.Utilities
open Microsoft.FSharp.Compiler.AbstractIL 
open Microsoft.FSharp.Compiler.AbstractIL.Internal 
open Microsoft.FSharp.Compiler.AbstractIL.Internal.Library
open Microsoft.FSharp.Compiler  
open Microsoft.FSharp.Compiler.Lib
open Microsoft.FSharp.Compiler.Lib.Bits

type FileIndex = int32 

[<Literal>]
let columnBitCount = 9
[<Literal>]
let lineBitCount = 16

let posBitCount = lineBitCount + columnBitCount
let _ = assert (posBitCount <= 32)
let posColumnMask  = mask32 0 columnBitCount
let lineColumnMask = mask32 columnBitCount lineBitCount
let inline (lsr)  (x:int) (y:int)  = int32 (uint32 x >>> y)

[<Struct; CustomEquality; NoComparison>]
[<System.Diagnostics.DebuggerDisplay("{Line},{Column}")>]
type pos(code:int32) =
    new (l,c) = 
        let l = max 0 l 
        let c = max 0 c 
        let p = ( c &&& posColumnMask)
                ||| ((l <<< columnBitCount) &&& lineColumnMask)
        pos p

    member p.Line = (code lsr columnBitCount)
    member p.Column = (code &&& posColumnMask)

    member r.Encoding = code
    static member EncodingSize = posBitCount
    static member Decode (code:int32) : pos = pos code
    override p.Equals(obj) = match obj with :? pos as p2 -> code = p2.Encoding | _ -> false
    override p.GetHashCode() = hash code

[<Literal>]
let fileIndexBitCount = 14
[<Literal>]
let startLineBitCount = lineBitCount
[<Literal>]
let startColumnBitCount = columnBitCount
[<Literal>]
let heightBitCount = 15 // If necessary, could probably deduct one or two bits here without ill effect.
[<Literal>]
let endColumnBitCount = columnBitCount
[<Literal>]
let isSyntheticBitCount = 1
#if DEBUG
let _ = assert (fileIndexBitCount + startLineBitCount + startColumnBitCount + heightBitCount + endColumnBitCount + isSyntheticBitCount = 64)
#endif
 
[<Literal>]
let fileIndexShift   = 0 
[<Literal>]
let startLineShift   = 14
[<Literal>]
let startColumnShift = 30
[<Literal>]
let heightShift      = 39
[<Literal>]
let endColumnShift   = 54
[<Literal>]
let isSyntheticShift = 63


[<Literal>]
let fileIndexMask =   0b0000000000000000000000000000000000000000000000000011111111111111L
[<Literal>]
let startLineMask =   0b0000000000000000000000000000000000111111111111111100000000000000L
[<Literal>]
let startColumnMask = 0b0000000000000000000000000111111111000000000000000000000000000000L
[<Literal>]
let heightMask =      0b0000000000111111111111111000000000000000000000000000000000000000L
[<Literal>]
let endColumnMask =   0b0111111111000000000000000000000000000000000000000000000000000000L
[<Literal>]
let isSyntheticMask = 0b1000000000000000000000000000000000000000000000000000000000000000L

#if DEBUG
let _ = assert (startLineShift   = fileIndexShift   + fileIndexBitCount)
let _ = assert (startColumnShift = startLineShift   + startLineBitCount)
let _ = assert (heightShift      = startColumnShift + startColumnBitCount)
let _ = assert (endColumnShift   = heightShift      + heightBitCount)
let _ = assert (isSyntheticShift = endColumnShift   + endColumnBitCount)
let _ = assert (fileIndexMask =   mask64 0 fileIndexBitCount)
let _ = assert (startLineMask =   mask64 startLineShift   startLineBitCount)
let _ = assert (startColumnMask = mask64 startColumnShift startColumnBitCount)
let _ = assert (heightMask =      mask64 heightShift      heightBitCount)
let _ = assert (endColumnMask =   mask64 endColumnShift   endColumnBitCount)
let _ = assert (isSyntheticMask = mask64 isSyntheticShift isSyntheticBitCount)
#endif

// This is just a standard unique-index table
type FileIndexTable() = 
    let indexToFileTable = new ResizeArray<_>(11)
    let fileToIndexTable = new Dictionary<string,int>(11)
    member t.FileToIndex f = 
        let mutable res = 0 
        let ok = fileToIndexTable.TryGetValue(f,&res) 
        if ok then res 
        else
            lock fileToIndexTable (fun () -> 
                let mutable res = 0 in
                let ok = fileToIndexTable.TryGetValue(f,&res) in
                if ok then res 
                else
                    let n = indexToFileTable.Count in
                    indexToFileTable.Add(f)
                    fileToIndexTable.[f] <- n
                    n)

    member t.IndexToFile n = 
        (if n < 0 then failwithf "fileOfFileIndex: negative argument: n = %d\n" n)
        (if n >= indexToFileTable.Count then failwithf "fileOfFileIndex: invalid argument: n = %d\n" n)
        indexToFileTable.[n]

let maxFileIndex = pown32 fileIndexBitCount

// ++GLOBAL MUTABLE STATE
// WARNING: Global Mutable State, holding a mapping between integers and filenames
let fileIndexTable = new FileIndexTable()

// If we exceed the maximum number of files we'll start to report incorrect file names
let fileIndexOfFile f = fileIndexTable.FileToIndex(f) % maxFileIndex 
let fileOfFileIndex n = fileIndexTable.IndexToFile(n)

let mkPos l c = pos (l,c)

[<Struct; CustomEquality; NoComparison>]
[<System.Diagnostics.DebuggerDisplay("({StartLine},{StartColumn}-{EndLine},{EndColumn}) {FileName} IsSynthetic={IsSynthetic}")>]
type range(code:int64) =
    static member Zero = range(0L)
    new (fidx,bl,bc,el,ec) = 
        range(  int64 fidx
                ||| (int64 bl        <<< startLineShift) 
                ||| (int64 bc        <<< startColumnShift)
                ||| (int64 (el-bl)   <<< heightShift)
                ||| (int64 ec        <<< endColumnShift) )

    new (fidx, b:pos, e:pos) = range(fidx,b.Line,b.Column,e.Line,e.Column)

    member r.StartLine   = int32((code &&& startLineMask)   >>> startLineShift)
    member r.StartColumn = int32((code &&& startColumnMask) >>> startColumnShift) 
    member r.EndLine     = int32((code &&& heightMask)      >>> heightShift) + r.StartLine
    member r.EndColumn   = int32((code &&& endColumnMask)   >>> endColumnShift)
    member r.IsSynthetic = int32((code &&& isSyntheticMask) >>> isSyntheticShift) <> 0 
    member r.Start = pos (r.StartLine, r.StartColumn)
    member r.End = pos (r.EndLine, r.EndColumn)
    member r.FileIndex = int32(code &&& fileIndexMask)
    member m.StartRange = range (m.FileIndex, m.Start, m.Start)
    member m.EndRange = range (m.FileIndex, m.End, m.End)
    member r.FileName = fileOfFileIndex r.FileIndex
    member r.MakeSynthetic() = range(code ||| isSyntheticMask)
    override r.ToString() = sprintf "%s (%d,%d--%d,%d) IsSynthetic=%b" r.FileName r.StartLine r.StartColumn r.EndLine r.EndColumn r.IsSynthetic
    member r.ToShortString() = sprintf "(%d,%d--%d,%d)" r.StartLine r.StartColumn r.EndLine r.EndColumn
    member r.Code = code
    override r.Equals(obj) = match obj with :? range as r2 -> code = r2.Code | _ -> false
    override r.GetHashCode() = hash code

let mkRange f b e = range (fileIndexOfFile f, b, e)
let mkFileIndexRange fi b e = range (fi, b, e)

(* end representation, start derived ops *)
                 
let posOrder   = Order.orderOn (fun (p:pos) -> p.Line, p.Column) (Pair.order (Int32.order,Int32.order))
(* rangeOrder: not a total order, but enough to sort on ranges *)      
let rangeOrder = Order.orderOn (fun (r:range) -> r.FileName, r.Start) (Pair.order (String.order,posOrder))

let outputPos   (os:TextWriter) (m:pos)   = fprintf os "(%d,%d)" m.Line m.Column
let outputRange (os:TextWriter) (m:range) = fprintf os "%s%a-%a" m.FileName outputPos m.Start outputPos m.End
let boutputPos   os (m:pos)   = bprintf os "(%d,%d)" m.Line m.Column
let boutputRange os (m:range) = bprintf os "%s%a-%a" m.FileName boutputPos m.Start boutputPos m.End
    
let posGt (p1:pos) (p2:pos) = (p1.Line > p2.Line || (p1.Line = p2.Line && p1.Column > p2.Column))
let posEq (p1:pos) (p2:pos) = (p1.Line = p2.Line &&  p1.Column = p2.Column)
let posGeq p1 p2 = posEq p1 p2 || posGt p1 p2
let posLt p1 p2 = posGt p2 p1

// This is deliberately written in an allocation-free way, i.e. m1.Start, m1.End etc. are not called
let unionRanges (m1:range) (m2:range) = 
    if m1.FileIndex <> m2.FileIndex then m2 else
    let b = 
      if (m1.StartLine > m2.StartLine || (m1.StartLine = m2.StartLine && m1.StartColumn > m2.StartColumn)) then m2
      else m1
    let e = 
      if (m1.EndLine > m2.EndLine || (m1.EndLine = m2.EndLine && m1.EndColumn > m2.EndColumn)) then m1
      else m2
    range (m1.FileIndex, b.StartLine, b.StartColumn, e.EndLine, e.EndColumn)

let rangeContainsRange (m1:range) (m2:range) =
    m1.FileIndex = m2.FileIndex &&
    posGeq m2.Start m1.Start &&
    posGeq m1.End m2.End

let rangeContainsPos (m1:range) p =
    posGeq p m1.Start &&
    posGeq m1.End p

let rangeBeforePos (m1:range) p =
    posGeq p m1.End

let rangeN filename line = mkRange filename (mkPos line 0) (mkPos line 0)
let pos0 = mkPos 1 0
let range0 =  rangeN "unknown" 1
let rangeStartup = rangeN "startup" 1
let rangeCmdArgs = rangeN "commandLineArgs" 0

let trimRangeToLine (r:range) =
    let startL,startC = r.StartLine,r.StartColumn
    let endL ,_endC   = r.EndLine,r.EndColumn
    if endL <= startL then
      r
    else
      let endL,endC = startL+1,0   (* Trim to the start of the next line (we do not know the end of the current line) *)
      range (r.FileIndex, startL, startC, endL, endC)

(* For Diagnostics *)
let stringOfPos   (pos:pos) = sprintf "(%d,%d)" pos.Line pos.Column
let stringOfRange (r:range) = sprintf "%s%s-%s" r.FileName (stringOfPos r.Start) (stringOfPos r.End)

#if CHECK_LINE0_TYPES // turn on to check that we correctly transform zero-based line counts to one-based line counts
// Visual Studio uses line counts starting at 0, F# uses them starting at 1 
[<Measure>] type ZeroBasedLineAnnotation

type Line0 = int<ZeroBasedLineAnnotation>
#else
type Line0 = int
#endif
type Pos01 = Line0 * int
type Range01 = Pos01 * Pos01

module Line =
    // Visual Studio uses line counts starting at 0, F# uses them starting at 1 
    let fromZ (line:Line0) = int line+1
    let toZ (line:int) : Line0 = LanguagePrimitives.Int32WithMeasure(line - 1)

module Pos =
    let fromZ (line:Line0) idx = mkPos (Line.fromZ line) idx 
    let toZ (p:pos) = (Line.toZ p.Line, p.Column)


module Range =
    let toZ (m:range) = Pos.toZ m.Start, Pos.toZ m.End
    let toFileZ (m:range) = m.FileName, toZ m

<|MERGE_RESOLUTION|>--- conflicted
+++ resolved
@@ -1,11 +1,7 @@
 // Copyright (c) Microsoft Corporation.  All Rights Reserved.  Licensed under the Apache License, Version 2.0.  See License.txt in the project root for license information.
 
 /// Anything to do with special names of identifiers and other lexical rules 
-<<<<<<< HEAD
-module (*internal*) Microsoft.FSharp.Compiler.Range
-=======
 module Microsoft.FSharp.Compiler.Range
->>>>>>> 86fcbe34
 
 open System.IO
 open System.Collections.Generic
