// Copyright (c) Microsoft Corporation.  All Rights Reserved.  Licensed under the Apache License, Version 2.0.  See License.txt in the project root for license information.

module (*internal*) Microsoft.FSharp.Compiler.Ast

open System.Collections.Generic
open Internal.Utilities
open Internal.Utilities.Text.Lexing
open Internal.Utilities.Text.Parsing
open Microsoft.FSharp.Compiler.AbstractIL
open Microsoft.FSharp.Compiler.AbstractIL.IL
open Microsoft.FSharp.Compiler.AbstractIL.Internal
open Microsoft.FSharp.Compiler.AbstractIL.Internal.Library
open Microsoft.FSharp.Compiler
open Microsoft.FSharp.Compiler.UnicodeLexing
open Microsoft.FSharp.Compiler.ErrorLogger
open Microsoft.FSharp.Compiler.PrettyNaming
open Microsoft.FSharp.Compiler.AbstractIL.Diagnostics
open Microsoft.FSharp.Compiler.Lib
open Microsoft.FSharp.Compiler.Range

/// The prefix of the names used for the fake namespace path added to all dynamic code entries in FSI.EXE
let FsiDynamicModulePrefix = "FSI_"

[<RequireQualifiedAccess>]
module FSharpLib = 
    let Root      = "Microsoft.FSharp"
    let RootPath  = IL.splitNamespace Root 
    let Core      = Root + ".Core"
    let CorePath  = IL.splitNamespace Core


[<RequireQualifiedAccess>]
module CustomOperations =
    [<Literal>] 
    let Into = "into"

//------------------------------------------------------------------------
// XML doc pre-processing
//-----------------------------------------------------------------------


/// Used to collect XML documentation during lexing and parsing.
type XmlDocCollector() =
    let mutable savedLines = new ResizeArray<(string * pos)>()
    let mutable savedGrabPoints = new ResizeArray<pos>()
    let posCompare p1 p2 = if posGeq p1 p2 then 1 else if posEq p1 p2 then 0 else -1
    let savedGrabPointsAsArray = 
        lazy (savedGrabPoints.ToArray() |> Array.sortWith posCompare)

    let savedLinesAsArray = 
        lazy (savedLines.ToArray() |> Array.sortWith (fun (_,p1) (_,p2) -> posCompare p1 p2))

    let check() = 
        assert (not savedLinesAsArray.IsValueCreated && "can't add more XmlDoc elements to XmlDocCollector after extracting first XmlDoc from the overall results" <> "")

    member x.AddGrabPoint(pos) = 
        check()
        savedGrabPoints.Add pos 

    member x.AddXmlDocLine(line,pos) = 
        check()
        savedLines.Add(line,pos)

    member x.LinesBefore(grabPointPos) = 
      try
        let lines = savedLinesAsArray.Force()
        let grabPoints = savedGrabPointsAsArray.Force()
        let firstLineIndexAfterGrabPoint = Array.findFirstIndexWhereTrue lines (fun (_,pos) -> posGeq pos grabPointPos) 
        let grabPointIndex = Array.findFirstIndexWhereTrue grabPoints (fun pos -> posGeq pos grabPointPos) 
        assert (posEq grabPoints.[grabPointIndex] grabPointPos)
        let firstLineIndexAfterPrevGrabPoint = 
            if grabPointIndex = 0 then 
                0 
            else
                let prevGrabPointPos = grabPoints.[grabPointIndex-1]
                Array.findFirstIndexWhereTrue lines (fun (_,pos) -> posGeq pos prevGrabPointPos) 
        //printfn "#lines = %d, firstLineIndexAfterPrevGrabPoint = %d, firstLineIndexAfterGrabPoint = %d" lines.Length firstLineIndexAfterPrevGrabPoint  firstLineIndexAfterGrabPoint
        lines.[firstLineIndexAfterPrevGrabPoint..firstLineIndexAfterGrabPoint-1] |> Array.map fst
      with e -> 
          //printfn "unexpected error in LinesBefore:\n%s" (e.ToString())
          [| |]

type XmlDoc = 
    | XmlDoc of string[]
    static member Empty = XmlDocStatics.Empty
    static member Merge (XmlDoc lines) (XmlDoc lines') = XmlDoc (Array.append lines lines')
    static member Process (XmlDoc lines) = 
        // This code runs for .XML generation and thus influences cross-project xmldoc tooltips; for within-project tooltips, see XmlDocumentation.fs in the language service
        let rec processLines (lines:string list) =
            match lines with 
            | [] -> []
            | (lineA::rest) as lines ->
                let lineAT = lineA.TrimStart([|' '|])
                if lineAT = "" then processLines rest
                else if String.hasPrefix lineAT "<" then lines
                else ["<summary>"] @     
                     (lines |> List.map (fun line -> Microsoft.FSharp.Core.XmlAdapters.escape(line))) @
                     ["</summary>"]               

        let lines = processLines (Array.toList lines)
        if lines.Length = 0 then XmlDoc.Empty 
        else XmlDoc (Array.ofList lines)

// Discriminated unions can't contain statics, so we use a separate type
and XmlDocStatics() = 
    static let empty = XmlDoc[| |]
    static member Empty = empty

type PreXmlDoc = 
    | PreXmlMerge of PreXmlDoc * PreXmlDoc
    | PreXmlDoc of pos * XmlDocCollector
    | PreXmlDocEmpty 

    member x.ToXmlDoc() = 
        match x with 
        | PreXmlMerge(a,b) -> XmlDoc.Merge (a.ToXmlDoc()) (b.ToXmlDoc())
        | PreXmlDocEmpty -> XmlDoc.Empty
        | PreXmlDoc (pos,collector) -> 
            let lines = collector.LinesBefore pos
            if lines.Length = 0 then XmlDoc.Empty
            else XmlDoc lines

    static member CreateFromGrabPoint(collector:XmlDocCollector,grabPointPos) = 
        collector.AddGrabPoint grabPointPos
        PreXmlDoc(grabPointPos,collector)

    static member Empty = PreXmlDocEmpty 
    static member Merge a b = PreXmlMerge (a,b)

type ParserDetail =
    | Ok
    | ThereWereSignificantParseErrorsSoDoNotTypecheckThisNode  // would cause spurious/misleading diagnostics

//------------------------------------------------------------------------
//  AST: identifiers and long identifiers
//-----------------------------------------------------------------------


// PERFORMANCE: consider making this a struct.
[<System.Diagnostics.DebuggerDisplay("{idText}")>]
[<Sealed>]
[<NoEquality; NoComparison>]
type Ident (text,range) = 
     member x.idText = text
     member x.idRange = range
     override x.ToString() = text

type LongIdent = Ident list
type LongIdentWithDots =
    /// LongIdentWithDots(lid, dotms)   
    /// Typically dotms.Length = lid.Length-1, but they may be same if (incomplete) code ends in a dot, e.g. "Foo.Bar."
    /// The dots mostly matter for parsing, and are typically ignored by the typechecker, but 
    /// if dotms.Length = lid.Length, then the parser must have reported an error, so the typechecker is allowed
    /// more freedom about typechecking these expressions.
    /// LongIdent can be empty list - it is used to denote that name of some AST element is absent (i.e. empty type name in inherit)
    | LongIdentWithDots of id:LongIdent * dotms:range list
    with member this.Range =
            match this with
            | LongIdentWithDots([],_) -> failwith "rangeOfLidwd"
            | LongIdentWithDots([id],[]) -> id.idRange
            | LongIdentWithDots([id],[m]) -> unionRanges id.idRange m
            | LongIdentWithDots(h::t,[]) -> unionRanges h.idRange (List.last t).idRange
            | LongIdentWithDots(h::t,dotms) -> unionRanges h.idRange (List.last t).idRange |> unionRanges (List.last dotms)
         member this.Lid = match this with LongIdentWithDots(lid,_) -> lid
         member this.ThereIsAnExtraDotAtTheEnd = match this with LongIdentWithDots(lid,dots) -> lid.Length = dots.Length
         member this.RangeSansAnyExtraDot =
            match this with
            | LongIdentWithDots([],_) -> failwith "rangeOfLidwd"
            | LongIdentWithDots([id],_) -> id.idRange
            | LongIdentWithDots(h::t,dotms) -> 
                let nonExtraDots = if dotms.Length = t.Length then dotms else List.take t.Length dotms
                unionRanges h.idRange (List.last t).idRange |> unionRanges (List.last nonExtraDots)

//------------------------------------------------------------------------
//  AST: the grammar of implicitly scoped type parameters 
//-----------------------------------------------------------------------

type TyparStaticReq = 
    | NoStaticReq 
    | HeadTypeStaticReq 

[<NoEquality; NoComparison>]
type SynTypar = 
    | Typar of id:Ident * staticReq:TyparStaticReq * isCompGen:bool 
    with member this.Range =
            match this with
            | Typar(id,_,_) ->
                id.idRange

//------------------------------------------------------------------------
//  AST: the grammar of constants and measures
//-----------------------------------------------------------------------

type 
    [<NoEquality; NoComparison; RequireQualifiedAccess>]
    /// The unchecked abstract syntax tree of constants in F# types and expressions.
    SynConst = 
    /// F# syntax: ()
    | Unit
    /// F# syntax: true, false
    | Bool of bool
    /// F# syntax: 13y, 0xFFy, 0o077y, 0b0111101y
    | SByte of sbyte
    /// F# syntax: 13uy, 0x40uy, 0oFFuy, 0b0111101uy
    | Byte of byte
    /// F# syntax: 13s, 0x4000s, 0o0777s, 0b0111101s
    | Int16 of int16
    /// F# syntax: 13us, 0x4000us, 0o0777us, 0b0111101us
    | UInt16 of uint16
    /// F# syntax: 13, 0x4000, 0o0777
    | Int32 of int32
    /// F# syntax: 13u, 0x4000u, 0o0777u
    | UInt32 of uint32
    /// F# syntax: 13L
    | Int64 of int64
    /// F# syntax: 13UL
    | UInt64 of uint64
    /// F# syntax: 13n
    | IntPtr of int64
    /// F# syntax: 13un
    | UIntPtr of uint64
    /// F# syntax: 1.30f, 1.40e10f etc.
    | Single of single
    /// F# syntax: 1.30, 1.40e10 etc.
    | Double of double
    /// F# syntax: 'a'
    | Char of char
    /// F# syntax: 23.4M
    | Decimal of System.Decimal
    /// UserNum(value, suffix)
    ///
    /// F# syntax: 1Q, 1Z, 1R, 1N, 1G
    | UserNum of  (string * string)
    /// F# syntax: verbatim or regular string, e.g. "abc"
    | String of text:string * range:range 
    /// F# syntax: verbatim or regular byte string, e.g. "abc"B.
    ///
    /// Also used internally in the typechecker once an array of unit16 constants 
    /// is detected, to allow more efficient processing of large arrays of uint16 constants. 
    | Bytes of bytes:byte[] * range:range 
    /// Used internally in the typechecker once an array of unit16 constants 
    /// is detected, to allow more efficient processing of large arrays of uint16 constants. 
    | UInt16s of uint16[] 
    /// Old comment: "we never iterate, so the const here is not another SynConst.Measure"
    | Measure of constant:SynConst * SynMeasure 
    member c.Range dflt = 
        match c with 
        | SynConst.String (_,m0) | SynConst.Bytes (_,m0) -> m0 
        | _ -> dflt
      
and  
    [<NoEquality; NoComparison; RequireQualifiedAccess>]
    /// The unchecked abstract syntax tree of F# unit of measure annotations. 
    /// This should probably be merged with the representation of SynType.
    SynMeasure = 
    | Named of longId:LongIdent * range:range
    | Product of SynMeasure * SynMeasure * range:range
    | Seq of SynMeasure list * range:range
    | Divide of SynMeasure * SynMeasure * range:range
    | Power of SynMeasure * SynRationalConst * range:range
    | One 
    | Anon of range
    | Var of SynTypar * range:range

and
    [<NoEquality; NoComparison; RequireQualifiedAccess>]
    /// The unchecked abstract syntax tree of F# unit of measure exponents. 
    SynRationalConst = 
    | Integer of int32
    | Rational of int32 * int32 * range
    | Negate of SynRationalConst


//------------------------------------------------------------------------
//  AST: the grammar of types, expressions, declarations etc.
//-----------------------------------------------------------------------

[<RequireQualifiedAccess>]
type SynAccess = 
    | Public
    | Internal
    | Private


type SequencePointInfoForTarget = 
    | SequencePointAtTarget
    | SuppressSequencePointAtTarget

type SequencePointInfoForSeq = 
    | SequencePointsAtSeq
    // This means "suppress a in 'a;b'" and "suppress b in 'a before b'"
    | SuppressSequencePointOnExprOfSequential
    // This means "suppress b in 'a;b'" and "suppress a in 'a before b'"
    | SuppressSequencePointOnStmtOfSequential

type SequencePointInfoForTry = 
    | SequencePointAtTry of range
    // Used for "use" and "for"
    | SequencePointInBodyOfTry 
    | NoSequencePointAtTry

type SequencePointInfoForWith = 
    | SequencePointAtWith of range
    | NoSequencePointAtWith

type SequencePointInfoForFinally = 
    | SequencePointAtFinally of range
    | NoSequencePointAtFinally

type SequencePointInfoForForLoop = 
    | SequencePointAtForLoop of range
    | NoSequencePointAtForLoop
    
type SequencePointInfoForWhileLoop = 
    | SequencePointAtWhileLoop of range
    | NoSequencePointAtWhileLoop
    
type SequencePointInfoForBinding = 
    | SequencePointAtBinding of range
    // Indicates the omission of a sequence point for a binding for a 'do expr' 
    | NoSequencePointAtDoBinding
    // Indicates the omission of a sequence point for a binding for a 'let e = expr' where 'expr' has immediate control flow
    | NoSequencePointAtLetBinding
    // Indicates the omission of a sequence point for a compiler generated binding
    // where we've done a local expansion of some construct into something that involves
    // a 'let'. e.g. we've inlined a function and bound its arguments using 'let'
    // The let bindings are 'sticky' in that the inversion of the inlining would involve
    // replacing the entire expression with the original and not just the let bindings alone.
    | NoSequencePointAtStickyBinding
    // Given 'let v = e1 in e2', where this is a compiler generated binding, 
    // we are sometimes forced to generate a sequence point for the expression anyway based on its
    // overall range. If the let binding is given the flag below then it is asserting that
    // the binding has no interesting side effects and can be totally ignored and the range
    // of the inner expression is used instead
    | NoSequencePointAtInvisibleBinding
    
    // Don't drop sequence points when combining sequence points
    member x.Combine(y:SequencePointInfoForBinding) = 
        match x,y with 
        | SequencePointAtBinding _ as g, _  -> g
        | _, (SequencePointAtBinding _ as g)  -> g
        | _ -> x

/// Indicates if a for loop is 'for x in e1 -> e2', only valid in sequence expressions
type SeqExprOnly = 
    | SeqExprOnly of bool

/// denotes location of the separator block + optional position of the semicolon (used for tooling support)
type BlockSeparator = range * pos option
/// stores pair: record field name + (true if given record field name is syntactically correct and can be used in name resolution)
type RecordFieldName = LongIdentWithDots * bool

type ExprAtomicFlag =
    /// Says that the expression is an atomic expression, i.e. is of a form that has no whitespace unless 
    /// enclosed in parentheses, e.g. 1, "3", ident, ident.[expr] and (expr). If an atomic expression has
    /// type T, then the largest expression ending at the same range as the atomic expression also has type T.
    | Atomic = 0
    | NonAtomic = 1

/// The kind associated with a binding - "let", "do" or a standalone expression
type SynBindingKind = 
    /// A standalone expression in a module
    | StandaloneExpression
    /// A normal 'let' binding in a module
    | NormalBinding
    /// A 'do' binding in a module. Must have type 'unit'
    | DoBinding
  
type
    [<NoEquality; NoComparison>]
    /// Represents the explicit declaration of a type parameter
    SynTyparDecl = 
    | TyparDecl of attributes:SynAttributes * SynTypar


and 
    [<NoEquality; NoComparison>]
    /// The unchecked abstract syntax tree of F# type constraints
    SynTypeConstraint =
    /// F# syntax : is 'typar : struct
    | WhereTyparIsValueType of genericName:SynTypar * range:range
    /// F# syntax : is 'typar : not struct
    | WhereTyparIsReferenceType of genericName:SynTypar * range:range
    /// F# syntax is 'typar : unmanaged
    | WhereTyparIsUnmanaged of genericName:SynTypar * range:range
    /// F# syntax is 'typar : null
    | WhereTyparSupportsNull of genericName:SynTypar * range:range
    /// F# syntax is 'typar : comparison 
    | WhereTyparIsComparable of genericName:SynTypar * range:range
    /// F# syntax is 'typar : equality
    | WhereTyparIsEquatable of genericName:SynTypar * range:range
    /// F# syntax is default ^T : type
    | WhereTyparDefaultsToType of genericName:SynTypar * typeSig:SynType * range:range
    /// F# syntax is 'typar :> type
    | WhereTyparSubtypeOfType of genericName:SynTypar *  typeSig:SynType * range:range
    /// F# syntax is ^T : (static member MemberName : ^T * int -> ^T) 
<<<<<<< HEAD
    | WhereTyparSupportsMember of genericNames:SynTypar list * memberSig:SynMemberSig * range:range
=======
    | WhereTyparSupportsMember of SynType list * SynMemberSig * range
>>>>>>> 835b79c0
    /// F# syntax is 'typar : enum<'UnderlyingType>
    | WhereTyparIsEnum of genericName:SynTypar * enumTypes:SynType list * range:range
    /// F# syntax is 'typar : delegate<'Args,unit>
    | WhereTyparIsDelegate of genericName:SynTypar * delegateTypes:SynType list * range:range

and 
    [<NoEquality; NoComparison;RequireQualifiedAccess>]
    /// The unchecked abstract syntax tree of F# types 
    SynType =
    /// F# syntax : A.B.C
    | LongIdent of LongIdentWithDots
    /// App(typeName, LESSm, typeArgs, commasm, GREATERm, isPostfix, m)
    ///
    /// F# syntax : type<type, ..., type> or type type or (type,...,type) type
    ///   isPostfix: indicates a postfix type application e.g. "int list" or "(int,string) dict"
    ///   commasm: ranges for interstitial commas, these only matter for parsing/design-time tooling, the typechecker may munge/discard them
    | App of typeName:SynType * leftAngleRange:range option * typeArgs:SynType list * commaRanges:range list * rightAngleRange:range option * isPostfix:bool * range:range
    /// LongIdentApp(typeName, longId, LESSm, tyArgs, commasm, GREATERm, wholem)
    ///
    /// F# syntax : type.A.B.C<type, ..., type>
    ///   commasm: ranges for interstitial commas, these only matter for parsing/design-time tooling, the typechecker may munge/discard them
    | LongIdentApp of typeName:SynType * dotId:LongIdentWithDots * leftAngleRange:range option * genericNames:SynType list * commaRanges:range list * rightAngleRange:range option * range:range
    /// F# syntax : type * ... * type
    // the bool is true if / rather than * follows the type
    | Tuple of (bool*SynType) list * range:range    
    /// F# syntax : type[]
    | Array of  int * elementType:SynType * range:range
    /// F# syntax : type -> type
    | Fun of  argType:SynType * returnType:SynType * range:range
    /// F# syntax : 'Var
    | Var of SynTypar * range:range
    /// F# syntax : _
    | Anon of range:range
    /// F# syntax : typ with constraints
    | WithGlobalConstraints of typeName:SynType * constraints:SynTypeConstraint list * range:range
    /// F# syntax : #type
    | HashConstraint of typeName:SynType * range:range
    /// F# syntax : for units of measure e.g. m / s 
    | MeasureDivide of typeName:SynType * SynType * range:range       
    /// F# syntax : for units of measure e.g. m^3, kg^1/2
    | MeasurePower of typeName:SynType * SynRationalConst * range:range      
    /// F# syntax : 1, "abc" etc, used in parameters to type providers
    /// For the dimensionless units i.e. 1 , and static parameters to provided types
    | StaticConstant of constant:SynConst * range:range          
    /// F# syntax : const expr, used in static parameters to type providers
    | StaticConstantExpr of expr:SynExpr * range:range
    /// F# syntax : ident=1 etc., used in static parameters to type providers
    | StaticConstantNamed of SynType * SynType * range:range
    /// Get the syntactic range of source code covered by this construct.
    member x.Range = 
        match x with 
        | SynType.App (range=m)
        | SynType.LongIdentApp (range=m)
        | SynType.Tuple (range=m)
        | SynType.Array (range=m) 
        | SynType.Fun (range=m)
        | SynType.Var (range=m) 
        | SynType.Anon (range=m) 
        | SynType.WithGlobalConstraints (range=m)
        | SynType.StaticConstant (range=m)
        | SynType.StaticConstantExpr (range=m)
        | SynType.StaticConstantNamed (range=m)
        | SynType.HashConstraint (range=m)
        | SynType.MeasureDivide (range=m)
        | SynType.MeasurePower (range=m) -> m
        | SynType.LongIdent(lidwd) -> lidwd.Range
    
and  
    [<NoEquality; NoComparison;RequireQualifiedAccess>]
    SynExpr =

    /// F# syntax: (expr)
    ///
    /// Paren(expr, leftParenRange, rightParenRange, wholeRangeIncludingParentheses)
    ///
    /// Parenthesized expressions. Kept in AST to distinguish A.M((x,y)) 
    /// from A.M(x,y), among other things.
    | Paren of expr:SynExpr * leftParenRange:range * rightParenRange:range option * range:range  

    /// F# syntax: <@ expr @>, <@@ expr @@>
    /// 
    /// Quote(operator,isRaw,quotedSynExpr,isFromQueryExpression,m)
    | Quote of operator:SynExpr * isRaw:bool * quotedSynExpr:SynExpr * isFromQueryExpression:bool * range:range 

    /// F# syntax: 1, 1.3, () etc.
    | Const of constant:SynConst * range:range

    /// F# syntax: expr : type
    | Typed of  expr:SynExpr * typeSig:SynType * range:range

    /// F# syntax: e1, ..., eN
    | Tuple of  exprs:SynExpr list * commaRanges:range list * range:range  // "range list" is for interstitial commas, these only matter for parsing/design-time tooling, the typechecker may munge/discard them

    /// F# syntax: [ e1; ...; en ], [| e1; ...; en |]
    | ArrayOrList of  isList:bool * exprs:SynExpr list * range:range 

    /// F# syntax: { f1=e1; ...; fn=en }
    /// SynExpr.Record((baseType, baseCtorArgs, mBaseCtor, sepAfterBase, mInherits), (copyExpr, sepAfterCopyExpr), (recordFieldName, fieldValue, sepAfterField), mWholeExpr)
    /// inherit includes location of separator (for tooling) 
    /// copyOpt contains range of the following WITH part (for tooling)
    /// every field includes range of separator after the field (for tooling)
    | Record of baseInfo:(SynType * SynExpr * range * BlockSeparator option * range) option * copyInfo:(SynExpr * BlockSeparator) option * recordFields:(RecordFieldName * (SynExpr option) * BlockSeparator option) list * range:range

    /// F# syntax: new C(...)
    /// The flag is true if known to be 'family' ('protected') scope 
    | New of isProtected:bool * typeName:SynType * expr:SynExpr * range:range 

    /// SynExpr.ObjExpr(objTy,argOpt,binds,extraImpls,mNewExpr,mWholeExpr)
    ///
    /// F# syntax: { new ... with ... }
    | ObjExpr of objType:SynType * argOpt:(SynExpr * Ident option) option * bindings:SynBinding list * extraImpls:SynInterfaceImpl list * newPos:range * range:range

    /// F# syntax: 'while ... do ...'
    | While of spWhile:SequencePointInfoForWhileLoop * whileBody:SynExpr * doBody:SynExpr * range:range

    /// F# syntax: 'for i = ... to ... do ...'
    | For of spFor:SequencePointInfoForForLoop * id:Ident * idBody:SynExpr * bool * toBody:SynExpr * doBody:SynExpr * range:range

    /// SynExpr.ForEach (spBind, seqExprOnly, isFromSource, pat, enumExpr, bodyExpr, mWholeExpr).
    ///
    /// F# syntax: 'for ... in ... do ...'
    | ForEach of spFor:SequencePointInfoForForLoop * seqExprOnly:SeqExprOnly * isFromSource:bool * pattern:SynPat * enumExpr:SynExpr * bodyExpr:SynExpr * range:range

    /// F# syntax: [ expr ], [| expr |]
    | ArrayOrListOfSeqExpr of isList:bool * elements:SynExpr * range:range

    /// CompExpr(isArrayOrList, isNotNakedRefCell, expr)
    ///
    /// F# syntax: { expr }
    | CompExpr of isArrayOrList:bool * isNotNakedRefCell:bool ref * expr:SynExpr * range:range

    /// First bool indicates if lambda originates from a method. Patterns here are always "simple" 
    /// Second bool indicates if this is a "later" part of an iterated sequence of lambdas
    ///
    /// F# syntax: fun pat -> expr
    | Lambda of  fromMethod:bool * inLambdaSeq:bool * args:SynSimplePats * body:SynExpr * range:range 

    /// F# syntax: function pat1 -> expr | ... | patN -> exprN
    | MatchLambda of bool * range * clauses:SynMatchClause list * spBind:SequencePointInfoForBinding * range:range

    /// F# syntax: match expr with pat1 -> expr | ... | patN -> exprN
    | Match of  spBind:SequencePointInfoForBinding * matchExpr:SynExpr * clauses:SynMatchClause list * isCexprExceptionMatch:bool * range:range (* bool indicates if this is an exception match in a computation expression which throws unmatched exceptions *)

    /// F# syntax: do expr 
    | Do of  expr:SynExpr * range:range

    /// F# syntax: assert expr 
    | Assert of expr:SynExpr * range:range

    /// App(exprAtomicFlag, isInfix, funcExpr, argExpr, m)
    ///  - exprAtomicFlag: indicates if the application is syntactically atomic, e.g. f.[1] is atomic, but 'f x' is not
    ///  - isInfix is true for the first app of an infix operator, e.g. 1+2 becomes App(App(+,1),2), where the inner node is marked isInfix 
    ///      (or more generally, for higher operator fixities, if App(x,y) is such that y comes before x in the source code, then the node is marked isInfix=true)
    ///
    /// F# syntax: f x
    | App of exprAtomicFlag:ExprAtomicFlag * isInfix:bool * funcExpr:SynExpr * argExpr:SynExpr * range:range

    /// TypeApp(expr, mLessThan, types, mCommas, mGreaterThan, mTypeArgs, mWholeExpr) 
    ///     "mCommas" are the ranges for interstitial commas, these only matter for parsing/design-time tooling, the typechecker may munge/discard them
    ///
    /// F# syntax: expr<type1,...,typeN>
    | TypeApp of expr:SynExpr * leftAngleRange:range * typeNames:SynType list * commaRanges:range list * rightAngleRange:range option * typeArgs:range * range:range

    /// LetOrUse(isRecursive, isUse, bindings, body, wholeRange)
    ///
    /// F# syntax: let pat = expr in expr 
    /// F# syntax: let f pat1 .. patN = expr in expr 
    /// F# syntax: let rec f pat1 .. patN = expr in expr 
    /// F# syntax: use pat = expr in expr 
    | LetOrUse of isRecursive:bool * isUse:bool * bindings:SynBinding list * exprBody:SynExpr * range:range

    /// F# syntax: try expr with pat -> expr
    | TryWith of tryExpr:SynExpr * range * SynMatchClause list * range * range:range * spTry:SequencePointInfoForTry * spWith:SequencePointInfoForWith

    /// F# syntax: try expr finally expr
    | TryFinally of tryExpr:SynExpr * finallyExpr:SynExpr * range:range * spTry:SequencePointInfoForTry * spFinally:SequencePointInfoForFinally

    /// F# syntax: lazy expr
    | Lazy of expr:SynExpr * range:range

    /// Seq(seqPoint, isTrueSeq, e1, e2, m)
    ///  isTrueSeq: false indicates "let v = a in b; v" 
    ///
    /// F# syntax: expr; expr
    | Sequential of spSeq:SequencePointInfoForSeq * isTrueSeq:bool * expr1:SynExpr * expr2:SynExpr * range:range 

    ///  IfThenElse(exprGuard,exprThen,optionalExprElse,spIfToThen,isFromErrorRecovery,mIfToThen,mIfToEndOfLastBranch)
    ///
    /// F# syntax: if expr then expr
    /// F# syntax: if expr then expr else expr
    | IfThenElse of exprGuard:SynExpr * exprThen:SynExpr * optionalExprElse:SynExpr option * spIfToThen:SequencePointInfoForBinding * isFromErrorRecovery:bool * ifToThen:range * range:range

    /// F# syntax: ident
    /// Optimized representation, = SynExpr.LongIdent(false,[id],id.idRange) 
    | Ident of Ident 

    /// F# syntax: ident.ident...ident
    /// LongIdent(isOptional, longIdent, altNameRefCell, m)
    ///   isOptional: true if preceded by a '?' for an optional named parameter 
    ///   altNameRefCell: Normally 'None' except for some compiler-generated variables in desugaring pattern matching. See SynSimplePat.Id
    | LongIdent of isOptional:bool * longIdent:LongIdentWithDots * altNameRefCell:SynSimplePatAlternativeIdInfo ref option * range:range  

    /// F# syntax: ident.ident...ident <- expr
    | LongIdentSet of dotId:LongIdentWithDots * expr:SynExpr * range:range

    /// DotGet(expr, rangeOfDot, lid, wholeRange)
    ///
    /// F# syntax: expr.ident.ident
    | DotGet of expr:SynExpr * rangeOfDot:range * dotId:LongIdentWithDots * range:range

    /// F# syntax: expr.ident...ident <- expr
    | DotSet of expr:SynExpr * dotId:LongIdentWithDots * exprValue:SynExpr * range:range

    /// F# syntax: expr.[expr,...,expr] 
    | DotIndexedGet of expr:SynExpr * indexExprs:SynIndexerArg list * range * range:range

    /// DotIndexedSet (objectExpr, indexExprs, valueExpr, rangeOfLeftOfSet, rangeOfDot, rangeOfWholeExpr)
    ///
    /// F# syntax: expr.[expr,...,expr] <- expr
    | DotIndexedSet of objectExpr:SynExpr * indexExprs:SynIndexerArg list * valueExpr:SynExpr * rangeOfLeftOfSet:range * rangeOfDot:range * range:range

    /// F# syntax: Type.Items(e1) <- e2 , rarely used named-property-setter notation, e.g. Foo.Bar.Chars(3) <- 'a'
    | NamedIndexedPropertySet of LongIdentWithDots * SynExpr * SynExpr * range:range

    /// F# syntax: expr.Items(e1) <- e2 , rarely used named-property-setter notation, e.g. (stringExpr).Chars(3) <- 'a'
    | DotNamedIndexedPropertySet of SynExpr * LongIdentWithDots * SynExpr * SynExpr * range:range

    /// F# syntax: expr :? type
    | TypeTest of  expr:SynExpr * typeName:SynType * range:range

    /// F# syntax: expr :> type 
    | Upcast of  expr:SynExpr * typeSig:SynType * range:range

    /// F# syntax: expr :?> type 
    | Downcast of  expr:SynExpr * typeName:SynType * range:range

    /// F# syntax: upcast expr
    | InferredUpcast of  expr:SynExpr * range:range

    /// F# syntax: downcast expr
    | InferredDowncast of  expr:SynExpr * range:range

    /// F# syntax: null
    | Null of range:range

    /// F# syntax: &expr, &&expr
    | AddressOf of  bool * SynExpr * range * range:range

    /// F# syntax: ((typar1 or ... or typarN): (member-dig) expr)
    | TraitCall of SynTypar list * SynMemberSig * SynExpr * range:range

    /// F# syntax: ... in ... 
    /// Computation expressions only, based on JOIN_IN token from lex filter
    | JoinIn of SynExpr * inPos:range * SynExpr * range:range 

    /// F# syntax: <implicit>
    /// Computation expressions only, implied by final "do" or "do!"
    | ImplicitZero of range:range 

    /// F# syntax: yield expr 
    /// F# syntax: return expr 
    /// Computation expressions only
    | YieldOrReturn   of (bool * bool) * expr:SynExpr * range:range

    /// F# syntax: yield! expr 
    /// F# syntax: return! expr 
    /// Computation expressions only
    | YieldOrReturnFrom  of (bool * bool) * expr:SynExpr * range:range

    /// SynExpr.LetOrUseBang(spBind, isUse, isFromSource, pat, rhsExpr, bodyExpr, mWholeExpr).
    ///
    /// F# syntax: let! pat = expr in expr
    /// F# syntax: use! pat = expr in expr
    /// Computation expressions only
    | LetOrUseBang    of spBind:SequencePointInfoForBinding * isUse:bool * isFromSource:bool * pattern:SynPat * rhsExpr:SynExpr * bodyExpr:SynExpr * range:range

    /// F# syntax: do! expr 
    /// Computation expressions only
    | DoBang      of expr:SynExpr * range:range

    /// Only used in FSharp.Core
    | LibraryOnlyILAssembly of ILInstr array *  SynType list * SynExpr list * SynType list * range:range (* Embedded IL assembly code *)

    /// Only used in FSharp.Core
    | LibraryOnlyStaticOptimization of SynStaticOptimizationConstraint list * SynExpr * SynExpr * range:range

    /// Only used in FSharp.Core
    | LibraryOnlyUnionCaseFieldGet of SynExpr * longId:LongIdent * int * range:range

    /// Only used in FSharp.Core
    | LibraryOnlyUnionCaseFieldSet of SynExpr * longId:LongIdent * int * SynExpr * range:range
  
    /// Inserted for error recovery
    | ArbitraryAfterError  of debugStr:string * range:range  

    /// Inserted for error recovery
    | FromParseError  of expr:SynExpr * range:range  

    /// Inserted for error recovery when there is "expr." and missing tokens or error recovery after the dot
    | DiscardAfterMissingQualificationAfterDot  of expr:SynExpr * range:range  

    /// 'use x = fixed expr'
    | Fixed of SynExpr * range  

    /// Get the syntactic range of source code covered by this construct.
    member e.Range = 
        match e with 
        | SynExpr.Paren(_,_,_,m) 
        | SynExpr.Quote(_,_,_,_,m) 
        | SynExpr.Const(_,m) 
        | SynExpr.Typed (_,_,m)
        | SynExpr.Tuple (_,_,m)
        | SynExpr.ArrayOrList (_,_,m)
        | SynExpr.Record (_,_,_,m)
        | SynExpr.New (_,_,_,m)
        | SynExpr.ObjExpr (_,_,_,_,_,m)
        | SynExpr.While (_,_,_,m)
        | SynExpr.For (_,_,_,_,_,_,m)
        | SynExpr.ForEach (_,_,_,_,_,_,m)
        | SynExpr.CompExpr (_,_,_,m)
        | SynExpr.ArrayOrListOfSeqExpr (_,_,m)
        | SynExpr.Lambda (_,_,_,_,m)
        | SynExpr.Match (_,_,_,_,m)
        | SynExpr.MatchLambda (_,_,_,_,m)
        | SynExpr.Do (_,m)
        | SynExpr.Assert (_,m)
        | SynExpr.App (_,_,_,_,m)
        | SynExpr.TypeApp (_,_,_,_,_,_,m)
        | SynExpr.LetOrUse (_,_,_,_,m)
        | SynExpr.TryWith (_,_,_,_,m,_,_)
        | SynExpr.TryFinally (_,_,m,_,_)
        | SynExpr.Sequential (_,_,_,_,m)
        | SynExpr.ArbitraryAfterError(_,m)
        | SynExpr.FromParseError (_,m) 
        | SynExpr.DiscardAfterMissingQualificationAfterDot (_,m) 
        | SynExpr.IfThenElse (_,_,_,_,_,_,m)
        | SynExpr.LongIdent (_,_,_,m)
        | SynExpr.LongIdentSet (_,_,m)
        | SynExpr.NamedIndexedPropertySet (_,_,_,m)
        | SynExpr.DotIndexedGet (_,_,_,m)
        | SynExpr.DotIndexedSet (_,_,_,_,_,m)
        | SynExpr.DotGet (_,_,_,m)
        | SynExpr.DotSet (_,_,_,m)
        | SynExpr.DotNamedIndexedPropertySet (_,_,_,_,m)
        | SynExpr.LibraryOnlyUnionCaseFieldGet (_,_,_,m)
        | SynExpr.LibraryOnlyUnionCaseFieldSet (_,_,_,_,m)
        | SynExpr.LibraryOnlyILAssembly (_,_,_,_,m)
        | SynExpr.LibraryOnlyStaticOptimization (_,_,_,m)
        | SynExpr.TypeTest (_,_,m)
        | SynExpr.Upcast (_,_,m)
        | SynExpr.AddressOf (_,_,_,m)
        | SynExpr.Downcast (_,_,m)
        | SynExpr.JoinIn (_,_,_,m)
        | SynExpr.InferredUpcast (_,m)
        | SynExpr.InferredDowncast (_,m)
        | SynExpr.Null m
        | SynExpr.Lazy (_, m)
        | SynExpr.TraitCall(_,_,_,m)
        | SynExpr.ImplicitZero (m)
        | SynExpr.YieldOrReturn (_,_,m)
        | SynExpr.YieldOrReturnFrom (_,_,m)
        | SynExpr.LetOrUseBang  (_,_,_,_,_,_,m)
        | SynExpr.DoBang  (_,m) -> m
        | SynExpr.Fixed (_,m) -> m
        | SynExpr.Ident id -> id.idRange

    /// range ignoring any (parse error) extra trailing dots
    member e.RangeSansAnyExtraDot = 
        match e with 
        | SynExpr.Paren (range=m)
        | SynExpr.Quote (range=m)
        | SynExpr.Const (range=m)
        | SynExpr.Typed (range=m)
        | SynExpr.Tuple (range=m)
        | SynExpr.ArrayOrList (range=m)
        | SynExpr.Record (range=m)
        | SynExpr.New (range=m)
        | SynExpr.ObjExpr (range=m)
        | SynExpr.While (range=m)
        | SynExpr.For (range=m)
        | SynExpr.ForEach (range=m)
        | SynExpr.CompExpr (range=m)
        | SynExpr.ArrayOrListOfSeqExpr (range=m)
        | SynExpr.Lambda (range=m)
        | SynExpr.Match (range=m)
        | SynExpr.MatchLambda (range=m)
        | SynExpr.Do (range=m)
        | SynExpr.Assert (range=m)
        | SynExpr.App (range=m)
        | SynExpr.TypeApp (range=m)
        | SynExpr.LetOrUse (range=m)
        | SynExpr.TryWith (range=m)
        | SynExpr.TryFinally (range=m)
        | SynExpr.Sequential (range=m)
        | SynExpr.ArbitraryAfterError (range=m)
        | SynExpr.FromParseError (range=m) 
        | SynExpr.IfThenElse (range=m)
        | SynExpr.LongIdentSet (range=m)
        | SynExpr.NamedIndexedPropertySet (range=m)
        | SynExpr.DotIndexedGet (range=m)
        | SynExpr.DotIndexedSet (range=m)
        | SynExpr.DotSet (range=m)
        | SynExpr.DotNamedIndexedPropertySet (range=m)
        | SynExpr.LibraryOnlyUnionCaseFieldGet (range=m)
        | SynExpr.LibraryOnlyUnionCaseFieldSet (range=m)
        | SynExpr.LibraryOnlyILAssembly (range=m)
        | SynExpr.LibraryOnlyStaticOptimization (range=m)
        | SynExpr.TypeTest (range=m)
        | SynExpr.Upcast (range=m)
        | SynExpr.AddressOf (range=m)
        | SynExpr.Downcast (range=m)
        | SynExpr.JoinIn (range=m)
        | SynExpr.InferredUpcast (range=m)
        | SynExpr.InferredDowncast (range=m)
        | SynExpr.Null (range=m)
        | SynExpr.Lazy (range=m)
        | SynExpr.TraitCall (range=m)
        | SynExpr.ImplicitZero (range=m)
        | SynExpr.YieldOrReturn (range=m)
        | SynExpr.YieldOrReturnFrom (range=m)
        | SynExpr.LetOrUseBang (range=m)
        | SynExpr.DoBang  (range=m) -> m
        | SynExpr.DotGet (expr,_,lidwd,m) -> if lidwd.ThereIsAnExtraDotAtTheEnd then unionRanges expr.Range lidwd.RangeSansAnyExtraDot else m
        | SynExpr.LongIdent (_,lidwd,_,_) -> lidwd.RangeSansAnyExtraDot 
        | SynExpr.DiscardAfterMissingQualificationAfterDot (expr,_) -> expr.Range
        | SynExpr.Fixed (_,m) -> m
        | SynExpr.Ident id -> id.idRange
    /// Attempt to get the range of the first token or initial portion only - this is extremely ad-hoc, just a cheap way to improve a certain 'query custom operation' error range
    member e.RangeOfFirstPortion = 
        match e with 
        // haven't bothered making these cases better than just .Range
        | SynExpr.Quote (range=m)
        | SynExpr.Const (range=m)
        | SynExpr.Typed (range=m)
        | SynExpr.Tuple (range=m)
        | SynExpr.ArrayOrList (range=m)
        | SynExpr.Record (range=m)
        | SynExpr.New (range=m)
        | SynExpr.ObjExpr (range=m)
        | SynExpr.While (range=m)
        | SynExpr.For (range=m)
        | SynExpr.CompExpr (range=m)
        | SynExpr.ArrayOrListOfSeqExpr (range=m)
        | SynExpr.Lambda (range=m)
        | SynExpr.Match (range=m)
        | SynExpr.MatchLambda (range=m)
        | SynExpr.Do (range=m)
        | SynExpr.Assert (range=m)
        | SynExpr.TypeApp (range=m)
        | SynExpr.LetOrUse (range=m)
        | SynExpr.TryWith (range=m)
        | SynExpr.TryFinally (range=m)
        | SynExpr.ArbitraryAfterError (range=m)
        | SynExpr.FromParseError (range=m) 
        | SynExpr.DiscardAfterMissingQualificationAfterDot (range=m) 
        | SynExpr.IfThenElse (range=m)
        | SynExpr.LongIdent (range=m)
        | SynExpr.LongIdentSet (range=m)
        | SynExpr.NamedIndexedPropertySet (range=m)
        | SynExpr.DotIndexedGet (range=m)
        | SynExpr.DotIndexedSet (range=m)
        | SynExpr.DotGet (range=m)
        | SynExpr.DotSet (range=m)
        | SynExpr.DotNamedIndexedPropertySet (range=m)
        | SynExpr.LibraryOnlyUnionCaseFieldGet (range=m)
        | SynExpr.LibraryOnlyUnionCaseFieldSet (range=m)
        | SynExpr.LibraryOnlyILAssembly (range=m)
        | SynExpr.LibraryOnlyStaticOptimization (range=m)
        | SynExpr.TypeTest (range=m)
        | SynExpr.Upcast (range=m)
        | SynExpr.AddressOf (range=m)
        | SynExpr.Downcast (range=m)
        | SynExpr.JoinIn (range=m)
        | SynExpr.InferredUpcast (range=m)
        | SynExpr.InferredDowncast (range=m)
        | SynExpr.Null (range=m)
        | SynExpr.Lazy (range=m)
        | SynExpr.TraitCall (range=m)
        | SynExpr.ImplicitZero (range=m)
        | SynExpr.YieldOrReturn (range=m)
        | SynExpr.YieldOrReturnFrom (range=m)
        | SynExpr.LetOrUseBang  (range=m)
        | SynExpr.DoBang  (_,m) -> m 
        // these are better than just .Range, and also commonly applicable inside queries
        | SynExpr.Paren(_,m,_,_) -> m
        | SynExpr.Sequential (_,_,e1,_,_)
        | SynExpr.App (_,_,e1,_,_) ->
            e1.RangeOfFirstPortion 
        | SynExpr.ForEach (_,_,_,pat,_,_,r) ->
            let start = r.Start 
            let e = (pat.Range : range).Start 
            mkRange r.FileName start e
        | SynExpr.Ident id -> id.idRange
        | SynExpr.Fixed (_,m) -> m


and 
    [<NoEquality; NoComparison; RequireQualifiedAccess>]
    SynIndexerArg = 
    | Two of SynExpr * SynExpr 
    | One of SynExpr
    member x.Range = match x with Two (e1,e2) -> unionRanges e1.Range e2.Range | One e -> e.Range
    member x.Exprs = match x with Two (e1,e2) -> [e1;e2] | One e -> [e]
and  
    [<NoEquality; NoComparison; RequireQualifiedAccess>]
    SynSimplePat =

    /// Id (ident, altNameRefCell, isCompilerGenerated, isThisVar, isOptArg, range)
    ///
    /// Indicates a simple pattern variable.
    ///
    ///   altNameRefCell 
    ///     Normally 'None' except for some compiler-generated variables in desugaring pattern matching. 
    ///     Pattern processing sets this reference for hidden variable introduced by desugaring pattern matching in arguments.
    ///     The info indicates an alternative (compiler generated) identifier to be used because the name of the identifier is already bound.
    ///     See Product Studio FSharp 1.0, bug 6389.
    ///
    ///   isCompilerGenerated : true if a compiler generated name 
    ///   isThisVar: true if 'this' variable in member  
    ///   isOptArg: true if a '?' is in front of the name
    | Id of  ident:Ident * altNameRefCell:SynSimplePatAlternativeIdInfo ref option * isCompilerGenerated:bool * isThisVar:bool *  isOptArg:bool * range:range

    | Typed of  SynSimplePat * typeName:SynType * range:range
    | Attrib of  SynSimplePat * attributes:SynAttributes * range:range


and SynSimplePatAlternativeIdInfo = 
    /// We have not decided to use an alternative name in tha pattern and related expression 
    | Undecided of Ident
    /// We have decided to use an alternative name in tha pattern and related expression 
    | Decided of Ident

and 
    [<NoEquality; NoComparison>]
    SynStaticOptimizationConstraint =
    | WhenTyparTyconEqualsTycon of SynTypar *  SynType * range:range
    | WhenTyparIsStruct of SynTypar * range:range

and  
    [<NoEquality; NoComparison;RequireQualifiedAccess>]
    /// Represents a simple set of variable bindings a, (a,b) or (a:Type,b:Type) at a lambda,
    /// function definition or other binding point, after the elimination of pattern matching
    /// from the construct, e.g. after changing a "function pat1 -> rule1 | ..." to a 
    /// "fun v -> match v with ..."
    SynSimplePats =
    | SimplePats of SynSimplePat list * range:range
    | Typed of  SynSimplePats * SynType * range:range

and SynConstructorArgs =
    | Pats of SynPat list
    | NamePatPairs of (Ident * SynPat) list * range:range
and  
    [<NoEquality; NoComparison;RequireQualifiedAccess>]
    SynPat =
    | Const of constant:SynConst * range:range
    | Wild of range:range
    | Named of  SynPat * id:Ident *  isThisVar:bool (* true if 'this' variable *)  * accessiblity:SynAccess option * range:range
    | Typed of  SynPat * typeName:SynType * range:range
    | Attrib of  SynPat * attributes:SynAttributes * range:range
    | Or of  SynPat * SynPat * range:range
    | Ands of  SynPat list * range:range
    | LongIdent of dotId:LongIdentWithDots * (* holds additional ident for tooling *) Ident option * SynValTyparDecls option (* usually None: temporary used to parse "f<'a> x = x"*) * SynConstructorArgs  * SynAccess option * range:range
    | Tuple of  SynPat list * range:range
    | Paren of  SynPat * range:range
    | ArrayOrList of  bool * SynPat list * range:range
    | Record of fields:((LongIdent * Ident) * SynPat) list * range:range
    /// 'null'
    | Null of range:range
    /// '?id' -- for optional argument names
    | OptionalVal of Ident * range:range
    /// ':? type '
    | IsInst of typeName:SynType * range:range
    /// &lt;@ expr @&gt;, used for active pattern arguments
    | QuoteExpr of expr:SynExpr * range:range
    /// Deprecated character ranges
    | DeprecatedCharRange of char * char * range:range
    /// Used internally in the type checker
    | InstanceMember of  Ident * Ident * (* holds additional ident for tooling *) Ident option * accesiblity:SynAccess option * range:range (* adhoc overloaded method/property *)

    /// A pattern arising from a parse error
    | FromParseError of SynPat * range:range

    member p.Range = 
      match p with 
      | SynPat.Const (range=m) 
      | SynPat.Wild (range=m)
      | SynPat.Named (range=m)
      | SynPat.Or (range=m)
      | SynPat.Ands (range=m)
      | SynPat.LongIdent (range=m)
      | SynPat.ArrayOrList (range=m) 
      | SynPat.Tuple (range=m)
      | SynPat.Typed (range=m)
      | SynPat.Attrib (range=m)
      | SynPat.Record (range=m)
      | SynPat.DeprecatedCharRange (range=m)
      | SynPat.Null (range=m) 
      | SynPat.IsInst (range=m)
      | SynPat.QuoteExpr (range=m)
      | SynPat.InstanceMember (range=m)
      | SynPat.OptionalVal (range=m)
      | SynPat.Paren (range=m)
      | SynPat.FromParseError (range=m) -> m

and  
    [<NoEquality; NoComparison>]
    SynInterfaceImpl = 
    | InterfaceImpl of SynType * bindings:SynBinding list * range:range

and  
    [<NoEquality; NoComparison>]
    SynMatchClause = 
    | Clause of SynPat * SynExpr option *  SynExpr * range:range * spTarget:SequencePointInfoForTarget
    member this.RangeOfGuardAndRhs =
        match this with
        | Clause(_,eo,e,_,_) ->
            match eo with
            | None -> e.Range
            | Some x -> unionRanges e.Range x.Range
    member this.Range =
        match this with
        | Clause(_,eo,e,m,_) ->
            match eo with
            | None -> unionRanges e.Range m
            | Some x -> unionRanges (unionRanges e.Range m) x.Range

and SynAttributes = SynAttribute list

and  
    [<NoEquality; NoComparison; RequireQualifiedAccess>]
    SynAttribute = 
    { TypeName: LongIdentWithDots
      ArgExpr: SynExpr 
      /// Target specifier, e.g. "assembly","module",etc.
      Target: Ident option 
      /// Is this attribute being applied to a property getter or setter?
      AppliesToGetterAndSetter: bool
      Range: range } 

and  
    [<NoEquality; NoComparison>]
    SynValData = 
    | SynValData of MemberFlags option * SynValInfo * Ident option

and  
    [<NoEquality; NoComparison>]
    SynBinding = 
    | Binding of 
        access:SynAccess option *
        bindingKind:SynBindingKind *  
        mustInline:bool  *  
        isMutable:bool  *  
        attributes:SynAttributes * 
        xmlDoc:PreXmlDoc *
        SynValData * 
        headPat:SynPat * 
        SynBindingReturnInfo option * 
        expr:SynExpr  *
        lhsRange:range *
        spBind:SequencePointInfoForBinding
    // no member just named 'Range', as that would be confusing: 
    //  - for everything else, the 'range' member that appears last/second-to-last is the 'full range' of the whole tree construct
    //  - but for Binding, the 'range' is only the range of the left-hand-side, the right-hand-side range is in the SynExpr
    //  - so we use explicit names to avoid confusion
    member x.RangeOfBindingSansRhs = let (Binding(_,_,_,_,_,_,_,_,_,_,m,_)) = x in m
    member x.RangeOfBindingAndRhs = let (Binding(_,_,_,_,_,_,_,_,_,e,m,_)) = x in unionRanges e.Range m
    member x.RangeOfHeadPat = let (Binding(_,_,_,_,_,_,_,headPat,_,_,_,_)) = x in headPat.Range

and 
    [<NoEquality; NoComparison>]
    SynBindingReturnInfo = 
    | SynBindingReturnInfo of typeName:SynType * range:range * attributes:SynAttributes


and 
    [<NoComparison>]
    MemberFlags =
    { IsInstance: bool
      IsDispatchSlot: bool
      IsOverrideOrExplicitImpl: bool
      IsFinal: bool
      MemberKind: MemberKind }

/// Note the member kind is actually computed partially by a syntax tree transformation in tc.fs
and 
    [<StructuralEquality; NoComparison; RequireQualifiedAccess>]
    MemberKind = 
    | ClassConstructor
    | Constructor
    | Member 
    | PropertyGet 
    | PropertySet    
    /// An artifical member kind used prior to the point where a get/set property is split into two distinct members.
    | PropertyGetSet    

and 
    [<NoEquality; NoComparison; RequireQualifiedAccess>]
    /// The untyped, unchecked syntax tree for a member signature, used in signature files, abstract member declarations
    /// and member constraints.
    SynMemberSig = 
    | Member of SynValSig  * memberFlags:MemberFlags * range:range 
    | Interface of typeName:SynType  * range:range
    | Inherit of typeName:SynType * range:range
    | ValField of field:SynField  * range:range
    | NestedType  of typeDefnSig:SynTypeDefnSig * range:range

and SynMemberSigs = SynMemberSig list

and 
    [<NoEquality; NoComparison>]
    SynTypeDefnKind = 
    | TyconUnspecified 
    | TyconClass 
    | TyconInterface 
    | TyconStruct 
    | TyconRecord
    | TyconUnion
    | TyconAbbrev
    | TyconHiddenRepr
    | TyconAugmentation
    | TyconILAssemblyCode
    | TyconDelegate of SynType * SynValInfo


and 
    [<NoEquality; NoComparison; RequireQualifiedAccess>]
    /// The untyped, unchecked syntax tree for the core of a simple type definition, in either signature
    /// or implementation. 
    SynTypeDefnSimpleRepr =

    /// A union type definition, type X = A | B
    | Union      of accessiblity:SynAccess option * cases:SynUnionCases * range:range

    /// An enum type definition, type X = A = 1 | B = 2
    | Enum       of cases:SynEnumCases * range:range

    /// A record type definition, type X = { A : int; B : int }
    | Record     of accessiblity:SynAccess option * fields:SynFields * range:range

    /// An object oriented type definition. This is not a parse-tree form, but represents the core
    /// type representation which the type checker splits out from the 'ObjectModel' cases of type definitions.
    | General    of SynTypeDefnKind * (SynType * range * Ident option) list * (SynValSig * MemberFlags) list * SynField list  * bool * bool * SynSimplePat list option * range:range 

    /// A type defined by using an IL assembly representation. Only used in FSharp.Core.
    /// 
    /// F# syntax: type X = (# '...' #)
    | LibraryOnlyILAssembly of ILType * range:range

    /// A type abbreviation, "type X = A.B.C"
    | TypeAbbrev of ParserDetail * SynType * range:range

    /// An abstract definition , "type X"
    | None       of range:range

    /// An exception definition , "exception E = ..."
    | Exception of SynExceptionDefnRepr

    member this.Range =
        match this with
        | Union(_,_,m) 
        | Enum(_,m)
        | Record(_,_,m)
        | General(_,_,_,_,_,_,_,m) 
        | LibraryOnlyILAssembly(_,m)
        | TypeAbbrev(_,_,m)
        | None(m) -> m
        | Exception t -> t.Range

and SynEnumCases = SynEnumCase list

and 
    [<NoEquality; NoComparison>]
    SynEnumCase =
    /// The untyped, unchecked syntax tree for one case in an enum definition.
    | EnumCase of attributes:SynAttributes * id:Ident * SynConst * xmlDoc:PreXmlDoc * range:range
    member this.Range =
        match this with
        | EnumCase (range=m) -> m

and SynUnionCases = SynUnionCase list

and 
    [<NoEquality; NoComparison>]
    SynUnionCase = 
    /// The untyped, unchecked syntax tree for one case in a union definition.
    | UnionCase of attributes:SynAttributes * id:Ident * caseType:SynUnionCaseType * xmlDoc:PreXmlDoc * accessibility:SynAccess option * range:range
    member this.Range =
        match this with
        | UnionCase (range=m) -> m

and 
    [<NoEquality; NoComparison>]
    /// The untyped, unchecked syntax tree for the right-hand-side of union definition, excluding members,
    /// in either a signature or implementation.
    SynUnionCaseType = 
    /// Normal style declaration 
    | UnionCaseFields of cases:SynField list      
    /// Full type spec given by 'UnionCase : ty1 * tyN -> rty'. Only used in FSharp.Core, otherwise a warning.
    | UnionCaseFullType of (SynType * SynValInfo) 

and 
    [<NoEquality; NoComparison; RequireQualifiedAccess>]
    /// The untyped, unchecked syntax tree for the right-hand-side of a type definition in a signature.
    /// Note: in practice, using a discriminated union to make a distinction between 
    /// "simple" types and "object oriented" types is not particularly useful.
    SynTypeDefnSigRepr =
    /// Indicates the right right-hand-side is a class, struct, interface or other object-model type
    | ObjectModel of SynTypeDefnKind * memberSigs:SynMemberSigs * range:range
    /// Indicates the right right-hand-side is a record, union or other simple type. 
    | Simple of SynTypeDefnSimpleRepr * range:range 
    | Exception of SynExceptionDefnRepr
    member this.Range =
        match this with
        | ObjectModel(_,_,m) -> m
        | Simple(_,m) -> m
        | Exception e -> e.Range

and 
    [<NoEquality; NoComparison>]
    /// The untyped, unchecked syntax tree for a type definition in a signature
    SynTypeDefnSig =
    /// The information for a type definition in a signature
    | TypeDefnSig of SynComponentInfo * SynTypeDefnSigRepr * memberSigs:SynMemberSigs * range:range

and SynFields = SynField list

and 
    [<NoEquality; NoComparison>]
    /// The untyped, unchecked syntax tree for a field declaration in a record or class
    SynField = 
    | Field of attributes:SynAttributes * isStatic:bool * id:Ident option * typeName:SynType * bool * xmlDoc:PreXmlDoc * accessiblity:SynAccess option * range:range


and 
    [<NoEquality; NoComparison>]
    /// The untyped, unchecked syntax tree associated with the name of a type definition or module
    /// in signature or implementation. 
    ///
    /// THis includes the name, attributes, type parameters, constraints, documentation and accessibility 
    /// for a type definition or module. For modules, entries such as the type parameters are
    /// always empty.
    SynComponentInfo = 
    | ComponentInfo of attributes:SynAttributes * typeParams:SynTyparDecl list * constraints:SynTypeConstraint list * LongIdent * xmlDoc:PreXmlDoc * preferPostfix:bool * accessiblity:SynAccess option * range:range
    member this.Range =
        match this with
        | ComponentInfo (range=m) -> m

and 
    [<NoEquality; NoComparison>]
    SynValSig = 
    | ValSpfn of 
        attributes:SynAttributes * 
        id:Ident * 
        typeParams:SynValTyparDecls * 
        typeName:SynType * 
        valInfo:SynValInfo * 
        bool * 
        isMutable:bool *  (* mutable? *) 
        xmlDoc:PreXmlDoc * 
        accessiblity:SynAccess option *
        expr:SynExpr option *
        range:range 

    member x.RangeOfId  = let (ValSpfn(id=id)) = x in id.idRange
    member x.SynInfo = let (ValSpfn(valInfo=v)) = x in v
    member x.SynType = let (ValSpfn(_,_,_,ty,_,_,_,_,_,_,_)) = x in ty

/// The argument names and other metadata for a member or function
and 
    [<NoEquality; NoComparison>]
    SynValInfo = 
    /// SynValInfo(curriedArgInfos, returnInfo)
    | SynValInfo of SynArgInfo list list * SynArgInfo 
    member x.ArgInfos = (let (SynValInfo(args,_)) = x in args)

/// The argument names and other metadata for a parameter for a member or function
and 
    [<NoEquality; NoComparison>]
    SynArgInfo = 
    | SynArgInfo of attributes:SynAttributes * optional:bool *  id:Ident option

/// The names and other metadata for the type parameters for a member or function
and 
    [<NoEquality; NoComparison>]
    SynValTyparDecls = 
    | SynValTyparDecls of SynTyparDecl list * bool * constraints:SynTypeConstraint list

/// 'exception E = ... '
and [<NoEquality; NoComparison>]
    SynExceptionDefnRepr = 
    | SynExceptionDefnRepr of SynAttributes * case:SynUnionCase * longId:LongIdent option * xmlDoc:PreXmlDoc * accesibility:SynAccess option * range:range
    member this.Range = match this with SynExceptionDefnRepr(_,_,_,_,_,m) -> m

/// 'exception E = ... with ...'
and 
    [<NoEquality; NoComparison>]
    SynExceptionDefn = 
    | SynExceptionDefn of exnRepr:SynExceptionDefnRepr * members:SynMemberDefns * range:range
    member this.Range =
        match this with
        | SynExceptionDefn(_,_,m) -> m

and 
    [<NoEquality; NoComparison; RequireQualifiedAccess>]
    SynTypeDefnRepr =
    | ObjectModel  of SynTypeDefnKind * members:SynMemberDefns * range:range
    | Simple of SynTypeDefnSimpleRepr * range:range
    | Exception of SynExceptionDefnRepr
    member this.Range =
        match this with
        | ObjectModel(_,_,m) -> m
        | Simple(_,m) -> m
        | Exception t -> t.Range

and 
    [<NoEquality; NoComparison>]
    SynTypeDefn =
    | TypeDefn of SynComponentInfo * SynTypeDefnRepr * members:SynMemberDefns * range:range
    member this.Range =
        match this with
        | TypeDefn(_,_,_,m) -> m

and 
    [<NoEquality; NoComparison; RequireQualifiedAccess>]
    SynMemberDefn = 
    | Open of longId:LongIdent * range:range
    | Member of memberDefn:SynBinding * range:range                          
    /// implicit ctor args as a defn line, 'as' specification 
    | ImplicitCtor of accessiblity:SynAccess option * attributes:SynAttributes * ctorArgs:SynSimplePat list * selfIdentifier:Ident option * range:range    
    /// inherit <typ>(args...) as base 
    | ImplicitInherit of inheritType:SynType * inheritArgs:SynExpr * inheritAlias:Ident option * range:range   
    /// LetBindings(bindingList, isStatic, isRecursive, wholeRange)
    ///
    /// localDefns 
    | LetBindings of bindings:SynBinding list * isStatic:bool * isRecursive:bool * range:range                    
    | AbstractSlot of valSig:SynValSig * memberFlags:MemberFlags * range:range 
    | Interface of typeName:SynType * interfaceMembers:SynMemberDefns option  * range:range
    | Inherit of typeName:SynType  * id:Ident option * range:range
    | ValField of field:SynField  * range:range
    /// A feature that is not implemented
    | NestedType of typeDefn:SynTypeDefn * accessiblity:SynAccess option * range:range
    /// SynMemberDefn.AutoProperty (attribs,isStatic,id,tyOpt,propKind,memberFlags,xmlDoc,access,synExpr,mGetSet,mWholeAutoProp).
    /// 
    /// F# syntax: 'member val X = expr'
    | AutoProperty of attributes:SynAttributes * isStatic:bool * id:Ident * tyOpt:SynType option * propKind:MemberKind * memberFlags:(MemberKind -> MemberFlags) * xmlDoc:PreXmlDoc * accessibility:SynAccess option * expr:SynExpr * getSetPos:range option * range:range
    member d.Range = 
        match d with 
        | SynMemberDefn.Member (range=m)
        | SynMemberDefn.Interface (range=m)
        | SynMemberDefn.Open (range=m)
        | SynMemberDefn.LetBindings (range=m)
        | SynMemberDefn.ImplicitCtor (range=m)
        | SynMemberDefn.ImplicitInherit (range=m)
        | SynMemberDefn.AbstractSlot (range=m)
        | SynMemberDefn.Inherit (range=m)
        | SynMemberDefn.ValField (range=m)
        | SynMemberDefn.AutoProperty (range=m)
        | SynMemberDefn.NestedType (range=m) -> m
      
and SynMemberDefns = SynMemberDefn list

and 
    [<NoEquality; NoComparison;RequireQualifiedAccess>]
    SynModuleDecl =
    | ModuleAbbrev of Ident * LongIdent * range
    | NestedModule of SynComponentInfo * isRec: bool * SynModuleDecls * bool * range
    | Let of bool * SynBinding list * range
    | DoExpr of SequencePointInfoForBinding * SynExpr * range 
    | Types of SynTypeDefn list * range
    | Exception of SynExceptionDefn * range
    | Open of LongIdentWithDots * range
    | Attributes of SynAttributes * range
    | HashDirective of ParsedHashDirective * range
    | NamespaceFragment of SynModuleOrNamespace 
    member d.Range = 
        match d with 
        | SynModuleDecl.ModuleAbbrev(_,_,m) 
        | SynModuleDecl.NestedModule(_,_,_,_,m)
        | SynModuleDecl.Let(_,_,m) 
        | SynModuleDecl.DoExpr(_,_,m) 
        | SynModuleDecl.Types(_,m)
        | SynModuleDecl.Exception(_,m)
        | SynModuleDecl.Open (_,m)
        | SynModuleDecl.HashDirective (_,m)
        | SynModuleDecl.NamespaceFragment(SynModuleOrNamespace(_,_,_,_,_,_,_,m)) 
        | SynModuleDecl.Attributes(_,m) -> m

and SynModuleDecls = SynModuleDecl list

and 
    [<NoEquality; NoComparison>]
    SynExceptionSig = 
    | SynExceptionSig of exnRepr:SynExceptionDefnRepr * memberSigs:SynMemberSigs * range:range

and
    [<NoEquality; NoComparison; RequireQualifiedAccess>]
    SynModuleSigDecl =
    | ModuleAbbrev      of id:Ident * longId:LongIdent * range:range
    | NestedModule      of SynComponentInfo * isRec: bool * moduleSigDecls:SynModuleSigDecls * range:range
    | Val               of valSig:SynValSig * range:range
    | Types             of typeDefSigs:SynTypeDefnSig list * range:range
    | Exception         of exnSig:SynExceptionSig * range:range
    | Open              of longId:LongIdent * range:range
    | HashDirective     of hashDirective:ParsedHashDirective * range:range
    | NamespaceFragment of SynModuleOrNamespaceSig 

    member d.Range = 
        match d with 
        | SynModuleSigDecl.ModuleAbbrev (_,_,m)
        | SynModuleSigDecl.NestedModule (_,_,_,m)
        | SynModuleSigDecl.Val      (_,m)
        | SynModuleSigDecl.Types    (_,m)
        | SynModuleSigDecl.Exception      (_,m)
        | SynModuleSigDecl.Open     (_,m)
        | SynModuleSigDecl.NamespaceFragment (SynModuleOrNamespaceSig(_,_,_,_,_,_,_,m)) 
        | SynModuleSigDecl.HashDirective     (_,m) -> m

and SynModuleSigDecls = SynModuleSigDecl list

/// SynModuleOrNamespace(lid,isRec,isModule,decls,xmlDoc,attribs,SynAccess,m)
and 
    [<NoEquality; NoComparison>]
    SynModuleOrNamespace = 
    | SynModuleOrNamespace of id:LongIdent * isRec: bool * isModule:bool * decls:SynModuleDecls * xmlDoc:PreXmlDoc * attributes:SynAttributes * access:SynAccess option * range:range 
    member this.Range =
        match this with
        | SynModuleOrNamespace(_,_,_,_,_,_,_,m) -> m

and 
    [<NoEquality; NoComparison>]
    SynModuleOrNamespaceSig = 
    | SynModuleOrNamespaceSig of id:LongIdent * isRec: bool * isModule:bool * SynModuleSigDecls * xmlDoc:PreXmlDoc * attributes:SynAttributes * SynAccess option * range:range 

and [<NoEquality; NoComparison>]
    ParsedHashDirective = 
    | ParsedHashDirective of string * string list * range:range

[<NoEquality; NoComparison; RequireQualifiedAccess>]
type ParsedImplFileFragment = 
    | AnonModule of moduleDecls:SynModuleDecls * range:range
    | NamedModule of SynModuleOrNamespace
    | NamespaceFragment of longId:LongIdent * bool * bool * moduleDecls:SynModuleDecls * xmlDoc:PreXmlDoc * attributes:SynAttributes * range:range

[<NoEquality; NoComparison; RequireQualifiedAccess>]
type ParsedSigFileFragment = 
    | AnonModule of moduleSigDecl:SynModuleSigDecls * range:range
    | NamedModule of SynModuleOrNamespaceSig
    | NamespaceFragment of longId:LongIdent * bool * bool * moduleSigDecls:SynModuleSigDecls * xmlDoc:PreXmlDoc * attributes:SynAttributes * range:range

[<NoEquality; NoComparison>]
type ParsedFsiInteraction =
    | IDefns of SynModuleDecl list * range:range
    | IHash  of ParsedHashDirective * range:range

[<NoEquality; NoComparison>]
type ParsedImplFile = 
    | ParsedImplFile of hashDirectives:ParsedHashDirective list * ParsedImplFileFragment list

[<NoEquality; NoComparison>]
type ParsedSigFile = 
    | ParsedSigFile of hashDirectives:ParsedHashDirective list * ParsedSigFileFragment list

//----------------------------------------------------------------------
// AST and parsing utilities.
//----------------------------------------------------------------------

let ident (s,r) = new Ident(s,r)
let textOfId (id:Ident) = id.idText
let pathOfLid lid = List.map textOfId lid
let arrPathOfLid lid = Array.ofList (pathOfLid lid)
let textOfPath path = String.concat "." path
let textOfArrPath path = String.concat "." (List.ofArray path)
let textOfLid lid = textOfPath (pathOfLid lid)

let rangeOfLid (lid: Ident list) = 
    match lid with 
    | [] -> failwith "rangeOfLid"
    | [id] -> id.idRange
    | h::t -> unionRanges h.idRange (List.last t).idRange 

[<RequireQualifiedAccess>]
type ScopedPragma = 
   | WarningOff of range * int
   // Note: this type may be extended in the future with optimization on/off switches etc.

// These are the results of parsing + folding in the implicit file name
/// ImplFile(modname,isScript,qualName,hashDirectives,modules,isLastCompiland)

/// QualifiedNameOfFile acts to fully-qualify module specifications and implementations, 
/// most importantly the ones that simply contribute fragments to a namespace (i.e. the ParsedSigFileFragment.NamespaceFragment case) 
/// There may be multiple such fragments in a single assembly.  There may thus also 
/// be multiple matching pairs of these in an assembly, all contributing types to the same 
/// namespace. 
[<NoEquality; NoComparison>]
type QualifiedNameOfFile = 
    | QualifiedNameOfFile of Ident 
    member x.Text = (let (QualifiedNameOfFile t) = x in t.idText)
    member x.Id = (let (QualifiedNameOfFile t) = x in t)
    member x.Range = (let (QualifiedNameOfFile t) = x in t.idRange)

[<NoEquality; NoComparison>]
type ParsedImplFileInput = 
    | ParsedImplFileInput of filename:string * isScript:bool * QualifiedNameOfFile * ScopedPragma list * ParsedHashDirective list * SynModuleOrNamespace list * (bool * bool)

[<NoEquality; NoComparison>]
type ParsedSigFileInput = 
    | ParsedSigFileInput of filename:string * QualifiedNameOfFile * ScopedPragma list * ParsedHashDirective list * SynModuleOrNamespaceSig list

[<NoEquality; NoComparison; RequireQualifiedAccess>]
type ParsedInput = 
    | ImplFile of ParsedImplFileInput
    | SigFile of ParsedSigFileInput

    member inp.Range = 
        match inp with
        | ParsedInput.ImplFile (ParsedImplFileInput(_,_,_,_,_,(SynModuleOrNamespace(_,_,_,_,_,_,_,m) :: _),_))
        | ParsedInput.SigFile (ParsedSigFileInput(_,_,_,_,(SynModuleOrNamespaceSig(_,_,_,_,_,_,_,m) :: _))) -> m
        | ParsedInput.ImplFile (ParsedImplFileInput(filename,_,_,_,_,[],_))
        | ParsedInput.SigFile (ParsedSigFileInput(filename,_,_,_,[])) ->
#if DEBUG      
            assert("" = "compiler expects ParsedInput.ImplFile and ParsedInput.SigFile to have at least one fragment, 4488")
#endif    
            rangeN filename 0 (* There are no implementations, e.g. due to errors, so return a default range for the file *)


//----------------------------------------------------------------------
// Construct syntactic AST nodes
//-----------------------------------------------------------------------

// REVIEW: get rid of this global state 
type SynArgNameGenerator() = 
    let mutable count = 0 
    let generatedArgNamePrefix = "_arg"

    member __.New() : string = count <- count + 1; generatedArgNamePrefix + string count
    member __.Reset() = count <- 0

//----------------------------------------------------------------------
// Construct syntactic AST nodes
//-----------------------------------------------------------------------


let mkSynId m s = Ident(s,m)
let pathToSynLid m p = List.map (mkSynId m) p
let mkSynIdGet m n = SynExpr.Ident(mkSynId m n)
let mkSynLidGet m path n = 
    let lid = pathToSynLid m path @ [mkSynId m n]
    let dots = List.replicate (lid.Length - 1) m
    SynExpr.LongIdent(false,LongIdentWithDots(lid,dots),None,m)
let mkSynIdGetWithAlt m id altInfo = 
    match altInfo with 
    | None -> SynExpr.Ident id
    | _ -> SynExpr.LongIdent(false,LongIdentWithDots([id],[]),altInfo,m)

let mkSynSimplePatVar isOpt id = SynSimplePat.Id (id,None,false,false,isOpt,id.idRange)
let mkSynCompGenSimplePatVar id = SynSimplePat.Id (id,None,true,false,false,id.idRange)

/// Match a long identifier, including the case for single identifiers which gets a more optimized node in the syntax tree.
let (|LongOrSingleIdent|_|) inp = 
    match inp with
    | SynExpr.LongIdent(isOpt,lidwd,altId,_m) -> Some (isOpt,lidwd,altId,lidwd.RangeSansAnyExtraDot)
    | SynExpr.Ident id -> Some (false,LongIdentWithDots([id],[]),None,id.idRange)
    | _ -> None

let (|SingleIdent|_|) inp = 
    match inp with
    | SynExpr.LongIdent(false,LongIdentWithDots([id],_),None,_) -> Some id
    | SynExpr.Ident id -> Some id
    | _ -> None
    
/// This affects placement of sequence points
let rec IsControlFlowExpression e = 
    match e with 
    | SynExpr.ObjExpr _ 
    | SynExpr.Lambda _ 
    | SynExpr.LetOrUse _ 
    | SynExpr.Sequential _ 
    // Treat "ident { ... }" as a control flow expression
    | SynExpr.App (_, _, SynExpr.Ident _, SynExpr.CompExpr _,_) 
    | SynExpr.IfThenElse _ 
    | SynExpr.LetOrUseBang _
    | SynExpr.Match _  
    | SynExpr.TryWith _ 
    | SynExpr.TryFinally _ 
    | SynExpr.For _ 
    | SynExpr.ForEach _ 
    | SynExpr.While _ -> true
    | SynExpr.Typed(e,_,_) -> IsControlFlowExpression e
    | _ -> false

let mkAnonField (ty: SynType) = Field([],false,None,ty,false,PreXmlDoc.Empty,None,ty.Range)
let mkNamedField (ident, ty: SynType) = Field([],false,Some ident,ty,false,PreXmlDoc.Empty,None,ty.Range)

let mkSynPatVar vis (id:Ident) = SynPat.Named (SynPat.Wild id.idRange,id,false,vis,id.idRange)
let mkSynThisPatVar (id:Ident) = SynPat.Named (SynPat.Wild id.idRange,id,true,None,id.idRange)
let mkSynPatMaybeVar lidwd vis m =  SynPat.LongIdent (lidwd,None,None,SynConstructorArgs.Pats [],vis,m) 

/// Extract the argument for patterns corresponding to the declaration of 'new ... = ...'
let (|SynPatForConstructorDecl|_|) x = 
    match x with 
    | SynPat.LongIdent (LongIdentWithDots([_],_),_,_, SynConstructorArgs.Pats [arg],_,_) -> Some arg
    | _ -> None

/// Recognize the '()' in 'new()'
let (|SynPatForNullaryArgs|_|) x = 
    match x with 
    | SynPat.Paren(SynPat.Const(SynConst.Unit,_),_) -> Some()
    | _ -> None
    
let (|SynExprErrorSkip|) (p:SynExpr) = 
    match p with 
    | SynExpr.FromParseError(p,_) -> p
    | _ -> p

let (|SynExprParen|_|) (e:SynExpr) = 
    match e with 
    | SynExpr.Paren(SynExprErrorSkip e,a,b,c) -> Some (e,a,b,c)
    | _ -> None

let (|SynPatErrorSkip|) (p:SynPat) = 
    match p with 
    | SynPat.FromParseError(p,_) -> p
    | _ -> p

/// Push non-simple parts of a patten match over onto the r.h.s. of a lambda.
/// Return a simple pattern and a function to build a match on the r.h.s. if the pattern is complex
let rec SimplePatOfPat (synArgNameGenerator: SynArgNameGenerator) p =
    match p with 
    | SynPat.Typed(p',ty,m) -> 
        let p2,laterf = SimplePatOfPat synArgNameGenerator p'
        SynSimplePat.Typed(p2,ty,m), 
        laterf
    | SynPat.Attrib(p',attribs,m) -> 
        let p2,laterf = SimplePatOfPat synArgNameGenerator p'
        SynSimplePat.Attrib(p2,attribs,m), 
        laterf
    | SynPat.Named (SynPat.Wild _, v,thisv,_,m) -> 
        SynSimplePat.Id (v,None,false,thisv,false,m), 
        None
    | SynPat.OptionalVal (v,m) -> 
        SynSimplePat.Id (v,None,false,false,true,m), 
        None
    | SynPat.Paren (p,_) -> SimplePatOfPat synArgNameGenerator p 
    | SynPat.FromParseError (p,_) -> SimplePatOfPat synArgNameGenerator p 
    | _ -> 
        let m = p.Range
        let isCompGen,altNameRefCell,id,item = 
            match p with 
            | SynPat.LongIdent(LongIdentWithDots([id],_),_,None, SynConstructorArgs.Pats [],None,_) -> 
                // The pattern is 'V' or some other capitalized identifier.
                // It may be a real variable, in which case we want to maintain its name.
                // But it may also be a nullary union case or some other identifier.
                // In this case, we want to use an alternate compiler generated name for the hidden variable.
                let altNameRefCell = Some (ref (Undecided (mkSynId m (synArgNameGenerator.New()))))
                let item = mkSynIdGetWithAlt m id altNameRefCell
                false,altNameRefCell,id,item
            | _ -> 
                let nm = synArgNameGenerator.New()
                let id = mkSynId m nm
                let item = mkSynIdGet m nm
                true,None,id,item
        SynSimplePat.Id (id,altNameRefCell,isCompGen,false,false,id.idRange),
        Some (fun e -> 
                let clause = Clause(p,None,e,m,SuppressSequencePointAtTarget)
                SynExpr.Match(NoSequencePointAtInvisibleBinding,item,[clause],false,clause.Range)) 

let appFunOpt funOpt x = match funOpt with None -> x | Some f -> f x
let composeFunOpt funOpt1 funOpt2 = match funOpt2 with None -> funOpt1 | Some f -> Some (fun x -> appFunOpt funOpt1 (f x))
let rec SimplePatsOfPat synArgNameGenerator p =
    match p with 
    | SynPat.FromParseError (p,_) -> SimplePatsOfPat synArgNameGenerator p 
    | SynPat.Typed(p',ty,m) -> 
        let p2,laterf = SimplePatsOfPat synArgNameGenerator p'
        SynSimplePats.Typed(p2,ty,m), 
        laterf
//    | SynPat.Paren (p,m) -> SimplePatsOfPat synArgNameGenerator p 
    | SynPat.Tuple (ps,m) 
    | SynPat.Paren(SynPat.Tuple (ps,m),_) -> 
        let ps2,laterf = 
          List.foldBack 
            (fun (p',rhsf) (ps',rhsf') -> 
              p'::ps', 
              (composeFunOpt rhsf rhsf'))
            (List.map (SimplePatOfPat synArgNameGenerator) ps) 
            ([], None)
        SynSimplePats.SimplePats (ps2,m),
        laterf
    | SynPat.Paren(SynPat.Const (SynConst.Unit,m),_) 
    | SynPat.Const (SynConst.Unit,m) -> 
        SynSimplePats.SimplePats ([],m),
        None
    | _ -> 
        let m = p.Range
        let sp,laterf = SimplePatOfPat synArgNameGenerator p
        SynSimplePats.SimplePats ([sp],m),laterf

let PushPatternToExpr synArgNameGenerator isMember pat (rhs: SynExpr) =
    let nowpats,laterf = SimplePatsOfPat synArgNameGenerator pat
    nowpats, SynExpr.Lambda (isMember,false,nowpats, appFunOpt laterf rhs,rhs.Range)

let private isSimplePattern pat =
    let _nowpats,laterf = SimplePatsOfPat (SynArgNameGenerator()) pat
    isNone laterf
  
/// "fun (UnionCase x) (UnionCase y) -> body" 
///       ==> 
///   "fun tmp1 tmp2 -> 
///        let (UnionCase x) = tmp1 in 
///        let (UnionCase y) = tmp2 in 
///        body" 
let PushCurriedPatternsToExpr synArgNameGenerator wholem isMember pats rhs =
    // Two phases
    // First phase: Fold back, from right to left, pushing patterns into r.h.s. expr
    let spatsl,rhs = 
        (pats, ([],rhs)) 
           ||> List.foldBack (fun arg (spatsl,body) -> 
              let spats,bodyf = SimplePatsOfPat synArgNameGenerator arg
              // accumulate the body. This builds "let (UnionCase y) = tmp2 in body"
              let body = appFunOpt bodyf body
              // accumulate the patterns
              let spatsl = spats::spatsl
              (spatsl,body))
    // Second phase: build lambdas. Mark subsequent ones with "true" indicating they are part of an iterated sequence of lambdas
    let expr = 
        match spatsl with
        | [] -> rhs
        | h::t -> 
            let expr = List.foldBack (fun spats e -> SynExpr.Lambda (isMember,true,spats, e,wholem)) t rhs
            let expr = SynExpr.Lambda (isMember,false,h, expr,wholem)
            expr
    spatsl,expr

/// Helper for parsing the inline IL fragments. 
#if NO_INLINE_IL_PARSER
let ParseAssemblyCodeInstructions _s m = 
    errorR(Error((193,"Inline IL not valid in a hosted environment"),m))
    [| |]
#else
let ParseAssemblyCodeInstructions s m = 
    try Microsoft.FSharp.Compiler.AbstractIL.Internal.AsciiParser.ilInstrs 
           Microsoft.FSharp.Compiler.AbstractIL.Internal.AsciiLexer.token 
           (UnicodeLexing.StringAsLexbuf s)
    with RecoverableParseError -> 
      errorR(Error(FSComp.SR.astParseEmbeddedILError(), m)); [| |]
#endif


/// Helper for parsing the inline IL fragments. 
#if NO_INLINE_IL_PARSER
let ParseAssemblyCodeType _s m = 
    errorR(Error((193,"Inline IL not valid in a hosted environment"),m))
    IL.EcmaILGlobals.typ_Object
#else
let ParseAssemblyCodeType s m = 
    try Microsoft.FSharp.Compiler.AbstractIL.Internal.AsciiParser.ilType 
           Microsoft.FSharp.Compiler.AbstractIL.Internal.AsciiLexer.token 
           (UnicodeLexing.StringAsLexbuf s)
    with RecoverableParseError -> 
      errorR(Error(FSComp.SR.astParseEmbeddedILTypeError(),m)); 
      IL.EcmaILGlobals.typ_Object
#endif

//------------------------------------------------------------------------
// AST constructors
//------------------------------------------------------------------------

let opNameParenGet  = CompileOpName parenGet 
let opNameQMark = CompileOpName qmark
let mkSynOperator opm oper = mkSynIdGet opm (CompileOpName oper)

let mkSynInfix opm (l:SynExpr) oper (r:SynExpr) = 
    let firstTwoRange = unionRanges l.Range opm
    let wholeRange = unionRanges l.Range r.Range
    SynExpr.App (ExprAtomicFlag.NonAtomic, false, SynExpr.App (ExprAtomicFlag.NonAtomic, true, mkSynOperator opm oper, l, firstTwoRange), r, wholeRange)
let mkSynBifix   m oper x1 x2 = SynExpr.App (ExprAtomicFlag.NonAtomic, false, SynExpr.App (ExprAtomicFlag.NonAtomic, true, mkSynOperator m oper,x1,m), x2,m)
let mkSynTrifix  m oper x1 x2 x3 = SynExpr.App (ExprAtomicFlag.NonAtomic, false, SynExpr.App (ExprAtomicFlag.NonAtomic, false, SynExpr.App (ExprAtomicFlag.NonAtomic, true, mkSynOperator m oper,x1,m), x2,m), x3,m)
let mkSynQuadfix m oper x1 x2 x3 x4 = SynExpr.App (ExprAtomicFlag.NonAtomic, false, SynExpr.App (ExprAtomicFlag.NonAtomic, false, SynExpr.App (ExprAtomicFlag.NonAtomic, false, SynExpr.App (ExprAtomicFlag.NonAtomic, true, mkSynOperator m oper,x1,m), x2,m), x3,m),x4,m)
let mkSynQuinfix m oper x1 x2 x3 x4 x5 = SynExpr.App (ExprAtomicFlag.NonAtomic, false, SynExpr.App (ExprAtomicFlag.NonAtomic, false, SynExpr.App (ExprAtomicFlag.NonAtomic, false, SynExpr.App (ExprAtomicFlag.NonAtomic, false, SynExpr.App (ExprAtomicFlag.NonAtomic, true, mkSynOperator m oper,x1,m), x2,m), x3,m),x4,m),x5,m)
let mkSynPrefix opm m oper x = SynExpr.App (ExprAtomicFlag.NonAtomic, false, mkSynOperator opm oper, x,m)
let mkSynCaseName m n = [mkSynId m (CompileOpName n)]

let mkSynApp1 f x1 m = SynExpr.App(ExprAtomicFlag.NonAtomic,false,f,x1,m)
let mkSynApp2 f x1 x2 m = mkSynApp1 (mkSynApp1 f x1 m) x2 m
let mkSynApp3 f x1 x2 x3 m = mkSynApp1 (mkSynApp2 f x1 x2 m) x3 m
let mkSynApp4 f x1 x2 x3 x4 m = mkSynApp1 (mkSynApp3 f x1 x2 x3 m) x4 m
let mkSynApp5 f x1 x2 x3 x4 x5 m = mkSynApp1 (mkSynApp4 f x1 x2 x3 x4 m) x5 m
let mkSynDotParenSet  m a b c = mkSynTrifix m parenSet a b c
let mkSynDotBrackGet  m mDot a b   = SynExpr.DotIndexedGet(a,[SynIndexerArg.One b],mDot,m)
let mkSynQMarkSet m a b c = mkSynTrifix m qmarkSet a b c
let mkSynDotBrackSliceGet  m mDot arr sliceArg = SynExpr.DotIndexedGet(arr,[sliceArg],mDot,m)

let mkSynDotBrackSeqSliceGet  m mDot arr (argslist:list<SynIndexerArg>) = 
    let notsliced=[ for arg in argslist do
                       match arg with 
                       | SynIndexerArg.One x -> yield x
                       | _ -> () ]
    if notsliced.Length = argslist.Length then
        SynExpr.DotIndexedGet(arr,[SynIndexerArg.One (SynExpr.Tuple(notsliced,[],unionRanges (List.head notsliced).Range (List.last notsliced).Range))],mDot,m)
    else
        SynExpr.DotIndexedGet(arr,argslist,mDot,m)

let mkSynDotParenGet lhsm dotm a b   = 
    match b with
    | SynExpr.Tuple ([_;_],_,_)   -> errorR(Deprecated(FSComp.SR.astDeprecatedIndexerNotation(),lhsm)) ; SynExpr.Const(SynConst.Unit,lhsm)
    | SynExpr.Tuple ([_;_;_],_,_) -> errorR(Deprecated(FSComp.SR.astDeprecatedIndexerNotation(),lhsm)) ; SynExpr.Const(SynConst.Unit,lhsm)
    | _ -> mkSynInfix dotm a parenGet b

let mkSynUnit m = SynExpr.Const(SynConst.Unit,m)
let mkSynUnitPat m = SynPat.Const(SynConst.Unit,m)
let mkSynDelay m e = SynExpr.Lambda (false,false,SynSimplePats.SimplePats ([mkSynCompGenSimplePatVar (mkSynId m "unitVar")],m), e, m)

let mkSynAssign (l: SynExpr) (r: SynExpr) = 
    let m = unionRanges l.Range r.Range
    match l with 
    //| SynExpr.Paren(l2,m2)  -> mkSynAssign m l2 r
    | LongOrSingleIdent(false,v,None,_)  -> SynExpr.LongIdentSet (v,r,m)
    | SynExpr.DotGet(e,_,v,_)  -> SynExpr.DotSet (e,v,r,m)
    | SynExpr.DotIndexedGet(e1,e2,mDot,mLeft)  -> SynExpr.DotIndexedSet (e1,e2,r,mLeft,mDot,m)
    | SynExpr.LibraryOnlyUnionCaseFieldGet (x,y,z,_) -> SynExpr.LibraryOnlyUnionCaseFieldSet (x,y,z,r,m) 
    | SynExpr.App (_, _, SynExpr.App(_, _, SingleIdent(nm), a, _),b,_) when nm.idText = opNameQMark -> 
        mkSynQMarkSet m a b r
    | SynExpr.App (_, _, SynExpr.App(_, _, SingleIdent(nm), a, _),b,_) when nm.idText = opNameParenGet -> 
        mkSynDotParenSet m a b r
    | SynExpr.App (_, _, SynExpr.LongIdent(false,v,None,_),x,_)  -> SynExpr.NamedIndexedPropertySet (v,x,r,m)
    | SynExpr.App (_, _, SynExpr.DotGet(e,_,v,_),x,_)  -> SynExpr.DotNamedIndexedPropertySet (e,v,x,r,m)
    |   _ -> errorR(Error(FSComp.SR.astInvalidExprLeftHandOfAssignment(), m));  l  // return just the LHS, so the typechecker can see it and capture expression typings that may be useful for dot lookups

let rec mkSynDot dotm m l r = 
    match l with 
    | SynExpr.LongIdent(isOpt,LongIdentWithDots(lid,dots),None,_) -> 
        SynExpr.LongIdent(isOpt,LongIdentWithDots(lid@[r],dots@[dotm]),None,m) // REVIEW: MEMORY PERFORMANCE: This list operation is memory intensive (we create a lot of these list nodes) - an ImmutableArray would be better here
    | SynExpr.Ident id -> 
        SynExpr.LongIdent(false,LongIdentWithDots([id;r],[dotm]),None,m)
    | SynExpr.DotGet(e,dm,LongIdentWithDots(lid,dots),_) -> 
        SynExpr.DotGet(e,dm,LongIdentWithDots(lid@[r],dots@[dotm]),m)// REVIEW: MEMORY PERFORMANCE: This is memory intensive (we create a lot of these list nodes) - an ImmutableArray would be better here
    | expr -> 
        SynExpr.DotGet(expr,dotm,LongIdentWithDots([r],[]),m)

let rec mkSynDotMissing dotm m l = 
    match l with 
    | SynExpr.LongIdent(isOpt,LongIdentWithDots(lid,dots),None,_) -> 
        SynExpr.LongIdent(isOpt,LongIdentWithDots(lid,dots@[dotm]),None,m) // REVIEW: MEMORY PERFORMANCE: This list operation is memory intensive (we create a lot of these list nodes) - an ImmutableArray would be better here
    | SynExpr.Ident id -> 
        SynExpr.LongIdent(false,LongIdentWithDots([id],[dotm]),None,m)
    | SynExpr.DotGet(e,dm,LongIdentWithDots(lid,dots),_) -> 
        SynExpr.DotGet(e,dm,LongIdentWithDots(lid,dots@[dotm]),m)// REVIEW: MEMORY PERFORMANCE: This is memory intensive (we create a lot of these list nodes) - an ImmutableArray would be better here
    | expr -> 
        SynExpr.DiscardAfterMissingQualificationAfterDot(expr,m)

let mkSynFunMatchLambdas synArgNameGenerator isMember wholem ps e = 
    let _,e =  PushCurriedPatternsToExpr synArgNameGenerator wholem isMember ps e 
    e


// error recovery - the contract is that these expressions can only be produced if an error has already been reported
// (as a result, future checking may choose not to report errors involving these, to prevent noisy cascade errors)
let arbExpr(debugStr,range:range) = SynExpr.ArbitraryAfterError(debugStr,range.MakeSynthetic())
type SynExpr with
    member this.IsArbExprAndThusAlreadyReportedError =
        match this with
        | SynExpr.ArbitraryAfterError _ -> true
        | _ -> false

/// The syntactic elements associated with the "return" of a function or method. Some of this is
/// mostly dummy information to make the return element look like an argument,
/// the important thing is that (a) you can give a return type for the function or method, and 
/// (b) you can associate .NET attributes to return of a function or method and these get stored in .NET metadata.
type SynReturnInfo = SynReturnInfo of (SynType * SynArgInfo) * range:range


/// Operations related to the syntactic analysis of arguments of value, function and member definitions and signatures.
///
/// Function and member definitions have strongly syntactically constrained arities.  We infer
/// the arity from the syntax.
///
/// For example, we record the arity for: 
/// StaticProperty --> [1]               -- for unit arg
/// this.InstanceProperty --> [1;1]        -- for unit arg
/// StaticMethod(args) --> map InferSynArgInfoFromSimplePat args
/// this.InstanceMethod() --> 1 :: map InferSynArgInfoFromSimplePat args
/// this.InstanceProperty with get(argpat) --> 1 :: [InferSynArgInfoFromSimplePat argpat]
/// StaticProperty with get(argpat) --> [InferSynArgInfoFromSimplePat argpat]
/// this.InstanceProperty with get() --> 1 :: [InferSynArgInfoFromSimplePat argpat]
/// StaticProperty with get() --> [InferSynArgInfoFromSimplePat argpat]
/// 
/// this.InstanceProperty with set(argpat)(v) --> 1 :: [InferSynArgInfoFromSimplePat argpat; 1]
/// StaticProperty with set(argpat)(v) --> [InferSynArgInfoFromSimplePat argpat; 1]
/// this.InstanceProperty with set(v) --> 1 :: [1]
/// StaticProperty with set(v) --> [1] 
module SynInfo = 
    /// The argument information for an argument without a name
    let unnamedTopArg1 = SynArgInfo([],false,None)

    /// The argument information for a curried argument without a name
    let unnamedTopArg = [unnamedTopArg1]

    /// The argument information for a '()' argument
    let unitArgData = unnamedTopArg

    /// The 'argument' information for a return value where no attributes are given for the return value (the normal case)
    let unnamedRetVal = SynArgInfo([],false,None)

    /// The 'argument' information for the 'this'/'self' parameter in the cases where it is not given explicitly
    let selfMetadata = unnamedTopArg

    /// Determine if a syntactic information represents a member without arguments (which is implicitly a property getter)
    let HasNoArgs (SynValInfo(args,_)) = isNil args

    /// Check if one particular argument is an optional argument. Used when adjusting the
    /// types of optional arguments for function and member signatures.
    let IsOptionalArg (SynArgInfo(_,isOpt,_)) = isOpt

    /// Check if there are any optional arguments in the syntactic argument information. Used when adjusting the
    /// types of optional arguments for function and member signatures.
    let HasOptionalArgs (SynValInfo(args,_)) = List.exists (List.exists IsOptionalArg) args

    /// Add a parameter entry to the syntactic value information to represent the '()' argument to a property getter. This is 
    /// used for the implicit '()' argument in property getter signature specifications.
    let IncorporateEmptyTupledArgForPropertyGetter (SynValInfo(args,retInfo)) = SynValInfo([]::args,retInfo)

    /// Add a parameter entry to the syntactic value information to represent the 'this' argument. This is 
    /// used for the implicit 'this' argument in member signature specifications.
    let IncorporateSelfArg (SynValInfo(args,retInfo)) = SynValInfo(selfMetadata::args,retInfo)

    /// Add a parameter entry to the syntactic value information to represent the value argument for a property setter. This is 
    /// used for the implicit value argument in property setter signature specifications.
    let IncorporateSetterArg (SynValInfo(args,retInfo)) = 
         let args = 
             match args with 
             | [] -> [unnamedTopArg] 
             | [arg] -> [arg@[unnamedTopArg1]] 
             | _ -> failwith "invalid setter type" 
         SynValInfo(args,retInfo)

    /// Get the argument counts for each curried argument group. Used in some adhoc places in tc.fs.
    let AritiesOfArgs (SynValInfo(args,_)) = List.map List.length args

    /// Get the argument attributes from the syntactic information for an argument.
    let AttribsOfArgData (SynArgInfo(attribs,_,_)) = attribs

    /// Infer the syntactic argument info for a single argument from a simple pattern.
    let rec InferSynArgInfoFromSimplePat attribs p = 
        match p with 
        | SynSimplePat.Id(nm,_,isCompGen,_,isOpt,_) -> 
           SynArgInfo(attribs, isOpt, (if isCompGen then None else Some nm))
        | SynSimplePat.Typed(a,_,_) -> InferSynArgInfoFromSimplePat attribs a
        | SynSimplePat.Attrib(a,attribs2,_) -> InferSynArgInfoFromSimplePat (attribs @ attribs2) a
      
    /// Infer the syntactic argument info for one or more arguments one or more simple patterns.
    let rec InferSynArgInfoFromSimplePats x = 
        match x with 
        | SynSimplePats.SimplePats(ps,_) -> List.map (InferSynArgInfoFromSimplePat []) ps
        | SynSimplePats.Typed(ps,_,_) -> InferSynArgInfoFromSimplePats ps

    /// Infer the syntactic argument info for one or more arguments a pattern.
    let InferSynArgInfoFromPat p = 
        // It is ok to use a fresh SynArgNameGenerator here, because compiler generated names are filtered from SynArgInfo, see InferSynArgInfoFromSimplePat above
        let sp,_ = SimplePatsOfPat (SynArgNameGenerator()) p 
        InferSynArgInfoFromSimplePats sp

    /// Make sure only a solitary unit argument has unit elimination
    let AdjustArgsForUnitElimination infosForArgs = 
        match infosForArgs with 
        | [[]] -> infosForArgs 
        | _ -> infosForArgs |> List.map (function [] -> unitArgData | x -> x)

    /// Transform a property declared using '[static] member P = expr' to a method taking a "unit" argument.
    /// This is similar to IncorporateEmptyTupledArgForPropertyGetter, but applies to member definitions
    /// rather than member signatures.
    let AdjustMemberArgs memFlags infosForArgs = 
        match infosForArgs with 
        | [] when memFlags=MemberKind.Member -> [] :: infosForArgs
        | _ -> infosForArgs

    /// For 'let' definitions, we infer syntactic argument information from the r.h.s. of a definition, if it
    /// is an immediate 'fun ... -> ...' or 'function ...' expression. This is noted in the F# language specification.
    /// This does not apply to member definitions.
    let InferLambdaArgs origRhsExpr = 
        let rec loop e = 
            match e with 
            | SynExpr.Lambda(false,_,spats,rest,_) -> 
                InferSynArgInfoFromSimplePats spats :: loop rest
            | _ -> []
        loop origRhsExpr

    let InferSynReturnData (retInfo: SynReturnInfo option) = 
        match retInfo with 
        | None -> unnamedRetVal 
        | Some(SynReturnInfo((_,retInfo),_)) -> retInfo

    let private emptySynValInfo = SynValInfo([],unnamedRetVal)
    
    let emptySynValData = SynValData(None,emptySynValInfo,None)

    /// Infer the syntactic information for a 'let' or 'member' definition, based on the argument pattern,
    /// any declared return information (e.g. .NET attributes on the return element), and the r.h.s. expression
    /// in the case of 'let' definitions.
    let InferSynValData (memberFlagsOpt, pat, retInfo, origRhsExpr) = 

        let infosForExplicitArgs = 
            match pat with 
            | Some(SynPat.LongIdent(_,_,_, SynConstructorArgs.Pats curriedArgs,_,_)) -> List.map InferSynArgInfoFromPat curriedArgs
            | _ -> []

        let explicitArgsAreSimple = 
            match pat with 
            | Some(SynPat.LongIdent(_,_,_, SynConstructorArgs.Pats curriedArgs,_,_)) -> List.forall isSimplePattern curriedArgs
            | _ -> true

        let retInfo = InferSynReturnData retInfo

        match memberFlagsOpt with
        | None -> 
            let infosForLambdaArgs = InferLambdaArgs origRhsExpr
            let infosForArgs = infosForExplicitArgs @ (if explicitArgsAreSimple then infosForLambdaArgs else [])
            let infosForArgs = AdjustArgsForUnitElimination infosForArgs 
            SynValData(None,SynValInfo(infosForArgs,retInfo),None)

        | Some memFlags  -> 
            let infosForObjArgs = 
                if memFlags.IsInstance then [ selfMetadata ] else []

            let infosForArgs = AdjustMemberArgs memFlags.MemberKind infosForExplicitArgs
            let infosForArgs = AdjustArgsForUnitElimination infosForArgs 
            
            let argInfos = infosForObjArgs @ infosForArgs
            SynValData(Some(memFlags),SynValInfo(argInfos,retInfo),None)



let mkSynBindingRhs staticOptimizations rhsExpr mRhs retInfo =
    let rhsExpr = List.foldBack (fun (c,e1) e2 -> SynExpr.LibraryOnlyStaticOptimization (c,e1,e2,mRhs)) staticOptimizations rhsExpr
    let rhsExpr,retTyOpt = 
        match retInfo with 
        | Some (SynReturnInfo((ty,SynArgInfo(rattribs,_,_)),tym)) -> SynExpr.Typed(rhsExpr,ty,rhsExpr.Range), Some(SynBindingReturnInfo(ty,tym,rattribs) )
        | None -> rhsExpr,None 
    rhsExpr,retTyOpt

let mkSynBinding (xmlDoc,headPat) (vis,isInline,isMutable,mBind,spBind,retInfo,origRhsExpr,mRhs,staticOptimizations,attrs,memberFlagsOpt) =
    let info = SynInfo.InferSynValData (memberFlagsOpt, Some headPat, retInfo, origRhsExpr)
    let rhsExpr,retTyOpt = mkSynBindingRhs staticOptimizations origRhsExpr mRhs retInfo
    Binding (vis,NormalBinding,isInline,isMutable,attrs,xmlDoc,info,headPat,retTyOpt,rhsExpr,mBind,spBind) 

let NonVirtualMemberFlags k = { MemberKind=k;                           IsInstance=true;  IsDispatchSlot=false; IsOverrideOrExplicitImpl=false; IsFinal=false }
let CtorMemberFlags =         { MemberKind=MemberKind.Constructor;       IsInstance=false; IsDispatchSlot=false; IsOverrideOrExplicitImpl=false; IsFinal=false }
let ClassCtorMemberFlags =    { MemberKind=MemberKind.ClassConstructor;  IsInstance=false; IsDispatchSlot=false; IsOverrideOrExplicitImpl=false; IsFinal=false }
let OverrideMemberFlags k =   { MemberKind=k;                           IsInstance=true;  IsDispatchSlot=false; IsOverrideOrExplicitImpl=true;  IsFinal=false }
let AbstractMemberFlags k =   { MemberKind=k;                           IsInstance=true;  IsDispatchSlot=true;  IsOverrideOrExplicitImpl=false; IsFinal=false }
let StaticMemberFlags k =     { MemberKind=k;                           IsInstance=false; IsDispatchSlot=false; IsOverrideOrExplicitImpl=false; IsFinal=false }

let inferredTyparDecls = SynValTyparDecls([],true,[])
let noInferredTypars = SynValTyparDecls([],false,[])

//------------------------------------------------------------------------
// Lexer args: status of #if/#endif processing.  
//------------------------------------------------------------------------

type LexerIfdefStackEntry = IfDefIf | IfDefElse 
type LexerIfdefStackEntries = (LexerIfdefStackEntry * range) list
type LexerIfdefStack = LexerIfdefStackEntries ref

/// Specifies how the 'endline' function in the lexer should continue after
/// it reaches end of line or eof. The options are to continue with 'token' function
/// or to continue with 'skip' function.
type LexerEndlineContinuation = 
    | Token of LexerIfdefStackEntries
    | Skip of LexerIfdefStackEntries * int * range:range
    member x.LexerIfdefStack = 
      match x with 
      | LexerEndlineContinuation.Token(ifd) 
      | LexerEndlineContinuation.Skip(ifd, _, _) -> ifd

type LexerIfdefExpression =
    | IfdefAnd          of LexerIfdefExpression*LexerIfdefExpression
    | IfdefOr           of LexerIfdefExpression*LexerIfdefExpression
    | IfdefNot          of LexerIfdefExpression
    | IfdefId           of string

let rec LexerIfdefEval (lookup : string -> bool) = function
    | IfdefAnd (l,r)    -> (LexerIfdefEval lookup l) && (LexerIfdefEval lookup r)
    | IfdefOr (l,r)     -> (LexerIfdefEval lookup l) || (LexerIfdefEval lookup r)
    | IfdefNot e        -> not (LexerIfdefEval lookup e)
    | IfdefId id        -> lookup id

/// The parser defines a number of tokens for whitespace and
/// comments eliminated by the lexer.  These carry a specification of
/// a continuation for the lexer for continued processing after we've dealt with
/// the whitespace.
[<RequireQualifiedAccess>]
[<NoComparison; NoEquality>]
type LexerWhitespaceContinuation = 
    | Token            of LexerIfdefStackEntries
    | IfDefSkip        of LexerIfdefStackEntries * int * range:range
    | String           of LexerIfdefStackEntries * range:range
    | VerbatimString   of LexerIfdefStackEntries * range:range
    | TripleQuoteString of LexerIfdefStackEntries * range:range
    | Comment          of LexerIfdefStackEntries * int * range:range
    | SingleLineComment of LexerIfdefStackEntries * int * range:range
    | StringInComment    of LexerIfdefStackEntries * int * range:range
    | VerbatimStringInComment   of LexerIfdefStackEntries * int * range:range
    | TripleQuoteStringInComment   of LexerIfdefStackEntries * int * range:range
    | MLOnly            of LexerIfdefStackEntries * range:range
    | EndLine           of LexerEndlineContinuation
    
    member x.LexerIfdefStack =
        match x with 
        | LexCont.Token ifd
        | LexCont.IfDefSkip (ifd,_,_)
        | LexCont.String (ifd,_)
        | LexCont.VerbatimString (ifd,_)
        | LexCont.Comment (ifd,_,_)
        | LexCont.SingleLineComment (ifd,_,_)
        | LexCont.TripleQuoteString (ifd,_)
        | LexCont.StringInComment (ifd,_,_)
        | LexCont.VerbatimStringInComment (ifd,_,_)
        | LexCont.TripleQuoteStringInComment (ifd,_,_)
        | LexCont.MLOnly (ifd,_) -> ifd
        | LexCont.EndLine endl -> endl.LexerIfdefStack

and LexCont = LexerWhitespaceContinuation

//------------------------------------------------------------------------
// Parser/Lexer state
//------------------------------------------------------------------------

/// The error raised by the parse_error_rich function, which is called by the parser engine
/// when a syntax error occurs. The first object is the ParseErrorContext which contains a dump of
/// information about the grammar at the point where the error occured, e.g. what tokens
/// are valid to shift next at that point in the grammar. This information is processed in CompileOps.fs.
[<NoEquality; NoComparison>]
exception SyntaxError of obj (* ParseErrorContext<_> *) * range

/// Get an F# compiler position from a lexer position
let internal posOfLexPosition (p:Position) = 
    mkPos p.Line p.Column

/// Get an F# compiler range from a lexer range
let internal mkSynRange (p1:Position) (p2: Position) = 
    mkFileIndexRange p1.FileIndex (posOfLexPosition p1) (posOfLexPosition p2)

type LexBuffer<'Char> with 
    member internal lexbuf.LexemeRange  = mkSynRange lexbuf.StartPos lexbuf.EndPos

/// Get the range corresponding to the result of a grammar rule while it is being reduced
let internal lhs (parseState: IParseState) = 
    let p1 = parseState.ResultStartPosition
    let p2 = parseState.ResultEndPosition
    mkSynRange p1 p2

/// Get the range covering two of the r.h.s. symbols of a grammar rule while it is being reduced
let internal rhs2 (parseState: IParseState) i j = 
    let p1 = parseState.InputStartPosition i
    let p2 = parseState.InputEndPosition j
    mkSynRange p1 p2

/// Get the range corresponding to one of the r.h.s. symbols of a grammar rule while it is being reduced
let internal rhs parseState i = rhs2 parseState i i 

type IParseState with 

    /// Get the generator used for compiler-generated argument names.
    member internal x.SynArgNameGenerator = 
        let key = "SynArgNameGenerator"
        let bls = x.LexBuffer.BufferLocalStore
        if not (bls.ContainsKey key) then  
            bls.[key] <- box (SynArgNameGenerator())
        bls.[key] :?> SynArgNameGenerator

    /// Reset the generator used for compiler-generated argument names.
    member internal x.ResetSynArgNameGenerator() = x.SynArgNameGenerator.Reset()


/// XmlDoc F# lexer/parser state, held in the BufferLocalStore for the lexer.
/// This is the only use of the lexer BufferLocalStore in the codebase.
module LexbufLocalXmlDocStore = 
    // The key into the BufferLocalStore used to hold the current accumulated XmlDoc lines 
    let private xmlDocKey = "XmlDoc"

    let internal ClearXmlDoc (lexbuf:Lexbuf) = 
        lexbuf.BufferLocalStore.[xmlDocKey] <- box (XmlDocCollector())

    /// Called from the lexer to save a single line of XML doc comment.
    let internal SaveXmlDocLine (lexbuf:Lexbuf, lineText, pos) = 
        if not (lexbuf.BufferLocalStore.ContainsKey(xmlDocKey)) then 
            lexbuf.BufferLocalStore.[xmlDocKey] <- box (XmlDocCollector())
        let collector = unbox<XmlDocCollector>(lexbuf.BufferLocalStore.[xmlDocKey])
        collector.AddXmlDocLine (lineText, pos)

    /// Called from the parser each time we parse a construct that marks the end of an XML doc comment range,
    /// e.g. a 'type' declaration. The markerRange is the range of the keyword that delimits the construct.
    let internal GrabXmlDocBeforeMarker (lexbuf:Lexbuf, markerRange:range)  = 
        if lexbuf.BufferLocalStore.ContainsKey(xmlDocKey) then 
            PreXmlDoc.CreateFromGrabPoint(unbox<XmlDocCollector>(lexbuf.BufferLocalStore.[xmlDocKey]),markerRange.End)
        else
            PreXmlDoc.Empty


   
/// Generates compiler-generated names. Each name generated also includes the StartLine number of the range passed in
/// at the point of first generation.
type NiceNameGenerator() = 

    let basicNameCounts = new Dictionary<string,int>(100)

    member x.FreshCompilerGeneratedName (name,m:range) =
        let basicName = GetBasicNameOfPossibleCompilerGeneratedName name
        let n = (if basicNameCounts.ContainsKey basicName then basicNameCounts.[basicName] else 0) 
        let nm = CompilerGeneratedNameSuffix basicName (string m.StartLine + (match n with 0 -> "" | n -> "-" + string n))
        basicNameCounts.[basicName] <- n+1
        nm

    member x.Reset () = basicNameCounts.Clear()

   

/// Generates compiler-generated names marked up with a source code location, but if given the same unique value then
/// return precisely the same name. Each name generated also includes the StartLine number of the range passed in
/// at the point of first generation.
type StableNiceNameGenerator() = 

    let names = new Dictionary<(string * int64),string>(100)
    let basicNameCounts = new Dictionary<string,int>(100)

    member x.GetUniqueCompilerGeneratedName (name,m:range,uniq) =
        let basicName = GetBasicNameOfPossibleCompilerGeneratedName name
        if names.ContainsKey (basicName,uniq) then
            names.[(basicName,uniq)]
        else 
            let n = (if basicNameCounts.ContainsKey basicName then basicNameCounts.[basicName] else 0) 
            let nm = CompilerGeneratedNameSuffix basicName (string m.StartLine + (match n with 0 -> "" | n -> "-" + string n))
            names.[(basicName,uniq)] <- nm
            basicNameCounts.[basicName] <- n+1
            nm

    member x.Reset () = 
        basicNameCounts.Clear()
        names.Clear()



let rec synExprContainsError inpExpr = 
    let rec walkBind (Binding(_, _, _, _, _, _, _, _, _, synExpr, _, _)) = walkExpr synExpr
    and walkExprs es = es |> List.exists walkExpr
    and walkBinds es = es |> List.exists walkBind
    and walkMatchClauses cl = cl |> List.exists (fun (Clause(_,whenExpr,e,_,_)) -> walkExprOpt whenExpr || walkExpr e)
    and walkExprOpt eOpt = eOpt |> Option.exists walkExpr
    and walkExpr e = 
          match e with 
          | SynExpr.FromParseError _
          | SynExpr.DiscardAfterMissingQualificationAfterDot _
          | SynExpr.ArbitraryAfterError _ -> true
          | SynExpr.LongIdent _ 
          | SynExpr.Quote _
          | SynExpr.LibraryOnlyILAssembly _
          | SynExpr.LibraryOnlyStaticOptimization _
          | SynExpr.Null _
          | SynExpr.Ident _
          | SynExpr.ImplicitZero _
          | SynExpr.Const _ -> false

          | SynExpr.TypeTest (e,_,_)
          | SynExpr.Upcast (e,_,_)
          | SynExpr.AddressOf (_,e,_,_)
          | SynExpr.CompExpr (_,_,e,_) 
          | SynExpr.ArrayOrListOfSeqExpr (_,e,_)
          | SynExpr.Typed (e,_,_)
          | SynExpr.FromParseError (e,_) 
          | SynExpr.Do (e,_)
          | SynExpr.Assert (e,_)
          | SynExpr.DotGet (e,_,_,_) 
          | SynExpr.LongIdentSet (_,e,_)
          | SynExpr.New (_,_,e,_) 
          | SynExpr.TypeApp (e,_,_,_,_,_,_) 
          | SynExpr.LibraryOnlyUnionCaseFieldGet (e,_,_,_) 
          | SynExpr.Downcast (e,_,_)
          | SynExpr.InferredUpcast (e,_)
          | SynExpr.InferredDowncast (e,_)
          | SynExpr.Lazy (e, _)
          | SynExpr.TraitCall(_,_,e,_)
          | SynExpr.YieldOrReturn (_,e,_)
          | SynExpr.YieldOrReturnFrom (_,e,_)
          | SynExpr.DoBang (e,_) 
          | SynExpr.Fixed (e,_) 
          | SynExpr.Paren (e,_,_,_) -> 
              walkExpr e

          | SynExpr.NamedIndexedPropertySet (_,e1,e2,_)
          | SynExpr.DotSet (e1,_,e2,_)
          | SynExpr.LibraryOnlyUnionCaseFieldSet (e1,_,_,e2,_)
          | SynExpr.JoinIn (e1,_,e2,_) 
          | SynExpr.App (_,_,e1,e2,_) -> 
              walkExpr e1 || walkExpr e2

          | SynExpr.ArrayOrList (_,es,_)
          | SynExpr.Tuple (es,_,_) -> 
              walkExprs es

          | SynExpr.Record (_,_,fs,_) ->
              let flds = fs |> List.choose (fun (_, v, _) -> v) 
              walkExprs (flds)

          | SynExpr.ObjExpr (_,_,bs,is,_,_) -> 
              walkBinds bs || walkBinds [ for (InterfaceImpl(_,bs,_)) in is do yield! bs  ]
          | SynExpr.ForEach (_,_,_,_,e1,e2,_) 
          | SynExpr.While (_,e1,e2,_) -> 
              walkExpr e1 || walkExpr e2
          | SynExpr.For (_,_,e1,_,e2,e3,_) -> 
              walkExpr e1 || walkExpr e2 || walkExpr e3
          | SynExpr.MatchLambda(_,_,cl,_,_) -> 
              walkMatchClauses cl
          | SynExpr.Lambda (_,_,_,e,_) -> 
              walkExpr e
          | SynExpr.Match (_,e,cl,_,_) ->
              walkExpr e || walkMatchClauses cl
          | SynExpr.LetOrUse (_,_,bs,e,_) -> 
              walkBinds bs || walkExpr e

          | SynExpr.TryWith (e,_,cl,_,_,_,_) -> 
              walkExpr e  || walkMatchClauses cl
                  
          | SynExpr.TryFinally (e1,e2,_,_,_) ->
              walkExpr e1 || walkExpr e2
          | SynExpr.Sequential (_,_,e1,e2,_) -> 
              walkExpr e1 || walkExpr e2
          | SynExpr.IfThenElse (e1,e2,e3opt,_,_,_,_) ->
              walkExpr e1 || walkExpr e2 || walkExprOpt e3opt
          | SynExpr.DotIndexedGet (e1,es,_,_) -> 
              walkExpr e1 || walkExprs [ for e in es do yield! e.Exprs ]

          | SynExpr.DotIndexedSet (e1,es,e2,_,_,_) ->
              walkExpr e1 || walkExprs [ for e in es do yield! e.Exprs ] || walkExpr e2
          | SynExpr.DotNamedIndexedPropertySet (e1,_,e2,e3,_) ->
              walkExpr e1 || walkExpr e2 || walkExpr e3

          | SynExpr.LetOrUseBang  (_,_,_,_,e1,e2,_) -> 
              walkExpr e1 || walkExpr e2 
    walkExpr inpExpr<|MERGE_RESOLUTION|>--- conflicted
+++ resolved
@@ -394,11 +394,7 @@
     /// F# syntax is 'typar :> type
     | WhereTyparSubtypeOfType of genericName:SynTypar *  typeSig:SynType * range:range
     /// F# syntax is ^T : (static member MemberName : ^T * int -> ^T) 
-<<<<<<< HEAD
-    | WhereTyparSupportsMember of genericNames:SynTypar list * memberSig:SynMemberSig * range:range
-=======
-    | WhereTyparSupportsMember of SynType list * SynMemberSig * range
->>>>>>> 835b79c0
+    | WhereTyparSupportsMember of genericNames:SynType list * memberSig:SynMemberSig * range:range
     /// F# syntax is 'typar : enum<'UnderlyingType>
     | WhereTyparIsEnum of genericName:SynTypar * enumTypes:SynType list * range:range
     /// F# syntax is 'typar : delegate<'Args,unit>
