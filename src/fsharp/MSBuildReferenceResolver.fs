// Copyright (c) Microsoft Corporation.  All Rights Reserved.  Licensed under the Apache License, Version 2.0.  See License.txt in the project root for license information.

module internal Microsoft.FSharp.Compiler.MSBuildReferenceResolver 

    open System
    open System.IO


#if FX_RESHAPED_REFLECTION
    open Microsoft.FSharp.Core.ReflectionAdapters
#endif
#if RESHAPED_MSBUILD
    open Microsoft.FSharp.Compiler.MsBuildAdapters
    open Microsoft.FSharp.Compiler.ToolLocationHelper
#endif

    open Microsoft.FSharp.Compiler.AbstractIL.Internal.Library 
    open Microsoft.FSharp.Compiler.ReferenceResolver
    open Microsoft.Build.Tasks
    open Microsoft.Build.Utilities
    open Microsoft.Build.Framework
<<<<<<< HEAD
    open System.IO
    open System.Reflection
=======
>>>>>>> 2002675f

    /// Get the Reference Assemblies directory for the .NET Framework on Window.
    let DotNetFrameworkReferenceAssembliesRootDirectory = 
        // ProgramFilesX86 is correct for both x86 and x64 architectures 
        // (the reference assemblies are always in the 32-bit location, which is PF(x86) on an x64 machine)
        let PF = 
            match Environment.GetEnvironmentVariable("ProgramFiles(x86)") with
            | null -> Environment.GetEnvironmentVariable("ProgramFiles")  // if PFx86 is null, then we are 32-bit and just get PF
            | s -> s 
        PF + @"\Reference Assemblies\Microsoft\Framework\.NETFramework"


    /// When targeting .NET 2.0-3.5 on Windows, we expand the {WindowsFramework} and {ReferenceAssemblies} paths manually
    let internal ReplaceVariablesForLegacyFxOnWindows(dirs: string list) =
        let windowsFramework = Environment.GetEnvironmentVariable("windir")+ @"\Microsoft.NET\Framework"
        let referenceAssemblies = DotNetFrameworkReferenceAssembliesRootDirectory
        dirs |> List.map(fun d -> d.Replace("{WindowsFramework}",windowsFramework).Replace("{ReferenceAssemblies}",referenceAssemblies))

    
    // ATTENTION!: the following code needs to be updated every time we are switching to the new MSBuild version because new .NET framework version was released
    // 1. List of frameworks
    // 2. DeriveTargetFrameworkDirectoriesFor45Plus
    // 3. HighestInstalledNetFrameworkVersion
    // 4. GetPathToDotNetFrameworkImlpementationAssemblies
    [<Literal>]    
    let private Net10 = "v1.0"

    [<Literal>]    
    let private Net11 = "v1.1"

    [<Literal>]    
    let private Net20 = "v2.0"

    [<Literal>]    
    let private Net30 = "v3.0"

    [<Literal>]    
    let private Net35 = "v3.5"

    [<Literal>]    
    let private Net40 = "v4.0"

    [<Literal>]    
    let private Net45 = "v4.5"

    [<Literal>]    
    let private Net451 = "v4.5.1"

    //[<Literal>]    
    //let private Net452 = "v4.5.2" // not available in Dev15 MSBuild version

#if MSBUILD_AT_LEAST_14
    [<Literal>]    
    let private Net46 = "v4.6"

    [<Literal>]    
    let private Net461 = "v4.6.1"
#endif

    /// Get the path to the .NET Framework implementation assemblies by using ToolLocationHelper.GetPathToDotNetFramework.
    /// This is only used to specify the "last resort" path for assembly resolution.
    let GetPathToDotNetFrameworkImlpementationAssemblies(v) =
        let v =
            match v with
            | Net11 ->  Some TargetDotNetFrameworkVersion.Version11
            | Net20 ->  Some TargetDotNetFrameworkVersion.Version20
            | Net30 ->  Some TargetDotNetFrameworkVersion.Version30
            | Net35 ->  Some TargetDotNetFrameworkVersion.Version35
            | Net40 ->  Some TargetDotNetFrameworkVersion.Version40
            | Net45 ->  Some TargetDotNetFrameworkVersion.Version45
            | Net451 -> Some TargetDotNetFrameworkVersion.Version451
#if MSBUILD_AT_LEAST_14
            //| Net452 -> Some TargetDotNetFrameworkVersion.Version452 // not available in Dev15 MSBuild version
            | Net46 -> Some TargetDotNetFrameworkVersion.Version46
            | Net461 -> Some TargetDotNetFrameworkVersion.Version461
#endif
            | _ -> assert false; None
        match v with
        | Some v -> 
            match ToolLocationHelper.GetPathToDotNetFramework v with
            | null -> []
            | x -> [x]
        | _ -> []

    let GetPathToDotNetFrameworkReferenceAssemblies(version) = 
        match Microsoft.Build.Utilities.ToolLocationHelper.GetPathToStandardLibraries(".NETFramework",version,"") with
        | null | "" -> []
        | x -> [x]

    /// Use MSBuild to determine the version of the highest installed framework.
    let HighestInstalledNetFrameworkVersion() =
#if MSBUILD_AT_LEAST_14
        if box (ToolLocationHelper.GetPathToDotNetFramework(TargetDotNetFrameworkVersion.Version461)) <> null then Net461
        elif box (ToolLocationHelper.GetPathToDotNetFramework(TargetDotNetFrameworkVersion.Version46)) <> null then Net46
        // 4.5.2 enumeration is not available in Dev15 MSBuild version
        //elif box (ToolLocationHelper.GetPathToDotNetFramework(TargetDotNetFrameworkVersion.Version452)) <> null then Net452 
        elif box (ToolLocationHelper.GetPathToDotNetFramework(TargetDotNetFrameworkVersion.Version451)) <> null then Net451 
#else
        if box (ToolLocationHelper.GetPathToDotNetFramework(TargetDotNetFrameworkVersion.Version451)) <> null then Net451 
#endif
        elif box (ToolLocationHelper.GetPathToDotNetFramework(TargetDotNetFrameworkVersion.Version45)) <> null then Net45 
        else Net40 // version is 4.0 assumed since this code is running. 

    /// Derive the target framework directories.        
    let DeriveTargetFrameworkDirectories (targetFrameworkVersion:string, logMessage) =

        let targetFrameworkVersion =
            if not(targetFrameworkVersion.StartsWith("v",StringComparison.Ordinal)) then "v"+targetFrameworkVersion
            else targetFrameworkVersion

        let result = GetPathToDotNetFrameworkReferenceAssemblies(targetFrameworkVersion)

        let result = result |> Array.ofList                
        logMessage (sprintf "Derived target framework directories for version %s are: %s" targetFrameworkVersion (String.Join(",", result)))                
        result
 
    /// Describes the location where the reference was found, used only for debug and tooltip output
    type ResolvedFrom =
        | AssemblyFolders
        | AssemblyFoldersEx
        | TargetFrameworkDirectory
        | RawFileName
        | GlobalAssemblyCache
        | Path of string
        | Unknown
            
    /// Decode the ResolvedFrom code from MSBuild.
    let DecodeResolvedFrom(resolvedFrom:string) : ResolvedFrom = 
        match resolvedFrom with
        | "{RawFileName}" -> RawFileName
        | "{GAC}" -> GlobalAssemblyCache
        | "{TargetFrameworkDirectory}" -> TargetFrameworkDirectory
        | "{AssemblyFolders}" -> AssemblyFolders
        | r when r.Length >= 10 &&  "{Registry:" = r.Substring(0,10) -> AssemblyFoldersEx
        | r -> ResolvedFrom.Path r
        
    let TooltipForResolvedFrom(resolvedFrom, fusionName, redist) = 
      fun (originalReference,resolvedPath) -> 
        let originalReferenceName = originalReference

        let resolvedPath = // Don't show the resolved path if it is identical to what was referenced.
            if originalReferenceName = resolvedPath then String.Empty
            else resolvedPath

        let lineIfExists text =
            if String.IsNullOrEmpty text then ""
            else text.Trim(' ')+"\n"

        match resolvedFrom with 
        | AssemblyFolders ->
            lineIfExists resolvedPath
            + lineIfExists fusionName
            + FSComp.SR.assemblyResolutionFoundByAssemblyFoldersKey()
        | AssemblyFoldersEx -> 
            lineIfExists resolvedPath
            + lineIfExists fusionName
            + FSComp.SR.assemblyResolutionFoundByAssemblyFoldersExKey()
        | TargetFrameworkDirectory -> 
            lineIfExists resolvedPath
            + lineIfExists fusionName
            + FSComp.SR.assemblyResolutionNetFramework()
        | Unknown ->
            // Unknown when resolved by plain directory search without help from MSBuild resolver.
            lineIfExists resolvedPath
            + lineIfExists fusionName
        | RawFileName -> 
            lineIfExists fusionName
        | GlobalAssemblyCache -> 
            lineIfExists fusionName
            + lineIfExists (FSComp.SR.assemblyResolutionGAC())
            + lineIfExists redist
        | Path _ ->
            lineIfExists resolvedPath
            + lineIfExists fusionName  

    /// Perform assembly resolution by instantiating the ResolveAssemblyReference task directly from the MSBuild SDK.
    let ResolveCore(resolutionEnvironment: ResolutionEnvironment,
                    references:(string*(*baggage*)string)[], 
                    targetFrameworkVersion: string, 
                    targetFrameworkDirectories: string list,
                    targetProcessorArchitecture: string,                
                    fsharpCoreDir: string,
                    explicitIncludeDirs: string list,
                    implicitIncludeDir: string,
                    allowRawFileName: bool,
                    logMessage: (string -> unit), 
                    logErrorOrWarning: (bool -> string -> string -> unit)) =
                      
        let frameworkRegistryBase, assemblyFoldersSuffix, assemblyFoldersConditions = 
          "Software\Microsoft\.NetFramework", "AssemblyFoldersEx" , ""              
        if Array.isEmpty references then [| |] else

        let backgroundException = ref false

        let protect f = 
            if not !backgroundException then 
                try f() 
                with _ -> backgroundException := true

        let engine = 
            { new IBuildEngine with 
              member __.BuildProjectFile(projectFileName, targetNames, globalProperties, targetOutputs) = true
#if RESHAPED_MSBUILD 
              member __.LogCustomEvent(e) =  protect (fun () -> logMessage ((e.GetPropertyValue("Message")) :?> string))
              member __.LogErrorEvent(e) =   protect (fun () -> logErrorOrWarning true ((e.GetPropertyValue("Code")) :?> string) ((e.GetPropertyValue("Message")) :?> string))
              member __.LogMessageEvent(e) = protect (fun () -> logMessage ((e.GetPropertyValue("Message")) :?> string))
              member __.LogWarningEvent(e) = protect (fun () -> logErrorOrWarning false ((e.GetPropertyValue("Code")) :?> string)  ((e.GetPropertyValue("Message")) :?> string))
#else 
              member __.LogCustomEvent(e) =  protect (fun () -> logMessage e.Message)
              member __.LogErrorEvent(e) =   protect (fun () -> logErrorOrWarning true e.Code e.Message)
              member __.LogMessageEvent(e) = protect (fun () -> logMessage e.Message)
              member __.LogWarningEvent(e) = protect (fun () -> logErrorOrWarning false e.Code e.Message)
#endif 
              member __.ColumnNumberOfTaskNode with get() = 1 
              member __.LineNumberOfTaskNode with get() = 1 
              member __.ContinueOnError with get() = true 
              member __.ProjectFileOfTaskNode with get() = "" } 

        // Derive the target framework directory if none was supplied.
        let targetFrameworkDirectories =
            if targetFrameworkDirectories=[] then DeriveTargetFrameworkDirectories(targetFrameworkVersion, logMessage) 
            else targetFrameworkDirectories |> Array.ofList


        // Filter for null and zero length
        let references = references |> Array.filter(fst >> String.IsNullOrEmpty >> not) 

        let rawFileNamePath = if allowRawFileName then ["{RawFileName}"] else []

<<<<<<< HEAD
        let searchPaths = 
            match resolutionEnvironment with
            | DesignTimeLike
            | RuntimeLike ->
                logMessage("Using scripting resolution precedence.")
                // These are search paths for runtime-like or scripting resolution. GAC searching is present.
                rawFileNamePath @        // Quick-resolve straight to filename first 
                explicitIncludeDirs @    // From -I, #I
                [fsharpCoreDir] @    // Location of explicit reference to FSharp.Core, otherwise location of fsc.exe
                [implicitIncludeDir] @   // Usually the project directory
                ["{TargetFrameworkDirectory}"] @
                [sprintf "{Registry:%s,%s,%s%s}" frameworkRegistryBase targetFrameworkVersion assemblyFoldersSuffix assemblyFoldersConditions] @
                ["{AssemblyFolders}"] @
                ["{GAC}"] 
            | CompileTimeLike -> 
                logMessage("Using compilation resolution precedence.")
                // These are search paths for compile-like resolution. GAC searching is not present.
                ["{TargetFrameworkDirectory}"] @
                rawFileNamePath @        // Quick-resolve straight to filename first
                explicitIncludeDirs @    // From -I, #I
                [fsharpCoreDir] @    // Location of explicit reference to FSharp.Core, otherwise location of fsc.exe
                [implicitIncludeDir] @   // Usually the project directory
                [sprintf "{Registry:%s,%s,%s%s}" frameworkRegistryBase targetFrameworkVersion assemblyFoldersSuffix assemblyFoldersConditions] @ // Like {Registry:Software\Microsoft\.NETFramework,v2.0,AssemblyFoldersEx}
                ["{AssemblyFolders}"] @
                [outputDirectory] @
                ["{GAC}"] @
                // use path to implementation assemblies as the last resort
                GetPathToDotNetFrameworkImlpementationAssemblies targetFrameworkVersion
=======
            let explicitIncludeDirs = explicitIncludeDirs |> List.filter(String.IsNullOrEmpty >> not)

            let registry = sprintf "{Registry:%s,%s,%s%s}" frameworkRegistryBase targetFrameworkVersion assemblyFoldersSuffix assemblyFoldersConditions

            [|  // When compiling scripts, for some reason we have always historically put TargetFrameworkDirectory first
                // It is unclear why.
                match resolutionEnvironment with
                | CompileTimeLike -> yield "{TargetFrameworkDirectory}"
                | DesignTimeLike | RuntimeLike -> ()

                // Quick-resolve straight to filename first 
                if allowRawFileName then 
                    yield "{RawFileName}"
                yield! explicitIncludeDirs     // From -I, #I
                yield fsharpCoreDir    // Location of explicit reference to FSharp.Core, otherwise location of fsc.exe
                yield implicitIncludeDir   // Usually the project directory

                match resolutionEnvironment with
                | DesignTimeLike | RuntimeLike -> yield "{TargetFrameworkDirectory}"
                | CompileTimeLike -> ()

                yield registry
                yield "{AssemblyFolders}"
                yield "{GAC}"
                // use path to implementation assemblies as the last resort
                yield! GetPathToDotNetFrameworkImlpementationAssemblies targetFrameworkVersion 
             |]    
>>>>>>> 2002675f
            
        let assemblies = 
#if RESHAPED_MSBUILD
            ignore references
            [||]
#else
            [| for (referenceName,baggage) in references -> 
               let item = new Microsoft.Build.Utilities.TaskItem(referenceName) :> ITaskItem
               item.SetMetadata("Baggage", baggage)
               item |]
#endif
        let rar = 
            ResolveAssemblyReference(BuildEngine=engine, TargetFrameworkDirectories=targetFrameworkDirectories,
                                     FindRelatedFiles=false, FindDependencies=false, FindSatellites=false, 
                                     FindSerializationAssemblies=false, Assemblies=assemblies, 
                                     AllowedAssemblyExtensions= [| ".dll" ; ".exe" |])
#if BUILDING_WITH_LKG
        ignore targetProcessorArchitecture
#else       
        rar.TargetProcessorArchitecture <- targetProcessorArchitecture
        let targetedRuntimeVersionValue = typeof<obj>.Assembly.ImageRuntimeVersion
#if CROSS_PLATFORM_COMPILER 
        // The properties TargetedRuntimeVersion and CopyLocalDependenciesWhenParentReferenceInGac 
        // are not available to the cross-platform compiler since they are Windows only (not defined in the Mono  
        // 4.0 XBuild support). So we only set them if available (to avoid a compile-time dependency). 
        let runningOnMono = try System.Type.GetType("Mono.Runtime") <> null with e-> false         
        if not runningOnMono then  
            typeof<ResolveAssemblyReference>.InvokeMember("TargetedRuntimeVersion",(BindingFlags.Instance ||| BindingFlags.SetProperty ||| BindingFlags.Public),null,rar,[| box targetedRuntimeVersionValue |])  |> ignore 
            typeof<ResolveAssemblyReference>.InvokeMember("CopyLocalDependenciesWhenParentReferenceInGac",(BindingFlags.Instance ||| BindingFlags.SetProperty ||| BindingFlags.Public),null,rar,[| box true |])  |> ignore 
#else
#if FX_RESHAPED_REFLECTION
#else
        rar.TargetedRuntimeVersion <- targetedRuntimeVersionValue
#endif
        rar.CopyLocalDependenciesWhenParentReferenceInGac <- true
<<<<<<< HEAD
#endif
#endif

        rar.Assemblies <- 
#if RESHAPED_MSBUILD
                          [||]
#else
                          [| for (referenceName,baggage) in references -> 
                                let item = new Microsoft.Build.Utilities.TaskItem(referenceName)  :> ITaskItem
                                item.SetMetadata("Baggage", baggage)
                                item
                          |]
#endif
        let rawFileNamePath = if allowRawFileName then ["{RawFileName}"] else []

        rar.SearchPaths <- searchPaths |> Array.ofList
                                  
        rar.AllowedAssemblyExtensions <- [| ".dll" ; ".exe" |]     
=======
#endif        
>>>>>>> 2002675f
        
        let succeeded = rar.Execute()
        
        if not succeeded then 
            raise ResolutionFailure

        let resolvedFiles = 
            [| for p in rar.ResolvedFiles -> 
                let resolvedFrom = DecodeResolvedFrom(p.GetMetadata("ResolvedFrom"))
                let fusionName = p.GetMetadata("FusionName")
                let redist = p.GetMetadata("Redist") 
                { itemSpec = p.ItemSpec
                  prepareToolTip = TooltipForResolvedFrom(resolvedFrom, fusionName, redist)
                  baggage = p.GetMetadata("Baggage") } |]

        resolvedFiles

    let Resolver =
       { new ReferenceResolver.Resolver with 
           member __.HighestInstalledNetFrameworkVersion() = HighestInstalledNetFrameworkVersion()
           member __.DotNetFrameworkReferenceAssembliesRootDirectory =  DotNetFrameworkReferenceAssembliesRootDirectory

           /// Perform the resolution on rooted and unrooted paths, and then combine the results.
           member __.Resolve(resolutionEnvironment, references, targetFrameworkVersion, targetFrameworkDirectories, targetProcessorArchitecture,                
                             fsharpCoreDir, explicitIncludeDirs, implicitIncludeDir, logMessage, logErrorOrWarning) =

                // The {RawFileName} target is 'dangerous', in the sense that is uses <c>Directory.GetCurrentDirectory()</c> to resolve unrooted file paths.
                // It is unreliable to use this mutable global state inside Visual Studio.  As a result, we partition all references into a "rooted" set
                // (which contains e.g. C:\MyDir\MyAssem.dll) and "unrooted" (everything else).  We only allow "rooted" to use {RawFileName}.  Note that
                // unrooted may still find 'local' assemblies by virtue of the fact that "implicitIncludeDir" is one of the places searched during 
                // assembly resolution.
                let references = 
                    [| for ((file,baggage) as data) in references -> 
                            // However, MSBuild will not resolve 'relative' paths, even when e.g. implicitIncludeDir is part of the search.  As a result,
                            // if we have an unrooted path+filename, we'll assume this is relative to the project directory and root it.
                            if FileSystem.IsPathRootedShim(file) then
                                data  // fine, e.g. "C:\Dir\foo.dll"
                            elif not(file.Contains("\\") || file.Contains("/")) then
                                data  // fine, e.g. "System.Transactions.dll"
                            else
                                // We have a 'relative path', e.g. "bin/Debug/foo.exe" or "..\Yadda\bar.dll"
                                // turn it into an absolute path based at implicitIncludeDir
                                (Path.Combine(implicitIncludeDir, file), baggage) |]

                let rooted, unrooted = references |> Array.partition (fst >> FileSystem.IsPathRootedShim)

                let rootedResults = ResolveCore(resolutionEnvironment, rooted,  targetFrameworkVersion, targetFrameworkDirectories, targetProcessorArchitecture, fsharpCoreDir, explicitIncludeDirs, implicitIncludeDir, true, logMessage, logErrorOrWarning)

                let unrootedResults = ResolveCore(resolutionEnvironment, unrooted,  targetFrameworkVersion, targetFrameworkDirectories, targetProcessorArchitecture, fsharpCoreDir, explicitIncludeDirs, implicitIncludeDir, false, logMessage, logErrorOrWarning)

                // now unify the two sets of results
                Array.concat [| rootedResults; unrootedResults |]
       } <|MERGE_RESOLUTION|>--- conflicted
+++ resolved
@@ -19,11 +19,6 @@
     open Microsoft.Build.Tasks
     open Microsoft.Build.Utilities
     open Microsoft.Build.Framework
-<<<<<<< HEAD
-    open System.IO
-    open System.Reflection
-=======
->>>>>>> 2002675f
 
     /// Get the Reference Assemblies directory for the .NET Framework on Window.
     let DotNetFrameworkReferenceAssembliesRootDirectory = 
@@ -251,38 +246,9 @@
         // Filter for null and zero length
         let references = references |> Array.filter(fst >> String.IsNullOrEmpty >> not) 
 
-        let rawFileNamePath = if allowRawFileName then ["{RawFileName}"] else []
-
-<<<<<<< HEAD
+        // Determine the set of search paths for the resolution
         let searchPaths = 
-            match resolutionEnvironment with
-            | DesignTimeLike
-            | RuntimeLike ->
-                logMessage("Using scripting resolution precedence.")
-                // These are search paths for runtime-like or scripting resolution. GAC searching is present.
-                rawFileNamePath @        // Quick-resolve straight to filename first 
-                explicitIncludeDirs @    // From -I, #I
-                [fsharpCoreDir] @    // Location of explicit reference to FSharp.Core, otherwise location of fsc.exe
-                [implicitIncludeDir] @   // Usually the project directory
-                ["{TargetFrameworkDirectory}"] @
-                [sprintf "{Registry:%s,%s,%s%s}" frameworkRegistryBase targetFrameworkVersion assemblyFoldersSuffix assemblyFoldersConditions] @
-                ["{AssemblyFolders}"] @
-                ["{GAC}"] 
-            | CompileTimeLike -> 
-                logMessage("Using compilation resolution precedence.")
-                // These are search paths for compile-like resolution. GAC searching is not present.
-                ["{TargetFrameworkDirectory}"] @
-                rawFileNamePath @        // Quick-resolve straight to filename first
-                explicitIncludeDirs @    // From -I, #I
-                [fsharpCoreDir] @    // Location of explicit reference to FSharp.Core, otherwise location of fsc.exe
-                [implicitIncludeDir] @   // Usually the project directory
-                [sprintf "{Registry:%s,%s,%s%s}" frameworkRegistryBase targetFrameworkVersion assemblyFoldersSuffix assemblyFoldersConditions] @ // Like {Registry:Software\Microsoft\.NETFramework,v2.0,AssemblyFoldersEx}
-                ["{AssemblyFolders}"] @
-                [outputDirectory] @
-                ["{GAC}"] @
-                // use path to implementation assemblies as the last resort
-                GetPathToDotNetFrameworkImlpementationAssemblies targetFrameworkVersion
-=======
+
             let explicitIncludeDirs = explicitIncludeDirs |> List.filter(String.IsNullOrEmpty >> not)
 
             let registry = sprintf "{Registry:%s,%s,%s%s}" frameworkRegistryBase targetFrameworkVersion assemblyFoldersSuffix assemblyFoldersConditions
@@ -310,7 +276,6 @@
                 // use path to implementation assemblies as the last resort
                 yield! GetPathToDotNetFrameworkImlpementationAssemblies targetFrameworkVersion 
              |]    
->>>>>>> 2002675f
             
         let assemblies = 
 #if RESHAPED_MSBUILD
@@ -326,10 +291,13 @@
             ResolveAssemblyReference(BuildEngine=engine, TargetFrameworkDirectories=targetFrameworkDirectories,
                                      FindRelatedFiles=false, FindDependencies=false, FindSatellites=false, 
                                      FindSerializationAssemblies=false, Assemblies=assemblies, 
+                                     SearchPaths=searchPaths, 
                                      AllowedAssemblyExtensions= [| ".dll" ; ".exe" |])
 #if BUILDING_WITH_LKG
         ignore targetProcessorArchitecture
 #else       
+#if FX_RESHAPED_REFLECTION
+#else
         rar.TargetProcessorArchitecture <- targetProcessorArchitecture
         let targetedRuntimeVersionValue = typeof<obj>.Assembly.ImageRuntimeVersion
 #if CROSS_PLATFORM_COMPILER 
@@ -340,35 +308,10 @@
         if not runningOnMono then  
             typeof<ResolveAssemblyReference>.InvokeMember("TargetedRuntimeVersion",(BindingFlags.Instance ||| BindingFlags.SetProperty ||| BindingFlags.Public),null,rar,[| box targetedRuntimeVersionValue |])  |> ignore 
             typeof<ResolveAssemblyReference>.InvokeMember("CopyLocalDependenciesWhenParentReferenceInGac",(BindingFlags.Instance ||| BindingFlags.SetProperty ||| BindingFlags.Public),null,rar,[| box true |])  |> ignore 
-#else
-#if FX_RESHAPED_REFLECTION
-#else
-        rar.TargetedRuntimeVersion <- targetedRuntimeVersionValue
-#endif
-        rar.CopyLocalDependenciesWhenParentReferenceInGac <- true
-<<<<<<< HEAD
-#endif
-#endif
-
-        rar.Assemblies <- 
-#if RESHAPED_MSBUILD
-                          [||]
-#else
-                          [| for (referenceName,baggage) in references -> 
-                                let item = new Microsoft.Build.Utilities.TaskItem(referenceName)  :> ITaskItem
-                                item.SetMetadata("Baggage", baggage)
-                                item
-                          |]
-#endif
-        let rawFileNamePath = if allowRawFileName then ["{RawFileName}"] else []
-
-        rar.SearchPaths <- searchPaths |> Array.ofList
-                                  
-        rar.AllowedAssemblyExtensions <- [| ".dll" ; ".exe" |]     
-=======
-#endif        
->>>>>>> 2002675f
-        
+#endif
+#endif
+#endif
+                                 
         let succeeded = rar.Execute()
         
         if not succeeded then 
