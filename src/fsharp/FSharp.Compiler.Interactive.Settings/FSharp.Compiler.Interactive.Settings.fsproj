--- conflicted
+++ resolved
@@ -19,16 +19,13 @@
   <PropertyGroup Condition=" '$(Configuration)|$(Platform)' == 'Debug|AnyCPU' " />
   <PropertyGroup Condition=" '$(Configuration)|$(Platform)' == 'Release|AnyCPU' " />
   <ItemGroup>
-<<<<<<< HEAD
     <FsSrGen Include="..\FSInteractiveSettings.txt">
       <Link>FSInteractiveSettings.txt</Link>
     </FsSrGen>
-=======
       <FsSrGen Include="..\FSInteractiveSettings.txt">
         <Link>FSInteractiveSettings.txt</Link>
       </FsSrGen>
     <Compile Include="InternalsVisibleTo.fs"/>
->>>>>>> d673d31b
     <Compile Include="..\..\assemblyinfo\assemblyinfo.FSharp.Compiler.Interactive.Settings.dll.fs">
       <Link>Utilities/assemblyinfo.FSharp.Compiler.Interactive.Settings.dll.fs</Link>
     </Compile>
