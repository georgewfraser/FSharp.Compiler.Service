--- conflicted
+++ resolved
@@ -217,14 +217,10 @@
             results.ToArray() }
 
 let GetDefaultResolver(msbuildEnabled: bool, msbuildVersion: string option) = 
-<<<<<<< HEAD
-#if !RESHAPED_MSBUILD
-=======
 #if RESHAPED_MSBUILD
     ignore msbuildVersion
     ignore msbuildEnabled
 #else
->>>>>>> 0bf1ac4c
     let msbuildEnabled = msbuildEnabled && false
     let msbuildVersion = defaultArg msbuildVersion  "12"
     let tryMSBuild v = 
