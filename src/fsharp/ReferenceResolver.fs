--- conflicted
+++ resolved
@@ -34,12 +34,6 @@
     /// a .NET Framework version to use for scripts.
     abstract HighestInstalledNetFrameworkVersion : unit -> string
     
-<<<<<<< HEAD
-    /// Get the Reference Assemblies directory for the .NET Framework (on Windows)
-    /// This is added to the default resolution path for 
-    /// design-time compilations.
-    abstract DotNetFrameworkReferenceAssembliesRootDirectory : string
-
     /// Perform assembly resolution on the given references under the given conditions
     abstract Resolve :
         resolutionEnvironment: ResolutionEnvironment *
@@ -49,33 +43,9 @@
         targetFrameworkVersion:string *
         targetFrameworkDirectories:string list *
         targetProcessorArchitecture:string *
-        outputDirectory: string * 
         fsharpCoreDir:string *
         explicitIncludeDirs:string list *
         implicitIncludeDir:string *
-        logmessage:(string->unit) *
-        logwarning:(string->string->unit) *
-        logerror:(string->string->unit)
-            -> ResolvedFile[]
-=======
-       /// Get the Reference Assemblies directory for the .NET Framework (on Windows)
-       /// This is added to the default resolution path for 
-       /// design-time compilations.
-       abstract DotNetFrameworkReferenceAssembliesRootDirectory : string
-
-       /// Perform assembly resolution on the given references under the given conditions
-       abstract Resolve :
-           resolutionEnvironment: ResolutionEnvironment *
-           // The actual reference paths or assemby name text, plus baggage
-           references:(string (* baggage *) * string)[] *  
-           // e.g. v4.5.1
-           targetFrameworkVersion:string *
-           targetFrameworkDirectories:string list *
-           targetProcessorArchitecture:string *
-           fsharpCoreDir:string *
-           explicitIncludeDirs:string list *
-           implicitIncludeDir:string *
-           logMessage:(string->unit) *
-           logErrorOrWarning:(bool -> string -> string -> unit)
-             -> ResolvedFile[]
->>>>>>> 53d10d6e
+        logMessage:(string->unit) *
+        logErrorOrWarning:(bool -> string -> string -> unit)
+            -> ResolvedFile[]