--- conflicted
+++ resolved
@@ -1249,61 +1249,8 @@
          timing    = false;
         } 
 
-<<<<<<< HEAD
     member __.CurrentPartialAssemblySignature(istate) = 
         FSharpAssemblySignature(istate.tcGlobals,istate.tcState.PartialAssemblySignature)
-=======
-
-type internal FsiIntellisenseProvider(tcGlobals, tcImports: TcImports) = 
-
-    let rangeStdin = rangeN Lexhelp.stdinMockFilename 0
-
-    //----------------------------------------------------------------------------
-    // FsiIntellisense - v1 - identifier completion - namedItemInEnvL
-    //----------------------------------------------------------------------------
-
-    member __.CompletionsForPartialLID istate (prefix:string) =
-        let lid,stem =
-            if prefix.IndexOf(".",StringComparison.Ordinal) >= 0 then
-                let parts = prefix.Split(Array.ofList ['.'])
-                let n = parts.Length
-                Array.sub parts 0 (n-1) |> Array.toList,parts.[n-1]
-            else
-                [],prefix   
-        let tcState = istate.tcState (* folded through now? *)
-
-        let amap = tcImports.GetImportMap()
-        let infoReader = new Infos.InfoReader(tcGlobals,amap)
-        let ncenv = new Nameres.NameResolver(tcGlobals,amap,infoReader,Nameres.FakeInstantiationGenerator)
-        // Note: for the accessor domain we should use (AccessRightsOfEnv tcState.TcEnvFromImpls)
-        let ad = Infos.AccessibleFromSomeFSharpCode
-        let nItems = Nameres.ResolvePartialLongIdent ncenv tcState.TcEnvFromImpls.NameEnv (ConstraintSolver.IsApplicableMethApprox tcGlobals amap rangeStdin) rangeStdin ad lid false
-        let names  = nItems |> List.map (fun d -> d.DisplayName tcGlobals) 
-        let names  = names |> List.filter (fun (name:string) -> name.StartsWith(stem,StringComparison.Ordinal)) 
-        names
-
-#if FSI_SERVER_INTELLISENSE
-    //----------------------------------------------------------------------------
-    // FsiIntellisense (posible feature for v2) - GetDeclarations
-    //----------------------------------------------------------------------------
-
-    member __.FsiGetDeclarations istate (text:string) (names:string[]) =
-        try
-          let tcConfig = TcConfig.Create(tcConfigB,validate=false)
-          Microsoft.FSharp.Compiler.SourceCodeServices.FsiIntelisense.getDeclarations
-            (tcConfig,
-             tcGlobals,
-             tcImports,
-             istate.tcState) 
-            text 
-            names
-        with
-          e ->
-            System.Windows.Forms.MessageBox.Show("FsiGetDeclarations: throws:\n" ^ e.ToString()) |> ignore;
-            [| |]
-
-#endif
->>>>>>> 2a8ee316
 
 //----------------------------------------------------------------------------
 // ctrl-c handling
@@ -1834,11 +1781,7 @@
                     let format = if fsiOptions.IsInteractiveServer then FSIstrings.SR.fsiDidAHashrWithLockWarning(ar.resolvedPath) else FSIstrings.SR.fsiDidAHashr(ar.resolvedPath)
                     fsiConsoleOutput.uprintnfnn "%s" format
                     )
-<<<<<<< HEAD
                 istate,Completed None
-=======
-                istate,Completed
->>>>>>> 2a8ee316
 
             | IHash (ParsedHashDirective("I",[path],m),_) -> 
                 tcConfigB.AddIncludePath (m,path, tcConfig.implicitIncludeDir)
@@ -2645,72 +2588,6 @@
 
         use unwindBuildPhase = PushThreadBuildPhaseUntilUnwind (BuildPhase.Interactive)
 
-<<<<<<< HEAD
-=======
-        let threadException isFromThreadException exn = 
-             fsi.EventLoop.Invoke (
-                fun () ->          
-                    fprintfn fsiConsoleOutput.Error "%s" (exn.ToString())
-                    errorLogger.SetError()
-                    try 
-                        errorLogger.AbortOnError() 
-                    with StopProcessing -> 
-                        // BUG 664864: Watson Clr20r3 across buckets with: Application FSIAnyCPU.exe from Dev11 RTM; Exception AE251Y0L0P2WC0QSWDZ0E2IDRYQTDSVB; FSIANYCPU.NI.EXE!Microsoft.FSharp.Compiler.Interactive.Shell+threadException
-                        // reason: some window that use System.Windows.Forms.DataVisualization types (possible FSCharts) was created in FSI.
-                        // at some moment one chart has raised InvalidArgumentException from OnPaint, this exception was intercepted by the code in higher layer and 
-                        // passed to Application.OnThreadException. FSI has already attached its own ThreadException handler, inside it will log the original error
-                        // and then raise StopProcessing exception to unwind the stack (and possibly shut down current Application) and get to DriveFsiEventLoop.
-                        // DriveFsiEventLoop handles StopProcessing by suppressing it and restarting event loop from the beginning.
-                        // This schema works almost always except when FSI is started as 64 bit process (FsiAnyCpu) on Windows 7.
-
-                        // http://msdn.microsoft.com/en-us/library/windows/desktop/ms633573(v=vs.85).aspx
-                        // Remarks:
-                        // If your application runs on a 32-bit version of Windows operating system, uncaught exceptions from the callback 
-                        // will be passed onto higher-level exception handlers of your application when available. 
-                        // The system then calls the unhandled exception filter to handle the exception prior to terminating the process. 
-                        // If the PCA is enabled, it will offer to fix the problem the next time you run the application.
-                        // However, if your application runs on a 64-bit version of Windows operating system or WOW64, 
-                        // you should be aware that a 64-bit operating system handles uncaught exceptions differently based on its 64-bit processor architecture, 
-                        // exception architecture, and calling convention. 
-                        // The following table summarizes all possible ways that a 64-bit Windows operating system or WOW64 handles uncaught exceptions.
-                        // 1. The system suppresses any uncaught exceptions.
-                        // 2. The system first terminates the process, and then the Program Compatibility Assistant (PCA) offers to fix it the next time 
-                        // you run the application. You can disable the PCA mitigation by adding a Compatibility section to the application manifest.
-                        // 3. The system calls the exception filters but suppresses any uncaught exceptions when it leaves the callback scope, 
-                        // without invoking the associated handlers.
-                        // Behavior type 2 only applies to the 64-bit version of the Windows 7 operating system.
-                        
-                        // NOTE: tests on Win8 box showed that 64 bit version of the Windows 8 always apply type 2 behavior
-
-                        // Effectively this means that when StopProcessing exception is raised from ThreadException callback - it won't be intercepted in DriveFsiEventLoop.
-                        // Instead it will be interpreted as unhandled exception and crash the whole process.
-
-                        // FIX: detect if current process in 64 bit running on Windows 7 or Windows 8 and if yes - swallow the StopProcessing and ScheduleRestart instead.
-                        // Visible behavior should not be different, previosuly exception unwinds the stack and aborts currently running Application.
-                        // After that it will be intercepted and suppressed in DriveFsiEventLoop.
-                        // Now we explicitly shut down Application so after execution of callback will be completed the control flow 
-                        // will also go out of WinFormsEventLoop.Run and again get to DriveFsiEventLoop => restart the loop. I'd like the fix to be  as conservative as possible
-                        // so we use special case for problematic case instead of just always scheduling restart.
-
-                        // http://msdn.microsoft.com/en-us/library/windows/desktop/ms724832(v=vs.85).aspx
-                        let os = Environment.OSVersion
-                        // Win7 6.1
-                        let isWindows7 = os.Version.Major = 6 && os.Version.Minor = 1
-                        // Win8 6.2
-                        let isWindows8Plus = os.Version >= Version(6, 2, 0, 0)
-                        if isFromThreadException && ((isWindows7 && Environment.Is64BitProcess) || (Environment.Is64BitOperatingSystem && isWindows8Plus))
-#if DEBUG
-                            // for debug purposes
-                            && Environment.GetEnvironmentVariable("FSI_SCHEDULE_RESTART_WITH_ERRORS") = null
-#endif
-                        then
-                            fsi.EventLoop.ScheduleRestart()
-                        else
-                            reraise()
-                )
-
-
->>>>>>> 2a8ee316
         if fsiOptions.Interact then 
 
             if !progress then fprintfn fsiConsoleOutput.Out "Run: Interact..."
@@ -2729,22 +2606,12 @@
             // Route background exceptions to the exception handlers
             AppDomain.CurrentDomain.UnhandledException.Add (fun args -> 
                 match args.ExceptionObject with 
-<<<<<<< HEAD
                 | :? System.Exception as err -> x.ReportUnhandledExceptionSafe false err 
                 | _ -> ())
-=======
-                | :? System.Exception as err -> threadException false err 
-                | _ -> ());
->>>>>>> 2a8ee316
 
             fsiInteractionProcessor.LoadInitialFiles()
 
-<<<<<<< HEAD
             fsiInteractionProcessor.StartStdinReadAndProcessThread()            
-=======
-                // Route GUI application exceptions to the exception handlers
-                Application.add_ThreadException(new ThreadExceptionEventHandler(fun _ args -> threadException true args.Exception));
->>>>>>> 2a8ee316
 
             DriveFsiEventLoop (fsiConfig, fsiConsoleOutput )
 
@@ -2758,7 +2625,6 @@
         // to be explicitly kept alive.
         GC.KeepAlive fsiInterruptController.EventHandlers
 
-<<<<<<< HEAD
 
     static member GetDefaultConfiguration(fsiObj:obj) =  FsiEvaluationSession.GetDefaultConfiguration(fsiObj, true)
     static member GetDefaultConfiguration(fsiObj:obj, useFsiAuxLib) = 
@@ -2908,37 +2774,6 @@
 type FsiEvaluationSession with 
     static member GetDefaultConfiguration() = 
         FsiEvaluationSession.GetDefaultConfiguration(BuiltinFsiObjectImpl.BuiltinFsiObject, false)
-=======
-   
-
-let MainMain (argv:string[]) = 
-    ignore argv
-    let argv = System.Environment.GetCommandLineArgs()
-
-    // When VFSI is running, set the input/output encoding to UTF8.
-    // Otherwise, unicode gets lost during redirection.
-    // It is required only under Net4.5 or above (with unicode console feature).
-    if FSharpEnvironment.IsRunningOnNetFx45OrAbove && 
-        argv |> Array.exists (fun x -> x.Contains "fsi-server") then
-        Console.InputEncoding <- System.Text.Encoding.UTF8 
-        Console.OutputEncoding <- System.Text.Encoding.UTF8
-
-#if DEBUG  
-    if argv |> Array.exists  (fun x -> x = "/pause" || x = "--pause") then 
-        Console.WriteLine("Press any key to continue...")
-        Console.ReadKey() |> ignore
-
-    try
-      let fsi = FsiEvaluationSession (argv, Console.In, Console.Out, Console.Error)
-      fsi.Run() 
-    with e -> printf "Exception by fsi.exe:\n%+A\n" e
-#else
-    let fsi = FsiEvaluationSession (argv, Console.In, Console.Out, Console.Error)
-    fsi.Run() 
-#endif
->>>>>>> 2a8ee316
-
-    0
 
 /// Defines a read-only input stream used to feed content to the hosted F# Interactive dynamic compiler.
 [<AllowNullLiteral>]
