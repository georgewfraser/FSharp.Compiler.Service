// Copyright (c) Microsoft Corporation.  All Rights Reserved.  Licensed under the Apache License, Version 2.0.  See License.txt in the project root for license information.

<<<<<<< HEAD
module (*internal*) Microsoft.FSharp.Compiler.Interactive.Shell
=======
module Microsoft.FSharp.Compiler.Interactive.Shell
>>>>>>> 86fcbe34

#nowarn "55"

[<assembly: System.Runtime.InteropServices.ComVisible(false)>]
[<assembly: System.CLSCompliant(true)>]  
do()


open System
open System.Collections.Generic
open System.Diagnostics
open System.Globalization
open System.Runtime.InteropServices
open System.IO
open System.Text
open System.Threading
open System.Reflection
<<<<<<< HEAD
=======
open System.Runtime.CompilerServices
>>>>>>> 86fcbe34
open Microsoft.FSharp.Compiler
open Microsoft.FSharp.Compiler.AbstractIL
open Microsoft.FSharp.Compiler.AbstractIL.Diagnostics
open Microsoft.FSharp.Compiler.AbstractIL.IL
open Microsoft.FSharp.Compiler.AbstractIL.Internal
open Microsoft.FSharp.Compiler.AbstractIL.Internal.Library
open Microsoft.FSharp.Compiler.AbstractIL.Extensions.ILX
open Microsoft.FSharp.Compiler.AbstractIL.ILRuntimeWriter 
open Microsoft.FSharp.Compiler.Lib
open Microsoft.FSharp.Compiler.AccessibilityLogic
open Microsoft.FSharp.Compiler.Ast
open Microsoft.FSharp.Compiler.CompileOptions
open Microsoft.FSharp.Compiler.CompileOps
open Microsoft.FSharp.Compiler.ErrorLogger
open Microsoft.FSharp.Compiler.Infos
open Microsoft.FSharp.Compiler.InfoReader
open Microsoft.FSharp.Compiler.NameResolution
open Microsoft.FSharp.Compiler.IlxGen
open Microsoft.FSharp.Compiler.Lexhelp
open Microsoft.FSharp.Compiler.Layout
open Microsoft.FSharp.Compiler.Lib
open Microsoft.FSharp.Compiler.Optimizer
open Microsoft.FSharp.Compiler.PostTypeCheckSemanticChecks
open Microsoft.FSharp.Compiler.Range
open Microsoft.FSharp.Compiler.TypeChecker
open Microsoft.FSharp.Compiler.Tast
open Microsoft.FSharp.Compiler.Tastops
open Microsoft.FSharp.Compiler.TcGlobals
open Microsoft.FSharp.Compiler.SourceCodeServices

open Internal.Utilities
open Internal.Utilities.Collections
open Internal.Utilities.StructuredFormat

#if FX_RESHAPED_REFLECTION
open Microsoft.FSharp.Core.ReflectionAdapters
#endif


//----------------------------------------------------------------------------
// For the FSI as a service methods...
//----------------------------------------------------------------------------

type FsiValue(reflectionValue:obj, reflectionType:Type, fsharpType:FSharpType) = 
  member x.ReflectionValue = reflectionValue
  member x.ReflectionType = reflectionType
  member x.FSharpType = fsharpType


[<AutoOpen>]
module internal Utilities = 
    type IAnyToLayoutCall = 
        abstract AnyToLayout : FormatOptions * obj * Type -> Internal.Utilities.StructuredFormat.Layout
        abstract FsiAnyToLayout : FormatOptions * obj * Type -> Internal.Utilities.StructuredFormat.Layout

    type private AnyToLayoutSpecialization<'T>() = 
        interface IAnyToLayoutCall with
            member this.AnyToLayout(options, o : obj, ty : Type) = Internal.Utilities.StructuredFormat.Display.any_to_layout options ((Unchecked.unbox o : 'T), ty)
            member this.FsiAnyToLayout(options, o : obj, ty : Type) = Internal.Utilities.StructuredFormat.Display.fsi_any_to_layout options ((Unchecked.unbox o : 'T), ty)
    
    let getAnyToLayoutCall ty = 
        let specialized = typedefof<AnyToLayoutSpecialization<_>>.MakeGenericType [| ty |]
        Activator.CreateInstance(specialized) :?> IAnyToLayoutCall

    let callStaticMethod (ty:Type) name args =
        ty.InvokeMember(name, (BindingFlags.InvokeMethod ||| BindingFlags.Static ||| BindingFlags.Public ||| BindingFlags.NonPublic), null, null, Array.ofList args,Globalization.CultureInfo.InvariantCulture)

    let ignoreAllErrors f = try f() with _ -> ()

    // TODO: this dotnet/core polyfill can be removed when it surfaces in Type
#if FX_RESHAPED_REFLECTION
    let getMember (name: string) (memberType: MemberTypes) (attr: System.Reflection.BindingFlags) (declaringType: Type) =
#else
    let getMember (name: string) (memberType: MemberTypes) (attr: BindingFlags) (declaringType: Type) =
#endif
        let memberType =
            if memberType &&& MemberTypes.NestedType = MemberTypes.NestedType then
                memberType ||| MemberTypes.TypeInfo
            else
                memberType
        declaringType.GetMembers(attr) |> Array.filter(fun m -> 0 <> (int(m.MemberType &&& memberType)) && m.Name = name)

    let rec tryFindMember (name: string) (memberType: MemberTypes) (declaringType: Type) =
#if FX_RESHAPED_REFLECTION
        let bindingFlags = System.Reflection.BindingFlags.Instance ||| System.Reflection.BindingFlags.Public ||| System.Reflection.BindingFlags.NonPublic
#else
        let bindingFlags = BindingFlags.Instance ||| BindingFlags.Public ||| BindingFlags.NonPublic
#endif
        match declaringType |> getMember name memberType bindingFlags with
        | [||] -> declaringType.GetInterfaces() |> Array.tryPick (tryFindMember name memberType)
        | [|m|] -> Some m
        | _ -> raise <| new AmbiguousMatchException(sprintf "Ambiguous match for member '%s'" name)

    let getInstanceProperty (obj:obj) (nm:string) =
        let p = (tryFindMember nm MemberTypes.Property <| obj.GetType()).Value :?> PropertyInfo
        p.GetValue(obj, [||]) |> unbox

    let setInstanceProperty (obj:obj) (nm:string) (v:obj) =
        let p = (tryFindMember nm MemberTypes.Property <| obj.GetType()).Value :?> PropertyInfo
        p.SetValue(obj, v, [||]) |> unbox

    let callInstanceMethod0 (obj:obj) (typeArgs : Type []) (nm:string) =
        let m = (tryFindMember nm MemberTypes.Method <| obj.GetType()).Value :?> MethodInfo
        let m = match typeArgs with [||] -> m | _ -> m.MakeGenericMethod(typeArgs)
        m.Invoke(obj, [||]) |> unbox

    let callInstanceMethod1 (obj:obj) (typeArgs : Type []) (nm:string) (v:obj) =
        let m = (tryFindMember nm MemberTypes.Method <| obj.GetType()).Value :?> MethodInfo
        let m = match typeArgs with [||] -> m | _ -> m.MakeGenericMethod(typeArgs)
        m.Invoke(obj, [|v|]) |> unbox

    let callInstanceMethod3 (obj:obj) (typeArgs : Type []) (nm:string) (v1:obj)  (v2:obj)  (v3:obj) =
        let m = (tryFindMember nm MemberTypes.Method <| obj.GetType()).Value :?> MethodInfo
        let m = match typeArgs with [||] -> m | _ -> m.MakeGenericMethod(typeArgs)
        m.Invoke(obj, [|v1;v2;v3|]) |> unbox

    let colorPrintL (outWriter : TextWriter) opts layout =
        let renderer =
            { new LayoutRenderer<NoResult,NoState> with
                member r.Start () = NoState

                member r.AddText z s =
                    let color =
                        match s.Tag with
                        | LayoutTag.Keyword -> ConsoleColor.White
                        | LayoutTag.TypeParameter
                        | LayoutTag.Alias
                        | LayoutTag.Class 
                        | LayoutTag.Module
                        | LayoutTag.Interface
                        | LayoutTag.Record
                        | LayoutTag.Struct
                        | LayoutTag.Union
                        | LayoutTag.UnknownType -> ConsoleColor.Cyan
                        | LayoutTag.UnionCase
                        | LayoutTag.ActivePatternCase -> ConsoleColor.Magenta
                        | LayoutTag.StringLiteral -> ConsoleColor.Yellow
                        | LayoutTag.NumericLiteral -> ConsoleColor.Green
                        | _ -> Console.ForegroundColor

                    DoWithColor color (fun () -> outWriter.Write s.Text)

                    z

                member r.AddBreak z n =
                    outWriter.WriteLine()
                    outWriter.Write (String.replicate n " ")
                    z

                member r.AddTag z (tag,attrs,start) = z

                member r.Finish z =
                    outWriter.WriteLine()
                    NoResult
            }

        layout
        |> Internal.Utilities.StructuredFormat.Display.squash_layout opts
        |> Layout.renderL renderer
        |> ignore

        outWriter.WriteLine()

#if FX_RESHAPED_REFLECTION
// restore type alias
type BindingFlags = System.Reflection.BindingFlags
#endif

//----------------------------------------------------------------------------
// Timing support
//----------------------------------------------------------------------------

[<AutoSerializable(false)>]
type internal FsiTimeReporter(outWriter: TextWriter) =
    let stopwatch = new System.Diagnostics.Stopwatch()
    let ptime = System.Diagnostics.Process.GetCurrentProcess()
    let numGC = System.GC.MaxGeneration
    member tr.TimeOp(f) =
        let startTotal = ptime.TotalProcessorTime
        let startGC = [| for i in 0 .. numGC -> System.GC.CollectionCount(i) |]
        stopwatch.Reset()
        stopwatch.Start()
        let res = f ()
        stopwatch.Stop()
        let total = ptime.TotalProcessorTime - startTotal
        let spanGC = [ for i in 0 .. numGC-> System.GC.CollectionCount(i) - startGC.[i] ]
        let elapsed = stopwatch.Elapsed 
        fprintfn outWriter "%s" (FSIstrings.SR.fsiTimeInfoMainString((sprintf "%02d:%02d:%02d.%03d" (int elapsed.TotalHours) elapsed.Minutes elapsed.Seconds elapsed.Milliseconds),(sprintf "%02d:%02d:%02d.%03d" (int total.TotalHours) total.Minutes total.Seconds total.Milliseconds),(String.concat ", " (List.mapi (sprintf "%s%d: %d" (FSIstrings.SR.fsiTimeInfoGCGenerationLabelSomeShorthandForTheWordGeneration())) spanGC))))
        res

    member tr.TimeOpIf flag f = if flag then tr.TimeOp f else f ()


type internal FsiValuePrinterMode = 
    | PrintExpr 
    | PrintDecl

type EvaluationEventArgs(fsivalue : FsiValue option, symbolUse : FSharpSymbolUse, decl: FSharpImplementationFileDeclaration) =
    inherit EventArgs()
    member x.Name = symbolUse.Symbol.DisplayName
    member x.FsiValue = fsivalue
    member x.SymbolUse = symbolUse
    member x.Symbol = symbolUse.Symbol
    member x.ImplementationDeclaration = decl

[<AbstractClass>]
/// User-configurable information that changes how F# Interactive operates, stored in the 'fsi' object
/// and accessible via the programming model
<<<<<<< HEAD
type public FsiEvaluationSessionHostConfig () = 
=======
type FsiEvaluationSessionHostConfig () = 
>>>>>>> 86fcbe34
    let evaluationEvent = new Event<EvaluationEventArgs> () 
    /// Called by the evaluation session to ask the host for parameters to format text for output
    abstract FormatProvider: System.IFormatProvider  
    /// Called by the evaluation session to ask the host for parameters to format text for output
    abstract FloatingPointFormat: string 
    /// Called by the evaluation session to ask the host for parameters to format text for output
    abstract AddedPrinters : Choice<(System.Type * (obj -> string)), (System.Type * (obj -> obj))>  list
    /// Called by the evaluation session to ask the host for parameters to format text for output
    abstract ShowDeclarationValues: bool  
    /// Called by the evaluation session to ask the host for parameters to format text for output
    abstract ShowIEnumerable: bool  
    /// Called by the evaluation session to ask the host for parameters to format text for output
    abstract ShowProperties : bool  
    /// Called by the evaluation session to ask the host for parameters to format text for output
    abstract PrintSize : int  
    /// Called by the evaluation session to ask the host for parameters to format text for output
    abstract PrintDepth : int  
    /// Called by the evaluation session to ask the host for parameters to format text for output
    abstract PrintWidth : int
    /// Called by the evaluation session to ask the host for parameters to format text for output
    abstract PrintLength : int

    /// The evaluation session calls this to report the preferred view of the command line arguments after 
    /// stripping things like "/use:file.fsx", "-r:Foo.dll" etc.
    abstract ReportUserCommandLineArgs : string [] -> unit


    /// The evaluation session calls this to ask the host for the special console reader. 
    /// Returning 'Some' indicates a console is to be used, so some special rules apply.
    ///
    /// A "console" gets used if 
    ///     --readline- is specified (the default on Windows + .NET); and 
    ///     not --fsi-server (which should always be combined with --readline-); and 
<<<<<<< HEAD
    ///     OptionalConsoleReadLine() returns a Some
=======
    ///     GetOptionalConsoleReadLine() returns a Some
>>>>>>> 86fcbe34
    ///
    /// "Peekahead" occurs if --peekahead- is not specified (i.e. it is the default):
    ///     - If a console is being used then 
    ///         - a prompt is printed early 
    ///         - a background thread is created 
<<<<<<< HEAD
    ///         - the OptionalConsoleReadLine() callback is used to read the first line
    ///     - Otherwise call inReader.Peek()
    ///
    /// Further lines are read as follows:
    ///     - If a console is being used then use OptionalConsoleReadLine()
    ///     - Otherwise use inReader.ReadLine()

    abstract OptionalConsoleReadLine : (unit -> string) option 
=======
    ///         - the GetOptionalConsoleReadLine() callback is used to read the first line
    ///     - Otherwise call inReader.Peek()
    ///
    /// Further lines are read as follows:
    ///     - If a console is being used then use GetOptionalConsoleReadLine()
    ///     - Otherwise use inReader.ReadLine()

    abstract GetOptionalConsoleReadLine : probeToSeeIfConsoleWorks: bool -> (unit -> string) option 
>>>>>>> 86fcbe34

    /// The evaluation session calls this at an appropriate point in the startup phase if the --fsi-server parameter was given
    abstract StartServer : fsiServerName:string -> unit
    
    /// Called by the evaluation session to ask the host to enter a dispatch loop like Application.Run().
    /// Only called if --gui option is used (which is the default).
    /// Gets called towards the end of startup and every time a ThreadAbort escaped to the backup driver loop.
    /// Return true if a 'restart' is required, which is a bit meaningless.
    abstract EventLoopRun : unit -> bool

    /// Request that the given operation be run synchronously on the event loop.
    abstract EventLoopInvoke : codeToRun: (unit -> 'T) -> 'T

    /// Schedule a restart for the event loop.
    abstract EventLoopScheduleRestart : unit -> unit

    /// Implicitly reference FSharp.Compiler.Interactive.Settings.dll
    abstract UseFsiAuxLib : bool

    /// Hook for listening for evaluation bindings
    member x.OnEvaluation = evaluationEvent.Publish
    member internal x.TriggerEvaluation (value, symbolUse, decl) =
        evaluationEvent.Trigger (EvaluationEventArgs (value, symbolUse, decl) )

/// Used to print value signatures along with their values, according to the current
/// set of pretty printers installed in the system, and default printing rules.
type internal FsiValuePrinter(fsi: FsiEvaluationSessionHostConfig, g: TcGlobals, generateDebugInfo, resolveAssemblyRef, outWriter: TextWriter) = 

    /// This printer is used by F# Interactive if no other printers apply.
    let DefaultPrintingIntercept (ienv: Internal.Utilities.StructuredFormat.IEnvironment) (obj:obj) = 
       match obj with 
       | null -> None 
       | :? System.Collections.IDictionary as ie ->
          let it = ie.GetEnumerator() 
          try 
              let itemLs = 
                  Internal.Utilities.StructuredFormat.LayoutOps.unfoldL // the function to layout each object in the unfold
                          (fun obj -> ienv.GetLayout obj) 
                          // the function to call at each step of the unfold
                          (fun () -> 
                              if it.MoveNext() then 
                                 Some((it.Key, it.Value),()) 
                              else None) () 
                          // the maximum length
                          (1+fsi.PrintLength/3) 
              let makeListL itemLs =
                (leftL (TaggedTextOps.tagText "[")) ^^
                sepListL (rightL (TaggedTextOps.tagText ";")) itemLs ^^
                (rightL (TaggedTextOps.tagText "]"))
              Some(wordL (TaggedTextOps.tagText "dict") --- makeListL itemLs)
          finally
             match it with 
             | :? System.IDisposable as d -> d.Dispose()
             | _ -> ()
             
       | _ -> None 


    /// Get the print options used when formatting output using the structured printer.
    member __.GetFsiPrintOptions() = 
        { Internal.Utilities.StructuredFormat.FormatOptions.Default with 
              FormatProvider = fsi.FormatProvider;
              PrintIntercepts = 
                  // The fsi object supports the addition of two kinds of printers, one which converts to a string
                  // and one which converts to another object that is recursively formatted.
                  // The internal AddedPrinters reports these to FSI.EXE and we pick them up here to produce a layout
                  [ for x in fsi.AddedPrinters do 
                         match x with 
                         | Choice1Of2 (aty: System.Type, printer) -> 
                                yield (fun _ienv (obj:obj) ->
                                   match obj with 
                                   | null -> None 
                                   | _ when aty.IsAssignableFrom(obj.GetType())  ->  
                                       match printer obj with 
                                       | null -> None
                                       | s -> Some (wordL (TaggedTextOps.tagText s)) 
                                   | _ -> None)
                                   
                         | Choice2Of2 (aty: System.Type, converter) -> 
                                yield (fun ienv (obj:obj) ->
                                   match obj with 
                                   | null -> None 
                                   | _ when aty.IsAssignableFrom(obj.GetType())  -> 
                                       match converter obj with 
                                       | null -> None
                                       | res -> Some (ienv.GetLayout res)
                                   | _ -> None)
                    yield DefaultPrintingIntercept];
              FloatingPointFormat = fsi.FloatingPointFormat;
              PrintWidth = fsi.PrintWidth; 
              PrintDepth = fsi.PrintDepth; 
              PrintLength = fsi.PrintLength;
              PrintSize = fsi.PrintSize;
              ShowProperties = fsi.ShowProperties;
              ShowIEnumerable = fsi.ShowIEnumerable; }

    /// Get the evaluation context used when inverting the storage mapping of the ILRuntimeWriter.
    member __.GetEvaluationContext emEnv = 
        let cenv = { ilg = g.ilg ; generatePdb = generateDebugInfo; resolveAssemblyRef=resolveAssemblyRef; tryFindSysILTypeRef=g.TryFindSysILTypeRef }
        { LookupFieldRef = ILRuntimeWriter.LookupFieldRef emEnv >> Option.get
          LookupMethodRef = ILRuntimeWriter.LookupMethodRef emEnv >> Option.get
          LookupTypeRef = ILRuntimeWriter.LookupTypeRef cenv emEnv 
          LookupType = ILRuntimeWriter.LookupType cenv emEnv }

    /// Generate a layout for an actual F# value, where we know the value has the given static type.
    member __.PrintValue (printMode, opts:FormatOptions, x:obj, ty:System.Type) = 
        // We do a dynamic invoke of any_to_layout with the right System.Type parameter for the static type of the saved value.
        // In principle this helps any_to_layout do the right thing as it descends through terms. In practice it means
        // it at least does the right thing for top level 'null' list and option values (but not for nested ones).
        //
        // The static type was saved into the location used by RuntimeHelpers.GetSavedItType when RuntimeHelpers.SaveIt was called.
        // RuntimeHelpers.SaveIt has type ('a -> unit), and fetches the System.Type for 'a by using a typeof<'a> call.
        // The funny thing here is that you might think that the driver (this file) knows more about the static types
        // than the compiled code does. But it doesn't! In particular, it's not that easy to get a System.Type value based on the
        // static type information we do have: we have no direct way to bind a F# TAST type or even an AbstractIL type to 
        // a System.Type value (I guess that functionality should be in ilreflect.fs).
        //
        // This will be more significant when we print values other then 'it'
        //
        try 
            let anyToLayoutCall = Utilities.getAnyToLayoutCall ty
            match printMode with
              | PrintDecl ->
                  // When printing rhs of fsi declarations, use "fsi_any_to_layout".
                  // This will suppress some less informative values, by returning an empty layout. [fix 4343].
                  anyToLayoutCall.FsiAnyToLayout(opts, x, ty)
              | PrintExpr -> 
                  anyToLayoutCall.AnyToLayout(opts, x, ty)
        with 
#if !FX_REDUCED_EXCEPTIONS
        | :? ThreadAbortException -> Layout.wordL (TaggedTextOps.tagText "")
#endif
        | e ->
#if DEBUG
          printf "\n\nPrintValue: x = %+A and ty=%s\n" x (ty.FullName)
#endif
          printf "%s" (FSIstrings.SR.fsiExceptionDuringPrettyPrinting(e.ToString())); 
          Layout.wordL (TaggedTextOps.tagText "")
            
    /// Display the signature of an F# value declaration, along with its actual value.
    member valuePrinter.InvokeDeclLayout (emEnv, ilxGenerator: IlxAssemblyGenerator, v:Val) =
        // Implemented via a lookup from v to a concrete (System.Object,System.Type).
        // This (obj,objTy) pair can then be fed to the fsi value printer.
        // Note: The value may be (null:Object).
        // Note: A System.Type allows the value printer guide printing of nulls, e.g. as None or [].
        //-------
        // IlxGen knows what the v:Val was converted to w.r.t. AbsIL datastructures.
        // Ilreflect knows what the AbsIL was generated to.
        // Combining these allows for obtaining the (obj,objTy) by reflection where possible.
        // This assumes the v:Val was given appropriate storage, e.g. StaticField.
        if fsi.ShowDeclarationValues then 
            // Adjust "opts" for printing for "declared-values":
            // - No sequences, because they may have effects or time cost.
            // - No properties, since they may have unexpected effects.
            // - Limit strings to roughly one line, since huge strings (e.g. 1 million chars without \n are slow in vfsi).
            // - Limit PrintSize which is a count on nodes.
            let declaredValueReductionFactor = 10 (* reduce PrintSize for declared values, e.g. see less of large terms *)
            let opts   = valuePrinter.GetFsiPrintOptions()
            let opts   = {opts with ShowProperties  = false // properties off, motivated by Form props 
                                    ShowIEnumerable = false // seq off, motivated by db query concerns 
                                    StringLimit = max 0 (opts.PrintWidth-4) // 4 allows for an indent of 2 and 2 quotes (rough) 
                                    PrintSize = opts.PrintSize / declaredValueReductionFactor } // print less 
            let res    = 
                try  ilxGenerator.LookupGeneratedValue (valuePrinter.GetEvaluationContext emEnv, v)
                with e -> 
                    assert false
#if DEBUG
                    //fprintfn fsiConsoleOutput.Out "lookGenerateVal: failed on v=%+A v.Name=%s" v v.LogicalName
#endif
                    None // lookup may fail 
            match res with
              | None             -> None
              | Some (obj,objTy) -> 
                  let lay = valuePrinter.PrintValue (FsiValuePrinterMode.PrintDecl, opts, obj, objTy)
                  if isEmptyL lay then None else Some lay // suppress empty layout 
                                    
        else
            None
    
    
    /// Format a value
    member valuePrinter.FormatValue (obj:obj, objTy) = 
        let opts        = valuePrinter.GetFsiPrintOptions()
        let lay = valuePrinter.PrintValue (FsiValuePrinterMode.PrintExpr, opts, obj, objTy)
        Internal.Utilities.StructuredFormat.Display.layout_to_string opts lay
    
    /// Fetch the saved value of an expression out of the 'it' register and show it.
    member valuePrinter.InvokeExprPrinter (denv, emEnv, ilxGenerator: IlxAssemblyGenerator, vref) = 
        let opts        = valuePrinter.GetFsiPrintOptions()
        let res    = ilxGenerator.LookupGeneratedValue (valuePrinter.GetEvaluationContext emEnv, vref)
        let rhsL = 
            match res with
                | None             -> None
                | Some (obj,objTy) -> 
                    let lay = valuePrinter.PrintValue (FsiValuePrinterMode.PrintExpr, opts, obj, objTy)
                    if isEmptyL lay then None else Some lay // suppress empty layout 
        let denv = { denv with suppressMutableKeyword = true } // suppress 'mutable' in 'val mutable it = ...'
        let fullL = 
            if Option.isNone rhsL || isEmptyL rhsL.Value then
                NicePrint.prettyLayoutOfValOrMemberNoInst denv vref (* the rhs was suppressed by the printer, so no value to print *)
            else
                (NicePrint.prettyLayoutOfValOrMemberNoInst denv vref ++ wordL (TaggedTextOps.tagText "=")) --- rhsL.Value

        Utilities.colorPrintL outWriter opts fullL

/// Used to make a copy of input in order to include the input when displaying the error text.
type internal FsiStdinSyphon(errorWriter: TextWriter) = 
    let syphonText = new StringBuilder()

    /// Clears the syphon text
    member x.Reset () = 
        syphonText.Clear() |> ignore

    /// Adds a new line to the syphon text
    member x.Add (str:string) = 
        syphonText.Append str |> ignore  

    /// Gets the indicated line in the syphon text
    member x.GetLine filename i =
        if filename <> Lexhelp.stdinMockFilename then 
            "" 
        else
            let text = syphonText.ToString()
            // In Visual Studio, when sending a block of text, it  prefixes  with '# <line> "filename"\n'
            // and postfixes with '# 1 "stdin"\n'. To first, get errors filename context,
            // and second to get them back into stdin context (no position stack...).
            // To find an error line, trim upto the last stdinReset string the syphoned text.
            //printf "PrePrune:-->%s<--\n\n" text;
            let rec prune (text:string) =
                let stdinReset = "# 1 \"stdin\"\n"
                let idx = text.IndexOf(stdinReset,StringComparison.Ordinal)
                if idx <> -1 then
                    prune (text.Substring(idx + stdinReset.Length))
                else
                    text
           
            let text = prune text
            let lines = text.Split '\n'
            if 0 < i && i <= lines.Length then lines.[i-1] else ""

    /// Display the given error.
    member syphon.PrintError (tcConfig:TcConfigBuilder, err) = 
        Utilities.ignoreAllErrors (fun () -> 
            let isError = true
            DoWithErrorColor isError (fun () ->
                errorWriter.WriteLine();
                writeViaBufferWithEnvironmentNewLines errorWriter (OutputDiagnosticContext "  " syphon.GetLine) err; 
                writeViaBufferWithEnvironmentNewLines errorWriter (OutputDiagnostic (tcConfig.implicitIncludeDir,tcConfig.showFullPaths,tcConfig.flatErrors,tcConfig.errorStyle,isError))  err;
                errorWriter.WriteLine()
<<<<<<< HEAD
=======
                errorWriter.WriteLine()
>>>>>>> 86fcbe34
                errorWriter.Flush()))


   
/// Encapsulates functions used to write to outWriter and errorWriter
type internal FsiConsoleOutput(tcConfigB, outWriter:TextWriter, errorWriter:TextWriter) = 

    let nullOut = new StreamWriter(Stream.Null) :> TextWriter
    let fprintfnn (os: TextWriter) fmt  = Printf.kfprintf (fun _ -> os.WriteLine(); os.WriteLine()) os fmt   
    /// uprintf to write usual responses to stdout (suppressed by --quiet), with various pre/post newlines
    member out.uprintf    fmt = fprintf   (if tcConfigB.noFeedback then nullOut else outWriter) fmt 
    member out.uprintfn   fmt = fprintfn  (if tcConfigB.noFeedback then nullOut else outWriter) fmt
    member out.uprintfnn  fmt = fprintfnn (if tcConfigB.noFeedback then nullOut else outWriter) fmt
    member out.uprintnf   fmt = out.uprintfn ""; out.uprintf   fmt
    member out.uprintnfn  fmt = out.uprintfn ""; out.uprintfn  fmt
    member out.uprintnfnn fmt = out.uprintfn ""; out.uprintfnn fmt
      
    member out.Out = outWriter
    member out.Error = errorWriter


/// This ErrorLogger reports all warnings, but raises StopProcessing on first error or early exit
type internal ErrorLoggerThatStopsOnFirstError(tcConfigB:TcConfigBuilder, fsiStdinSyphon:FsiStdinSyphon, fsiConsoleOutput: FsiConsoleOutput) = 
    inherit ErrorLogger("ErrorLoggerThatStopsOnFirstError")
    let mutable errorCount = 0 

    member x.SetError() = 
        errorCount <- 1

    member x.ResetErrorCount() = (errorCount <- 0)
    
    override x.DiagnosticSink(err, isError) = 
        if isError || ReportWarningAsError (tcConfigB.globalWarnLevel, tcConfigB.specificWarnOff, tcConfigB.specificWarnOn, tcConfigB.specificWarnAsError, tcConfigB.specificWarnAsWarn, tcConfigB.globalWarnAsError) err  then 
            fsiStdinSyphon.PrintError(tcConfigB,err)
            errorCount <- errorCount + 1
            if tcConfigB.abortOnError then exit 1 (* non-zero exit code *)
            // STOP ON FIRST ERROR (AVOIDS PARSER ERROR RECOVERY)
            raise StopProcessing
        else 
          DoWithErrorColor isError (fun () -> 
            if ReportWarning (tcConfigB.globalWarnLevel, tcConfigB.specificWarnOff, tcConfigB.specificWarnOn) err then 
                fsiConsoleOutput.Error.WriteLine()
                writeViaBufferWithEnvironmentNewLines fsiConsoleOutput.Error (OutputDiagnosticContext "  " fsiStdinSyphon.GetLine) err
                writeViaBufferWithEnvironmentNewLines fsiConsoleOutput.Error (OutputDiagnostic (tcConfigB.implicitIncludeDir,tcConfigB.showFullPaths,tcConfigB.flatErrors,tcConfigB.errorStyle,isError)) err
                fsiConsoleOutput.Error.WriteLine()
                fsiConsoleOutput.Error.WriteLine()
                fsiConsoleOutput.Error.Flush())

    override x.ErrorCount = errorCount

type ErrorLogger with
    member x.CheckForErrors() = (x.ErrorCount > 0)
    /// A helper function to check if its time to abort
    member x.AbortOnError(fsiConsoleOutput:FsiConsoleOutput) = 
        if x.ErrorCount > 0 then 
            fprintf fsiConsoleOutput.Error "%s" (FSIstrings.SR.stoppedDueToError())
            fsiConsoleOutput.Error.Flush()
            raise StopProcessing

/// Get the directory name from a string, with some defaults if it doesn't have one
let internal directoryName (s:string) = 
    if s = "" then "."
    else 
        match Path.GetDirectoryName s with 
        | null -> if FileSystem.IsPathRootedShim s then s else "."
        | res -> if res = "" then "." else res




//----------------------------------------------------------------------------
// cmd line - state for options
//----------------------------------------------------------------------------

/// Process the command line options 
type internal FsiCommandLineOptions(fsi: FsiEvaluationSessionHostConfig, argv: string[], tcConfigB, fsiConsoleOutput: FsiConsoleOutput) = 
    let mutable enableConsoleKeyProcessing = 
#if FX_REDUCED_CONSOLE
        false
#else
       // Mono on Win32 doesn't implement correct console processing
       not (runningOnMono && System.Environment.OSVersion.Platform = System.PlatformID.Win32NT) 
#endif
    let mutable gui        = not runningOnMono // override via "--gui", on by default except when on Mono
#if DEBUG
    let mutable showILCode = false // show modul il code 
#endif
    let mutable showTypes  = true  // show types after each interaction?
    let mutable fsiServerName = ""
    let mutable interact = true
    let mutable explicitArgs = []

    let mutable inputFilesAcc   = []  

    let mutable fsiServerInputCodePage = None
    let mutable fsiServerOutputCodePage = None
    let mutable fsiLCID = None

    // internal options  
    let mutable peekAheadOnConsoleToPermitTyping = true   

    let isInteractiveServer() = fsiServerName <> ""  
    let recordExplicitArg arg = explicitArgs <- explicitArgs @ [arg]

    let executableFileName = 
        lazy 
            match tcConfigB.exename with
            | Some s -> s
            | None -> 
            let currentProcess = System.Diagnostics.Process.GetCurrentProcess()
            Path.GetFileName(currentProcess.MainModule.FileName)


    // Additional fsi options are list below.
    // In the "--help", these options can be printed either before (fsiUsagePrefix) or after (fsiUsageSuffix) the core options.

    let displayHelpFsi tcConfigB (blocks:CompilerOptionBlock list) =
        DisplayBannerText tcConfigB;
        fprintfn fsiConsoleOutput.Out ""
        fprintfn fsiConsoleOutput.Out "%s" (FSIstrings.SR.fsiUsage(executableFileName.Value))
        PrintCompilerOptionBlocks blocks
        exit 0

    // option tags
    let tagFile        = "<file>"
    let tagNone        = ""
  
    /// These options precede the FsiCoreCompilerOptions in the help blocks
    let fsiUsagePrefix tcConfigB =
      [PublicOptions(FSIstrings.SR.fsiInputFiles(),
        [CompilerOption("use",tagFile, OptionString (fun s -> inputFilesAcc <- inputFilesAcc @ [(s,true)]), None,
                                 Some (FSIstrings.SR.fsiUse()));
         CompilerOption("load",tagFile, OptionString (fun s -> inputFilesAcc <- inputFilesAcc @ [(s,false)]), None,
                                 Some (FSIstrings.SR.fsiLoad()));
        ]);
       PublicOptions(FSIstrings.SR.fsiCodeGeneration(),[]);
       PublicOptions(FSIstrings.SR.fsiErrorsAndWarnings(),[]);
       PublicOptions(FSIstrings.SR.fsiLanguage(),[]);
       PublicOptions(FSIstrings.SR.fsiMiscellaneous(),[]);
       PublicOptions(FSIstrings.SR.fsiAdvanced(),[]);
       PrivateOptions(
        [// Make internal fsi-server* options. Do not print in the help. They are used by VFSI. 
         CompilerOption("fsi-server","", OptionString (fun s -> fsiServerName <- s), None, None); // "FSI server mode on given named channel");
         CompilerOption("fsi-server-input-codepage","",OptionInt (fun n -> fsiServerInputCodePage <- Some(n)), None, None); // " Set the input codepage for the console"); 
         CompilerOption("fsi-server-output-codepage","",OptionInt (fun n -> fsiServerOutputCodePage <- Some(n)), None, None); // " Set the output codepage for the console"); 
         CompilerOption("fsi-server-no-unicode","", OptionUnit (fun () -> fsiServerOutputCodePage <- None;  fsiServerInputCodePage <- None), None, None); // "Do not set the codepages for the console");
         CompilerOption("fsi-server-lcid","", OptionInt (fun n -> fsiLCID <- Some(n)), None, None); // "LCID from Visual Studio"

         // We do not want to print the "script.fsx arg2..." as part of the options 
         CompilerOption("script.fsx arg1 arg2 ...","",
                                 OptionGeneral((fun args -> args.Length > 0 && IsScript args.[0]),
                                               (fun args -> let scriptFile = args.[0]
                                                            let scriptArgs = List.tail args
                                                            inputFilesAcc <- inputFilesAcc @ [(scriptFile,true)]   (* record script.fsx for evaluation *)
                                                            List.iter recordExplicitArg scriptArgs            (* record rest of line as explicit arguments *)
                                                            tcConfigB.noFeedback <- true                      (* "quiet", no banners responses etc *)
                                                            interact <- false                                 (* --exec, exit after eval *)
                                                            [] (* no arguments passed on, all consumed here *)

                                               )),None,None); // "Run script.fsx with the follow command line arguments: arg1 arg2 ...");
        ]);
       PrivateOptions(
        [
         // Private options, related to diagnostics around console probing 
<<<<<<< HEAD
         CompilerOption("peekahead","", OptionSwitch (fun flag -> peekAheadOnConsoleToPermitTyping <- flag=OptionSwitch.On), None, None); // "Probe to see if Console looks functional");

         // Disables interaction (to be used by libraries embedding FSI only!)
         CompilerOption("noninteractive","", OptionUnit (fun () -> interact <-  false), None, None);     
=======
         CompilerOption("probeconsole","", OptionSwitch (fun flag -> probeToSeeIfConsoleWorks <- flag=OptionSwitch.On), None, None); // "Probe to see if Console looks functional");

         CompilerOption("peekahead","", OptionSwitch (fun flag -> peekAheadOnConsoleToPermitTyping <- flag=OptionSwitch.On), None, None); // "Probe to see if Console looks functional");

         // Disables interaction (to be used by libraries embedding FSI only!)
         CompilerOption("noninteractive","", OptionUnit (fun () -> interact <-  false), None, None);     // "Deprecated, use --exec instead"
>>>>>>> 86fcbe34

        ])
      ]

    /// These options follow the FsiCoreCompilerOptions in the help blocks
    let fsiUsageSuffix tcConfigB =
      [PublicOptions(FSComp.SR.optsHelpBannerInputFiles(),
        [CompilerOption("--","", OptionRest recordExplicitArg, None,
                                 Some (FSIstrings.SR.fsiRemaining()));
        ]);
       PublicOptions(FSComp.SR.optsHelpBannerMisc(),    
        [   CompilerOption("help", tagNone,                      
                                 OptionHelp (fun blocks -> displayHelpFsi tcConfigB blocks),None,
                                 Some (FSIstrings.SR.fsiHelp()))
        ]);
       PrivateOptions(
        [   CompilerOption("?"        , tagNone, OptionHelp (fun blocks -> displayHelpFsi tcConfigB blocks), None, None); // "Short form of --help");
            CompilerOption("help"     , tagNone, OptionHelp (fun blocks -> displayHelpFsi tcConfigB blocks), None, None); // "Short form of --help");
            CompilerOption("full-help", tagNone, OptionHelp (fun blocks -> displayHelpFsi tcConfigB blocks), None, None); // "Short form of --help");
        ]);
       PublicOptions(FSComp.SR.optsHelpBannerAdvanced(),
        [CompilerOption("exec",                 "", OptionUnit (fun () -> interact <- false), None, Some (FSIstrings.SR.fsiExec()));
         CompilerOption("gui",                  tagNone, OptionSwitch(fun flag -> gui <- (flag = OptionSwitch.On)),None,Some (FSIstrings.SR.fsiGui()));
         CompilerOption("quiet",                "", OptionUnit (fun () -> tcConfigB.noFeedback <- true), None,Some (FSIstrings.SR.fsiQuiet()));     
         (* Renamed --readline and --no-readline to --tabcompletion:+|- *)
         CompilerOption("readline",             tagNone, OptionSwitch(fun flag -> enableConsoleKeyProcessing <- (flag = OptionSwitch.On)),           None, Some(FSIstrings.SR.fsiReadline()));
         CompilerOption("quotations-debug",     tagNone, OptionSwitch(fun switch -> tcConfigB.emitDebugInfoInQuotations <- switch = OptionSwitch.On),None, Some(FSIstrings.SR.fsiEmitDebugInfoInQuotations()));
         CompilerOption("shadowcopyreferences", tagNone, OptionSwitch(fun flag -> tcConfigB.shadowCopyReferences <- flag = OptionSwitch.On),         None, Some(FSIstrings.SR.shadowCopyReferences()));
        ]);
      ]


    /// Process command line, flags and collect filenames.
    /// The ParseCompilerOptions function calls imperative function to process "real" args 
    /// Rather than start processing, just collect names, then process them. 
    let sourceFiles = 
        let collect name = 
            let fsx = CompileOps.IsScript name
            inputFilesAcc <- inputFilesAcc @ [(name,fsx)] // O(n^2), but n small...
        try 
           let fsiCompilerOptions = fsiUsagePrefix tcConfigB @ GetCoreFsiCompilerOptions tcConfigB @ fsiUsageSuffix tcConfigB
           let abbrevArgs = GetAbbrevFlagSet tcConfigB false
           ParseCompilerOptions (collect, fsiCompilerOptions, List.tail (PostProcessCompilerArgs abbrevArgs argv))
        with e ->
            stopProcessingRecovery e range0; failwithf "Error creating evaluation session: %A" e
        inputFilesAcc

    do 
        if tcConfigB.utf8output then
            let prev = Console.OutputEncoding
            Console.OutputEncoding <- System.Text.Encoding.UTF8
#if FX_NO_APP_DOMAINS
            ignore prev
#else
            System.AppDomain.CurrentDomain.ProcessExit.Add(fun _ -> Console.OutputEncoding <- prev)
#endif
    do 
        let firstArg = 
            match sourceFiles with 
            | [] -> argv.[0] 
            | _  -> fst (List.head (List.rev sourceFiles) )
        let args = Array.ofList (firstArg :: explicitArgs) 
        fsi.ReportUserCommandLineArgs args


    //----------------------------------------------------------------------------
    // Banner
    //----------------------------------------------------------------------------

    member __.ShowBanner() =
        fsiConsoleOutput.uprintnfn "%s" (tcConfigB.productNameForBannerText)
        fsiConsoleOutput.uprintfnn "%s" (FSComp.SR.optsCopyright())
        fsiConsoleOutput.uprintfn  "%s" (FSIstrings.SR.fsiBanner3())
     
    member __.ShowHelp() =
        let helpLine = sprintf "%s --help" (Path.GetFileNameWithoutExtension executableFileName.Value)

        fsiConsoleOutput.uprintfn  ""
        fsiConsoleOutput.uprintfnn "%s" (FSIstrings.SR.fsiIntroTextHeader1directives());
        fsiConsoleOutput.uprintfn  "    #r \"file.dll\";;        %s" (FSIstrings.SR.fsiIntroTextHashrInfo());
        fsiConsoleOutput.uprintfn  "    #I \"path\";;            %s" (FSIstrings.SR.fsiIntroTextHashIInfo());
        fsiConsoleOutput.uprintfn  "    #load \"file.fs\" ...;;  %s" (FSIstrings.SR.fsiIntroTextHashloadInfo());
        fsiConsoleOutput.uprintfn  "    #time [\"on\"|\"off\"];;   %s" (FSIstrings.SR.fsiIntroTextHashtimeInfo());
        fsiConsoleOutput.uprintfn  "    #help;;                %s" (FSIstrings.SR.fsiIntroTextHashhelpInfo());
        fsiConsoleOutput.uprintfn  "    #quit;;                %s" (FSIstrings.SR.fsiIntroTextHashquitInfo()); (* last thing you want to do, last thing in the list - stands out more *)
        fsiConsoleOutput.uprintfn  "";
        fsiConsoleOutput.uprintfnn "%s" (FSIstrings.SR.fsiIntroTextHeader2commandLine());
        fsiConsoleOutput.uprintfn  "%s" (FSIstrings.SR.fsiIntroTextHeader3(helpLine));
        fsiConsoleOutput.uprintfn  "";
        fsiConsoleOutput.uprintfn "";

#if DEBUG
    member __.ShowILCode with get() = showILCode and set v = showILCode <- v
#endif
    member __.ShowTypes with get() = showTypes and set v = showTypes <- v
    member __.FsiServerName = fsiServerName
    member __.FsiServerInputCodePage = fsiServerInputCodePage
    member __.FsiServerOutputCodePage = fsiServerOutputCodePage
    member __.FsiLCID with get() = fsiLCID and set v = fsiLCID <- v
    member __.IsInteractiveServer = isInteractiveServer()
    member __.EnableConsoleKeyProcessing = enableConsoleKeyProcessing

    member __.Interact = interact
    member __.PeekAheadOnConsoleToPermitTyping = peekAheadOnConsoleToPermitTyping
    member __.SourceFiles = sourceFiles
    member __.Gui = gui

/// Set the current ui culture for the current thread.
#if FX_LCIDFROMCODEPAGE
let internal SetCurrentUICultureForThread (lcid : int option) =
    let culture = Thread.CurrentThread.CurrentUICulture
    match lcid with
    | Some n -> Thread.CurrentThread.CurrentUICulture <- new CultureInfo(n)
    | None -> ()
    { new IDisposable with member x.Dispose() = Thread.CurrentThread.CurrentUICulture <- culture }
#endif

//----------------------------------------------------------------------------
// Reporting - warnings, errors
//----------------------------------------------------------------------------

let internal InstallErrorLoggingOnThisThread errorLogger =
    if !progress then dprintfn "Installing logger on id=%d name=%s" Thread.CurrentThread.ManagedThreadId Thread.CurrentThread.Name
    SetThreadErrorLoggerNoUnwind(errorLogger)
    SetThreadBuildPhaseNoUnwind(BuildPhase.Interactive)

#if !FX_NO_SERVERCODEPAGES
/// Set the input/output encoding. The use of a thread is due to a known bug on 
/// on Vista where calls to Console.InputEncoding can block the process.
let internal SetServerCodePages(fsiOptions: FsiCommandLineOptions) =     
    match fsiOptions.FsiServerInputCodePage, fsiOptions.FsiServerOutputCodePage with 
    | None,None -> ()
    | inputCodePageOpt,outputCodePageOpt -> 
        let successful = ref false 
        Async.Start (async { do match inputCodePageOpt with 
                                | None -> () 
                                | Some(n:int) ->
                                      let encoding = System.Text.Encoding.GetEncoding(n) 
                                      // Note this modifies the real honest-to-goodness settings for the current shell.
                                      // and the modifications hang around even after the process has exited.
                                      Console.InputEncoding <- encoding
                             do match outputCodePageOpt with 
                                | None -> () 
                                | Some(n:int) -> 
                                      let encoding = System.Text.Encoding.GetEncoding n
                                      // Note this modifies the real honest-to-goodness settings for the current shell.
                                      // and the modifications hang around even after the process has exited.
                                      Console.OutputEncoding <- encoding
                             do successful := true  });
        for pause in [10;50;100;1000;2000;10000] do 
            if not !successful then 
                Thread.Sleep(pause);
#if LOGGING_GUI
        if not !successful then 
            System.Windows.Forms.MessageBox.Show(FSIstrings.SR.fsiConsoleProblem()) |> ignore
#endif
#endif

//----------------------------------------------------------------------------
// Prompt printing
//----------------------------------------------------------------------------

type internal FsiConsolePrompt(fsiOptions: FsiCommandLineOptions, fsiConsoleOutput: FsiConsoleOutput) =

    // A prompt gets "printed ahead" at start up. Tells users to start type while initialisation completes.
    // A prompt can be skipped by "silent directives", e.g. ones sent to FSI by VS.
    let mutable dropPrompt = 0
    // NOTE: SERVER-PROMPT is not user displayed, rather it's a prefix that code elsewhere 
    // uses to identify the prompt, see vs\FsPkgs\FSharp.VS.FSI\fsiSessionToolWindow.fs
    let prompt = if fsiOptions.IsInteractiveServer then "SERVER-PROMPT>\n" else "> "  

    member __.Print()      = if dropPrompt = 0 then fsiConsoleOutput.uprintf "%s" prompt else dropPrompt <- dropPrompt - 1
    member __.PrintAhead() = dropPrompt <- dropPrompt + 1; fsiConsoleOutput.uprintf "%s" prompt
    member __.SkipNext()   = dropPrompt <- dropPrompt + 1    
    member __.FsiOptions = fsiOptions



//----------------------------------------------------------------------------
// Startup processing
//----------------------------------------------------------------------------
type internal FsiConsoleInput(fsi: FsiEvaluationSessionHostConfig, fsiOptions: FsiCommandLineOptions, inReader: TextReader, outWriter: TextWriter) =

    let consoleOpt =
        // The "console.fs" code does a limited form of "TAB-completion".
        // Currently, it turns on if it looks like we have a console.
        if fsiOptions.EnableConsoleKeyProcessing then
<<<<<<< HEAD
            fsi.OptionalConsoleReadLine
=======
            fsi.GetOptionalConsoleReadLine(fsiOptions.ProbeToSeeIfConsoleWorks)
>>>>>>> 86fcbe34
        else
            None

    // When VFSI is running, there should be no "console", and in particular the console.fs readline code should not to run.
    do  if fsiOptions.IsInteractiveServer then assert(consoleOpt.IsNone)

    /// This threading event gets set after the first-line-reader has finished its work
    let consoleReaderStartupDone = new ManualResetEvent(false)

    /// When using a key-reading console this holds the first line after it is read
    let mutable firstLine = None

    /// Peek on the standard input so that the user can type into it from a console window.
    do if fsiOptions.Interact then
         if fsiOptions.PeekAheadOnConsoleToPermitTyping then 
          (new Thread(fun () -> 
              match consoleOpt with 
              | Some console when fsiOptions.EnableConsoleKeyProcessing && not fsiOptions.IsInteractiveServer ->
                  if List.isEmpty fsiOptions.SourceFiles then 
                      if !progress then fprintfn outWriter "first-line-reader-thread reading first line...";
                      firstLine <- Some(console()); 
                      if !progress then fprintfn outWriter "first-line-reader-thread got first line = %A..." firstLine;
                  consoleReaderStartupDone.Set() |> ignore 
                  if !progress then fprintfn outWriter "first-line-reader-thread has set signal and exited." ;
              | _ -> 
                  ignore(inReader.Peek());
                  consoleReaderStartupDone.Set() |> ignore 
            )).Start()
         else
           if !progress then fprintfn outWriter "first-line-reader-thread not in use."
           consoleReaderStartupDone.Set() |> ignore

    /// Try to get the first line, if we snarfed it while probing.
    member __.TryGetFirstLine() = let r = firstLine in firstLine <- None; r

    /// Try to get the console, if it appears operational.
    member __.TryGetConsole() = consoleOpt

    member __.In = inReader

    member __.WaitForInitialConsoleInput() = WaitHandle.WaitAll [| consoleReaderStartupDone  |] |> ignore;
    

//----------------------------------------------------------------------------
// FsiDynamicCompilerState
//----------------------------------------------------------------------------

type internal FsiInteractionStepStatus = 
    | CtrlC 
    | EndOfFile 
    | Completed of option<FsiValue>
    | CompletedWithReportedError of exn 

[<AutoSerializable(false)>]
[<NoEquality; NoComparison>]
type internal FsiDynamicCompilerState =
    { optEnv    : Optimizer.IncrementalOptimizationEnv
      emEnv     : ILRuntimeWriter.emEnv
      tcGlobals : TcGlobals
      tcState   : TcState 
      tcImports   : TcImports
      ilxGenerator : IlxGen.IlxAssemblyGenerator
      // Why is this not in FsiOptions?
      timing    : bool
      debugBreak : bool }

let internal WithImplicitHome (tcConfigB, dir) f = 
    let old = tcConfigB.implicitIncludeDir 
    tcConfigB.implicitIncludeDir <- dir;
    try f() 
    finally tcConfigB.implicitIncludeDir <- old



/// Encapsulates the coordination of the typechecking, optimization and code generation
/// components of the F# compiler for interactively executed fragments of code.
///
/// A single instance of this object is created per interactive session.
type internal FsiDynamicCompiler
                       (fsi: FsiEvaluationSessionHostConfig,
                        timeReporter : FsiTimeReporter, 
                        tcConfigB: TcConfigBuilder, 
                        tcLockObject : obj, 
                        outWriter: TextWriter,
                        tcImports: TcImports, 
                        tcGlobals: TcGlobals, 
                        ilGlobals: ILGlobals, 
                        fsiOptions : FsiCommandLineOptions,
                        fsiConsoleOutput : FsiConsoleOutput,
                        fsiCollectible: bool,
                        niceNameGen,
                        resolveAssemblyRef) = 

    let outfile = "TMPFSCI.exe"
    let assemblyName = "FSI-ASSEMBLY"

    let mutable fragmentId = 0
    let mutable prevIt : ValRef option = None

    let generateDebugInfo = tcConfigB.debuginfo

    let valuePrinter = FsiValuePrinter(fsi, tcGlobals, generateDebugInfo, resolveAssemblyRef, outWriter)

    let assemblyBuilder,moduleBuilder = ILRuntimeWriter.mkDynamicAssemblyAndModule (assemblyName, tcConfigB.optSettings.localOpt(), generateDebugInfo, fsiCollectible)

    let rangeStdin = rangeN Lexhelp.stdinMockFilename 0

    //let _writer = moduleBuilder.GetSymWriter()

    let infoReader = InfoReader(tcGlobals,tcImports.GetImportMap())    

    /// Add attributes 
    let CreateModuleFragment (tcConfigB: TcConfigBuilder, assemblyName, codegenResults) =
        if !progress then fprintfn fsiConsoleOutput.Out "Creating main module...";
        let mainModule = mkILSimpleModule assemblyName (GetGeneratedILModuleName tcConfigB.target assemblyName) (tcConfigB.target = Dll) tcConfigB.subsystemVersion tcConfigB.useHighEntropyVA (mkILTypeDefs codegenResults.ilTypeDefs) None None 0x0 (mkILExportedTypes []) ""
        { mainModule 
          with Manifest = 
                (let man = mainModule.ManifestOfAssembly
                 Some { man with  CustomAttrs = mkILCustomAttrs codegenResults.ilAssemAttrs }); }

    let ProcessInputs (ctok, errorLogger: ErrorLogger, istate: FsiDynamicCompilerState, inputs: ParsedInput list, showTypes: bool, isIncrementalFragment: bool, isInteractiveItExpr: bool, prefixPath: LongIdent) =
        let optEnv    = istate.optEnv
        let emEnv     = istate.emEnv
        let tcState   = istate.tcState
        let ilxGenerator = istate.ilxGenerator
        let tcConfig = TcConfig.Create(tcConfigB,validate=false)

        // Typecheck. The lock stops the type checker running at the same time as the 
        // server intellisense implementation (which is currently incomplete and #if disabled)
        let (tcState:TcState),topCustomAttrs,declaredImpls,tcEnvAtEndOfLastInput =
            lock tcLockObject (fun _ -> TypeCheckClosedInputSet(ctok, errorLogger.CheckForErrors, tcConfig, tcImports, tcGlobals, Some prefixPath, tcState, inputs))

#if DEBUG
        // Logging/debugging
        if tcConfig.printAst then
            for input in declaredImpls do 
                fprintfn fsiConsoleOutput.Out "AST:" 
                fprintfn fsiConsoleOutput.Out "%+A" input
#endif

        errorLogger.AbortOnError(fsiConsoleOutput);
         
        let importMap = tcImports.GetImportMap()

        // optimize: note we collect the incremental optimization environment 
        let optimizedImpls, _optData, optEnv = ApplyAllOptimizations (tcConfig, tcGlobals, (LightweightTcValForUsingInBuildMethodCall tcGlobals), outfile, importMap, isIncrementalFragment, optEnv, tcState.Ccu, declaredImpls)
        errorLogger.AbortOnError(fsiConsoleOutput);
            
        let fragName = textOfLid prefixPath 
        let codegenResults = GenerateIlxCode (IlReflectBackend, isInteractiveItExpr, runningOnMono, tcConfig, topCustomAttrs, optimizedImpls, fragName, ilxGenerator)
        errorLogger.AbortOnError(fsiConsoleOutput);

        // Each input is like a small separately compiled extension to a single source file. 
        // The incremental extension to the environment is dictated by the "signature" of the values as they come out 
        // of the type checker. Hence we add the declaredImpls (unoptimized) to the environment, rather than the 
        // optimizedImpls. 
        ilxGenerator.AddIncrementalLocalAssemblyFragment (isIncrementalFragment, fragName, declaredImpls)

        ReportTime tcConfig "TAST -> ILX";
        errorLogger.AbortOnError(fsiConsoleOutput);
            
        ReportTime tcConfig "Linking";
        let ilxMainModule = CreateModuleFragment (tcConfigB, assemblyName, codegenResults)

        errorLogger.AbortOnError(fsiConsoleOutput);
            
        ReportTime tcConfig "Assembly refs Normalised"; 
        let mainmod3 = Morphs.morphILScopeRefsInILModuleMemoized ilGlobals (NormalizeAssemblyRefs (ctok, tcImports)) ilxMainModule
        errorLogger.AbortOnError(fsiConsoleOutput);

#if DEBUG
        if fsiOptions.ShowILCode then 
            fsiConsoleOutput.uprintnfn "--------------------";
            ILAsciiWriter.output_module outWriter mainmod3;
            fsiConsoleOutput.uprintnfn "--------------------"
#else
        ignore(fsiOptions)
#endif

        ReportTime tcConfig "Reflection.Emit";

        let emEnv,execs = ILRuntimeWriter.emitModuleFragment(ilGlobals, emEnv, assemblyBuilder, moduleBuilder, mainmod3, generateDebugInfo, resolveAssemblyRef, tcGlobals.TryFindSysILTypeRef)

        errorLogger.AbortOnError(fsiConsoleOutput);

        // Explicitly register the resources with the QuotationPickler module 
        // We would save them as resources into the dynamic assembly but there is missing 
        // functionality System.Reflection for dynamic modules that means they can't be read back out 
#if COMPILER_SERVICE_ASSUMES_FSHARP_CORE_4_4_0_0
        let cenv = { ilg = ilGlobals ; generatePdb = generateDebugInfo; resolveAssemblyRef=resolveAssemblyRef; tryFindSysILTypeRef=tcGlobals.TryFindSysILTypeRef }
        for (referencedTypeDefs, bytes) in codegenResults.quotationResourceInfo do 
            let referencedTypes = 
                [| for tref in referencedTypeDefs do 
                      yield ILRuntimeWriter.LookupTypeRef cenv emEnv tref  |]
            Microsoft.FSharp.Quotations.Expr.RegisterReflectedDefinitions (assemblyBuilder, fragName, bytes, referencedTypes);
#else
        for (_referencedTypeDefs, bytes) in codegenResults.quotationResourceInfo do 
            Microsoft.FSharp.Quotations.Expr.RegisterReflectedDefinitions (assemblyBuilder, fragName, bytes);
#endif            
            

        ReportTime tcConfig "Run Bindings";
        timeReporter.TimeOpIf istate.timing (fun () -> 
          execs |> List.iter (fun exec -> 
            match exec() with 
            | Some err ->         
                match errorLogger with 
                | :? ErrorLoggerThatStopsOnFirstError as errorLogger -> 
                    fprintfn fsiConsoleOutput.Error "%s" (err.ToString())
                    errorLogger.SetError()
                    errorLogger.AbortOnError(fsiConsoleOutput)
                | _ -> 
                    raise (StopProcessingExn (Some err))

            | None -> ())) ;

        errorLogger.AbortOnError(fsiConsoleOutput);

        // Echo the decls (reach inside wrapping)
        // This code occurs AFTER the execution of the declarations.
        // So stored values will have been initialised, modified etc.
        if showTypes && not tcConfig.noFeedback then  
            let denv = tcState.TcEnvFromImpls.DisplayEnv
            let denv = 
                if isIncrementalFragment then
                  // Extend denv with a (Val -> layout option) function for printing of val bindings.
                  {denv with generatedValueLayout = (fun v -> valuePrinter.InvokeDeclLayout (emEnv, ilxGenerator, v)) }
                else
                  // With #load items, the vals in the inferred signature do not tie up with those generated. Disable printing.
                  denv 

            // 'Open' the path for the fragment we just compiled for any future printing.
            let denv = denv.AddOpenPath (pathOfLid prefixPath) 

            for (TImplFile(_qname,_,mexpr,_,_)) in declaredImpls do
                let responseL = NicePrint.layoutInferredSigOfModuleExpr false denv infoReader AccessibleFromSomewhere rangeStdin mexpr 
                if not (Layout.isEmptyL responseL) then
                    let opts = valuePrinter.GetFsiPrintOptions()
                    Utilities.colorPrintL outWriter opts responseL |> ignore

        // Build the new incremental state.
        let istate = {istate with  optEnv    = optEnv;
                                   emEnv     = emEnv;
                                   ilxGenerator = ilxGenerator;
                                   tcState   = tcState  }
        
        // Return the new state and the environment at the end of the last input, ready for further inputs.
        (istate,tcEnvAtEndOfLastInput,declaredImpls)

    let nextFragmentId() = fragmentId <- fragmentId + 1; fragmentId

    let mkFragmentPath  i = 
        // NOTE: this text shows in exn traces and type names. Make it clear and fixed width 
        [mkSynId rangeStdin (FsiDynamicModulePrefix + sprintf "%04d" i)]

    member __.DynamicAssemblyName = assemblyName
    member __.DynamicAssembly = (assemblyBuilder :> Assembly)

    member __.EvalParsedSourceFiles (ctok, errorLogger, istate, inputs) =
        let i = nextFragmentId()
        let prefix = mkFragmentPath i 
        // Ensure the path includes the qualifying name 
        let inputs = inputs |> List.map (PrependPathToInput prefix) 
        let istate,_,_ = ProcessInputs (ctok, errorLogger, istate, inputs, true, false, false, prefix)
        istate

    /// Evaluate the given definitions and produce a new interactive state.
    member __.EvalParsedDefinitions (ctok, errorLogger: ErrorLogger, istate, showTypes, isInteractiveItExpr, defs: SynModuleDecls) =
        let filename = Lexhelp.stdinMockFilename
        let i = nextFragmentId()
        let prefix = mkFragmentPath i
        let prefixPath = pathOfLid prefix
        let impl = SynModuleOrNamespace(prefix,(*isRec*)false, (* isModule: *) true,defs,PreXmlDoc.Empty,[],None,rangeStdin)
        let input = ParsedInput.ImplFile(ParsedImplFileInput(filename,true, ComputeQualifiedNameOfFileFromUniquePath (rangeStdin,prefixPath),[],[],[impl],(true (* isLastCompiland *), false (* isExe *)) ))
        let istate,tcEnvAtEndOfLastInput,declaredImpls = ProcessInputs (ctok, errorLogger, istate, [input], showTypes, true, isInteractiveItExpr, prefix)
        let tcState = istate.tcState 
        let newState = { istate with tcState = tcState.NextStateAfterIncrementalFragment(tcEnvAtEndOfLastInput) }

        // Find all new declarations the EvaluationListener
<<<<<<< HEAD
        begin
=======
        try
>>>>>>> 86fcbe34
            let contents = FSharpAssemblyContents(tcGlobals, tcState.Ccu, tcImports, declaredImpls)
            let contentFile = contents.ImplementationFiles.[0]
            // Skip the "FSI_NNNN"
            match contentFile.Declarations with 
            | [FSharpImplementationFileDeclaration.Entity (_eFakeModule,modDecls) ] -> 
                for decl in modDecls do 
                    match decl with 
                    | FSharpImplementationFileDeclaration.MemberOrFunctionOrValue (v,_,_) ->
                        // Report a top-level function or value definition
                      if v.IsModuleValueOrMember && not v.IsMember then 
                        let fsiValueOpt = 
                            match v.Item with 
                            | Item.Value vref ->
                                let optValue = newState.ilxGenerator.LookupGeneratedValue(valuePrinter.GetEvaluationContext(newState.emEnv), vref.Deref)
                                match optValue with
                                | Some (res, typ) -> Some(FsiValue(res, typ, FSharpType(tcGlobals, newState.tcState.Ccu, newState.tcImports, vref.Type)))
                                | None -> None 
                            | _ -> None

                        let symbol = FSharpSymbol.Create(newState.tcGlobals, newState.tcState.Ccu, newState.tcImports, v.Item)
                        let symbolUse = FSharpSymbolUse(tcGlobals, newState.tcState.TcEnvFromImpls.DisplayEnv, symbol, ItemOccurence.Binding, v.DeclarationLocation)
                        fsi.TriggerEvaluation (fsiValueOpt, symbolUse, decl)
                    | FSharpImplementationFileDeclaration.Entity (e,_) ->
                        // Report a top-level module or namespace definition
                        let symbol = FSharpSymbol.Create(newState.tcGlobals, newState.tcState.Ccu, newState.tcImports, e.Item)
                        let symbolUse = FSharpSymbolUse(tcGlobals, newState.tcState.TcEnvFromImpls.DisplayEnv, symbol, ItemOccurence.Binding, e.DeclarationLocation)
                        fsi.TriggerEvaluation (None, symbolUse, decl)
                    | FSharpImplementationFileDeclaration.InitAction _ ->
                        // Top level 'do' bindings are not reported as incremental declarations
                        ()
            | _ -> ()
<<<<<<< HEAD
        end
=======
        with _ -> ()
>>>>>>> 86fcbe34

        newState
      
     
    /// Evaluate the given expression and produce a new interactive state.
    member fsiDynamicCompiler.EvalParsedExpression (ctok, errorLogger: ErrorLogger, istate, expr: SynExpr) =
        let tcConfig = TcConfig.Create (tcConfigB, validate=false)
        let itName = "it" 

        // Construct the code that saves the 'it' value into the 'SaveIt' register.
        let defs = fsiDynamicCompiler.BuildItBinding expr

        // Evaluate the overall definitions.
        let istate = fsiDynamicCompiler.EvalParsedDefinitions (ctok, errorLogger, istate, false, true, defs)
        // Snarf the type for 'it' via the binding
        match istate.tcState.TcEnvFromImpls.NameEnv.FindUnqualifiedItem itName with 
        | NameResolution.Item.Value vref -> 
             if not tcConfig.noFeedback then 
                 valuePrinter.InvokeExprPrinter (istate.tcState.TcEnvFromImpls.DisplayEnv, istate.emEnv, istate.ilxGenerator, vref.Deref)
             
             /// Clear the value held in the previous "it" binding, if any, as long as it has never been referenced.
             match prevIt with
             | Some prevVal when not prevVal.Deref.HasBeenReferenced -> 
                 istate.ilxGenerator.ClearGeneratedValue (valuePrinter.GetEvaluationContext istate.emEnv, prevVal.Deref)
             | _ -> ()
             prevIt <- Some vref

             //
             let optValue = istate.ilxGenerator.LookupGeneratedValue(valuePrinter.GetEvaluationContext(istate.emEnv), vref.Deref);
             match optValue with
             | Some (res, typ) -> istate, Completed(Some(FsiValue(res, typ, FSharpType(tcGlobals, istate.tcState.Ccu, istate.tcImports, vref.Type))))
             | _ -> istate, Completed None

        // Return the interactive state.
        | _ -> istate, Completed None

    // Construct the code that saves the 'it' value into the 'SaveIt' register.
    member __.BuildItBinding (expr: SynExpr) =
        let m = expr.Range
        let itName = "it" 

        let itID  = mkSynId m itName
        //let itExp = SynExpr.Ident itID
        let mkBind pat expr = Binding (None, DoBinding, false, (*mutable*)false, [], PreXmlDoc.Empty, SynInfo.emptySynValData, pat, None, expr, m, NoSequencePointAtInvisibleBinding)
        let bindingA = mkBind (mkSynPatVar None itID) expr (* let it = <expr> *)  // NOTE: the generalizability of 'expr' must not be damaged, e.g. this can't be an application 
        //let saverPath  = ["Microsoft";"FSharp";"Compiler";"Interactive";"RuntimeHelpers";"SaveIt"]
        //let dots = List.replicate (saverPath.Length - 1) m
        //let bindingB = mkBind (SynPat.Wild m) (SynExpr.App(ExprAtomicFlag.NonAtomic, false, SynExpr.LongIdent(false, LongIdentWithDots(List.map (mkSynId m) saverPath,dots),None,m), itExp,m)) (* let _  = saverPath it *)
        let defA = SynModuleDecl.Let (false, [bindingA], m)
        //let defB = SynModuleDecl.Let (false, [bindingB], m)
        
        [defA (* ; defB *) ]

    // construct an invisible call to Debugger.Break(), in the specified range
    member __.CreateDebuggerBreak (m : range) =
        let breakPath = ["System";"Diagnostics";"Debugger";"Break"]
        let dots = List.replicate (breakPath.Length - 1) m
        let methCall = SynExpr.LongIdent(false, LongIdentWithDots(List.map (mkSynId m) breakPath, dots), None, m)
        let args = SynExpr.Const(SynConst.Unit, m)
        let breakStatement = SynExpr.App(ExprAtomicFlag.Atomic, false, methCall, args, m)
        SynModuleDecl.DoExpr(SequencePointInfoForBinding.NoSequencePointAtDoBinding, breakStatement, m)

    member __.EvalRequireReference (ctok, istate, m, path) = 
        if FileSystem.IsInvalidPathShim(path) then
            error(Error(FSIstrings.SR.fsiInvalidAssembly(path),m))
        // Check the file can be resolved before calling requireDLLReference 
        let resolutions = tcImports.ResolveAssemblyReference(ctok, AssemblyReference(m,path,None), ResolveAssemblyReferenceMode.ReportErrors)
        tcConfigB.AddReferencedAssemblyByPath(m,path)
        let tcState = istate.tcState 
        let tcEnv,(_dllinfos,ccuinfos) = 
            try
                RequireDLL (ctok, tcImports, tcState.TcEnvFromImpls, assemblyName, m, path)
            with e ->
                tcConfigB.RemoveReferencedAssemblyByPath(m,path)
                reraise()
        let optEnv = List.fold (AddExternalCcuToOpimizationEnv tcGlobals) istate.optEnv ccuinfos
        istate.ilxGenerator.AddExternalCcus (ccuinfos |> List.map (fun ccuinfo -> ccuinfo.FSharpViewOfMetadata)) 
        resolutions,
        { istate with tcState = tcState.NextStateAfterIncrementalFragment(tcEnv); optEnv = optEnv }

    member fsiDynamicCompiler.ProcessMetaCommandsFromInputAsInteractiveCommands(ctok, istate, sourceFile, inp) =
        WithImplicitHome
           (tcConfigB, directoryName sourceFile) 
           (fun () ->
               ProcessMetaCommandsFromInput 
                   ((fun st (m,nm) -> tcConfigB.TurnWarningOff(m,nm); st),
                    (fun st (m,nm) -> snd (fsiDynamicCompiler.EvalRequireReference (ctok, st, m, nm))),
                    (fun _ _ -> ()))  
                   (tcConfigB, inp, Path.GetDirectoryName sourceFile, istate))
      
    member fsiDynamicCompiler.EvalSourceFiles(ctok, istate, m, sourceFiles, lexResourceManager, errorLogger: ErrorLogger) =
        let tcConfig = TcConfig.Create(tcConfigB,validate=false)
        match sourceFiles with 
        | [] -> istate
        | _ -> 
          // use a set of source files as though they were command line inputs
          let sourceFiles = sourceFiles |> List.map (fun nm -> tcConfig.ResolveSourceFile(m, nm, tcConfig.implicitIncludeDir),m) 
         
          // Close the #load graph on each file and gather the inputs from the scripts.
          let closure = LoadClosure.ComputeClosureOfSourceFiles(ctok, TcConfig.Create(tcConfigB,validate=false), sourceFiles, CodeContext.Evaluation,lexResourceManager=lexResourceManager)
          
          // Intent "[Loading %s]\n" (String.concat "\n     and " sourceFiles)
          fsiConsoleOutput.uprintf "[%s " (FSIstrings.SR.fsiLoadingFilesPrefixText())
          closure.Inputs  |> List.iteri (fun i input -> 
              if i=0 then fsiConsoleOutput.uprintf  "%s" input.FileName
              else fsiConsoleOutput.uprintnf " %s %s" (FSIstrings.SR.fsiLoadingFilesPrefixText()) input.FileName)
          fsiConsoleOutput.uprintfn "]"

          closure.NoWarns |> Seq.map (fun (n,ms) -> ms |> Seq.map (fun m -> m,n)) |> Seq.concat |> Seq.iter tcConfigB.TurnWarningOff

          // Play errors and warnings from resolution
          closure.ResolutionDiagnostics |> List.iter diagnosticSink
                
          // Non-scripts will not have been parsed during #load closure so parse them now
          let sourceFiles,inputs = 
              closure.Inputs  
              |> List.map (fun input-> 
                    input.ParseDiagnostics |> List.iter diagnosticSink
                    input.MetaCommandDiagnostics |> List.iter diagnosticSink
                    let parsedInput = 
                        match input.SyntaxTree with 
                        | None -> ParseOneInputFile(tcConfig,lexResourceManager,["INTERACTIVE"],input.FileName,(true,false),errorLogger,(*retryLocked*)false)
                        | _-> input.SyntaxTree
                    input.FileName, parsedInput)
              |> List.unzip
          
          errorLogger.AbortOnError(fsiConsoleOutput);
          if inputs |> List.exists Option.isNone then failwith "parse error"
          let inputs = List.map Option.get inputs 
          let istate = (istate, sourceFiles, inputs) |||> List.fold2 (fun istate sourceFile input -> fsiDynamicCompiler.ProcessMetaCommandsFromInputAsInteractiveCommands(ctok, istate, sourceFile, input))
          fsiDynamicCompiler.EvalParsedSourceFiles (ctok, errorLogger, istate, inputs)

    
    member __.GetInitialInteractiveState () =
        let tcConfig = TcConfig.Create(tcConfigB,validate=false)
        let optEnv0 = GetInitialOptimizationEnv (tcImports, tcGlobals)
        let emEnv = ILRuntimeWriter.emEnv0
        let tcEnv = GetInitialTcEnv (assemblyName, rangeStdin, tcConfig, tcImports, tcGlobals)
        let ccuName = assemblyName 

        let tcState = GetInitialTcState (rangeStdin, ccuName, tcConfig, tcGlobals, tcImports, niceNameGen, tcEnv)

        let ilxGenerator = CreateIlxAssemblyGenerator (tcConfig, tcImports, tcGlobals, (LightweightTcValForUsingInBuildMethodCall tcGlobals), tcState.Ccu)
        {optEnv    = optEnv0
         emEnv     = emEnv
         tcGlobals = tcGlobals
         tcState   = tcState
         tcImports = tcImports
         ilxGenerator = ilxGenerator
         timing    = false
         debugBreak = false
        } 

    member __.CurrentPartialAssemblySignature(istate) = 
        FSharpAssemblySignature(istate.tcGlobals, istate.tcState.Ccu, istate.tcImports, None, istate.tcState.PartialAssemblySignature)

    member __.FormatValue(obj:obj, objTy) = 
        valuePrinter.FormatValue(obj, objTy)


//----------------------------------------------------------------------------
// ctrl-c handling
//----------------------------------------------------------------------------

module internal NativeMethods = 

    type ControlEventHandler = delegate of int -> bool

#if !FX_REDUCED_CONSOLE
    [<DllImport("kernel32.dll")>]
    extern bool SetConsoleCtrlHandler(ControlEventHandler _callback,bool _add)
#endif

// One strange case: when a TAE happens a strange thing 
// occurs the next read from stdin always returns
// 0 bytes, i.e. the channel will look as if it has been closed.  So we check
// for this condition explicitly.  We also recreate the lexbuf whenever CtrlC kicks.
type internal FsiInterruptStdinState = 
    | StdinEOFPermittedBecauseCtrlCRecentlyPressed 
    | StdinNormal

type internal FsiInterruptControllerState =  
    | InterruptCanRaiseException 
    | InterruptIgnored 

type internal FsiInterruptControllerKillerThreadRequest =  
    | ThreadAbortRequest 
    | NoRequest 
    | ExitRequest 
    | PrintInterruptRequest

type internal FsiInterruptController(fsiOptions : FsiCommandLineOptions, 
                                     fsiConsoleOutput: FsiConsoleOutput) = 

    let mutable stdinInterruptState = StdinNormal
    let CTRL_C = 0 
    let mutable interruptAllowed = InterruptIgnored
    let mutable killThreadRequest = NoRequest
    let mutable ctrlEventHandlers = [] : NativeMethods.ControlEventHandler list 
    let mutable ctrlEventActions  = [] : (unit -> unit) list 
    let mutable exitViaKillThread = false

    let mutable posixReinstate = (fun () -> ())

    member __.Exit() = 
        if exitViaKillThread then 
            killThreadRequest <- ExitRequest
            Thread.Sleep(1000)
        exit 0

    member __.FsiInterruptStdinState with get () = stdinInterruptState and set v = stdinInterruptState <- v

    member __.ClearInterruptRequest() = killThreadRequest <- NoRequest
    
    member __.InterruptAllowed with set v = interruptAllowed <- v
    
    member __.Interrupt() = ctrlEventActions |> List.iter (fun act -> act())
    
    member __.EventHandlers = ctrlEventHandlers

    // REVIEW: streamline all this code to use the same code on Windows and Posix.   
    member controller.InstallKillThread(threadToKill:Thread, pauseMilliseconds:int) = 
#if DYNAMIC_CODE_EMITS_INTERRUPT_CHECKS
        let action() =
            Microsoft.FSharp.Silverlight.InterruptThread(threadToKill.ManagedThreadId)

        ctrlEventActions  <- action           :: ctrlEventActions;
#else
#if FX_NO_THREADABORT
        ignore threadToKill
        ignore pauseMilliseconds
        ignore fsiConsoleOutput
        ignore CTRL_C
        ignore fsiOptions
        exitViaKillThread <- false
#else
        if !progress then fprintfn fsiConsoleOutput.Out "installing CtrlC handler"
        // WINDOWS TECHNIQUE: .NET has more safe points, and you can do more when a safe point. 
        // Hence we actually start up the killer thread within the handler. 
        try 
            let raiseCtrlC() = 
#if FX_LCIDFROMCODEPAGE
                use _scope = SetCurrentUICultureForThread fsiOptions.FsiLCID
#else
                ignore fsiOptions
#endif
                fprintf fsiConsoleOutput.Error "%s" (FSIstrings.SR.fsiInterrupt())
                stdinInterruptState <- StdinEOFPermittedBecauseCtrlCRecentlyPressed
                if (interruptAllowed = InterruptCanRaiseException) then 
                    killThreadRequest <- ThreadAbortRequest
                    let killerThread = 
                        new Thread(new ThreadStart(fun () ->
#if FX_LCIDFROMCODEPAGE
                            use _scope = SetCurrentUICultureForThread fsiOptions.FsiLCID
#endif
                            // sleep long enough to allow ControlEventHandler handler on main thread to return 
                            // Also sleep to give computations a bit of time to terminate 
                            Thread.Sleep(pauseMilliseconds)
                            if (killThreadRequest = ThreadAbortRequest) then 
                                if !progress then fsiConsoleOutput.uprintnfn "%s" (FSIstrings.SR.fsiAbortingMainThread())  
                                killThreadRequest <- NoRequest
                                threadToKill.Abort()
                            ()),Name="ControlCAbortThread") 
                    killerThread.IsBackground <- true
                    killerThread.Start() 
        
            let ctrlEventHandler = new NativeMethods.ControlEventHandler(fun i ->  if i = CTRL_C then (raiseCtrlC(); true) else false ) 
            ctrlEventHandlers <- ctrlEventHandler :: ctrlEventHandlers
            ctrlEventActions  <- raiseCtrlC       :: ctrlEventActions
            let _resultOK = NativeMethods.SetConsoleCtrlHandler(ctrlEventHandler,true)
            exitViaKillThread <- false // don't exit via kill thread
        with e -> 
            if !progress then fprintfn fsiConsoleOutput.Error "Failed to install ctrl-c handler using Windows technique - trying to install one using Unix signal handling...";
            // UNIX TECHNIQUE: We start up a killer thread, and it watches the mutable reference location.    
            // We can't have a dependency on Mono DLLs (indeed we don't even have them!)
            // So SOFT BIND the following code:
            // Mono.Unix.Native.Stdlib.signal(Mono.Unix.Native.Signum.SIGINT,new Mono.Unix.Native.SignalHandler(fun n -> PosixSignalProcessor.PosixInvoke(n))) |> ignore;
            match (try Choice1Of2(Assembly.Load(new System.Reflection.AssemblyName("Mono.Posix, Version=2.0.0.0, Culture=neutral, PublicKeyToken=0738eb9f132ed756"))) with e -> Choice2Of2 e) with 
            | Choice1Of2(monoPosix) -> 
              try
                if !progress then fprintfn fsiConsoleOutput.Error "loading type Mono.Unix.Native.Stdlib..."
                let monoUnixStdlib = monoPosix.GetType("Mono.Unix.Native.Stdlib") 
                if !progress then fprintfn fsiConsoleOutput.Error "loading type Mono.Unix.Native.SignalHandler..."
                let monoUnixSignalHandler = monoPosix.GetType("Mono.Unix.Native.SignalHandler") 
                if !progress then fprintfn fsiConsoleOutput.Error "creating delegate..."
                controller.PosixInvoke(-1)
                let monoHandler = System.Delegate.CreateDelegate(monoUnixSignalHandler,controller,"PosixInvoke") 
                if !progress then fprintfn fsiConsoleOutput.Error "registering signal handler..."
                let monoSignalNumber = System.Enum.Parse(monoPosix.GetType("Mono.Unix.Native.Signum"),"SIGINT")
                let register () = Utilities.callStaticMethod monoUnixStdlib "signal" [ monoSignalNumber; box monoHandler ]  |> ignore 
                posixReinstate <- register
                register()
                let killerThread = 
                    new Thread(new ThreadStart(fun () ->
#if FX_LCIDFROMCODEPAGE
                        use _scope = SetCurrentUICultureForThread fsiOptions.FsiLCID
#endif
                        while true do 
                            //fprintf fsiConsoleOutput.Error "\n- kill thread loop...\n"; errorWriter.Flush();  
                            Thread.Sleep(pauseMilliseconds*2)
                            match killThreadRequest with 
                            | PrintInterruptRequest -> 
                                fprintf fsiConsoleOutput.Error "%s" (FSIstrings.SR.fsiInterrupt()); fsiConsoleOutput.Error.Flush()  
                                killThreadRequest <- NoRequest
                            | ThreadAbortRequest -> 
                                fprintf fsiConsoleOutput.Error  "%s" (FSIstrings.SR.fsiInterrupt()); fsiConsoleOutput.Error.Flush()  
                                if !progress then fsiConsoleOutput.uprintnfn "%s" (FSIstrings.SR.fsiAbortingMainThread())
                                killThreadRequest <- NoRequest
                                threadToKill.Abort()
                            | ExitRequest -> 
                                // Mono has some weird behaviour where it blocks on exit
                                // once CtrlC has ever been pressed.  Who knows why?  Perhaps something
                                // to do with having a signal handler installed, but it only happens _after_
                                // at least one CtrLC has been pressed.  Maybe raising a ThreadAbort causes
                                // exiting to have problems.
                                //
                                // Anyway, we make "#q" work this case by setting ExitRequest and brutally calling
                                // the process-wide 'exit'
                                fprintf fsiConsoleOutput.Error  "%s" (FSIstrings.SR.fsiExit()); fsiConsoleOutput.Error.Flush()  
                                Utilities.callStaticMethod monoUnixStdlib "exit" [ box 0 ] |> ignore
                            | _ ->  ()
                        done),Name="ControlCAbortAlternativeThread") 
                killerThread.IsBackground <- true
                killerThread.Start()
                // exit via kill thread to workaround block-on-exit bugs with Mono once a CtrlC has been pressed
                exitViaKillThread <- true 
              with e -> 
                fprintf fsiConsoleOutput.Error  "%s" (FSIstrings.SR.fsiCouldNotInstallCtrlCHandler(e.Message))
                exitViaKillThread <- false
            | Choice2Of2 e ->
              fprintf fsiConsoleOutput.Error  "%s" (FSIstrings.SR.fsiCouldNotInstallCtrlCHandler(e.Message))
              exitViaKillThread <- false  
#endif


    member x.PosixInvoke(n:int) = 
         // we run this code once with n = -1 to make sure it is JITted before execution begins
         // since we are not allowed to JIT a signal handler.  This also ensures the "PosixInvoke"
         // method is not eliminated by dead-code elimination
         if n >= 0 then 
             posixReinstate()
             stdinInterruptState <- StdinEOFPermittedBecauseCtrlCRecentlyPressed
             killThreadRequest <- if (interruptAllowed = InterruptCanRaiseException) then ThreadAbortRequest else PrintInterruptRequest

#endif

//----------------------------------------------------------------------------
// assembly finder
//----------------------------------------------------------------------------

#nowarn "40"

// From http://msdn.microsoft.com/en-us/library/ff527268.aspx
// What the Event Handler Does
//
// The handler for the AssemblyResolve event receives the display name of the assembly to 
// be loaded, in the ResolveEventArgs.Name property. If the handler does not recognize the 
// assembly name, it returns null (Nothing in Visual Basic, nullptr in Visual C++). 
//
// - If the handler recognizes the assembly name, it can load and return an assembly that 
//   satisfies the request. The following list describes some sample scenarios. 
//
// - If the handler knows the location of a version of the assembly, it can load the assembly by 
//   using the Assembly.LoadFrom or Assembly.LoadFile method, and can return the loaded assembly if successful. 
//
// - If the handler has access to a database of assemblies stored as byte arrays, it can load a byte array by 
//   using one of the Assembly.Load method overloads that take a byte array. 
//
// - The handler can generate a dynamic assembly and return it.
// 
// It is the responsibility of the event handler to return a suitable assembly. The handler can parse the display 
// name of the requested assembly by passing the ResolveEventArgs.Name property value to the AssemblyName(String) 
// constructor. Beginning with the .NET Framework version 4, the handler can use the ResolveEventArgs.RequestingAssembly 
// property to determine whether the current request is a dependency of another assembly. This information can help 
// identify an assembly that will satisfy the dependency.
// 
// The event handler can return a different version of the assembly than the version that was requested. 
// 
// In most cases, the assembly that is returned by the handler appears in the load context, regardless of the context 
// the handler loads it into. For example, if the handler uses the Assembly.LoadFrom method to load an assembly into 
// the load-from context, the assembly appears in the load context when the handler returns it. However, in the following 
// case the assembly appears without context when the handler returns it:
// 
// - The handler loads an assembly without context.
// - The ResolveEventArgs.RequestingAssembly property is not null.
// - The requesting assembly (that is, the assembly that is returned by the ResolveEventArgs.RequestingAssembly property) 
//   was loaded without context. 
// 
// For information about contexts, see the Assembly.LoadFrom(String) method overload.

module internal MagicAssemblyResolution =
    // FxCop identifies Assembly.LoadFrom.
    [<CodeAnalysis.SuppressMessage("Microsoft.Reliability", "CA2001:AvoidCallingProblematicMethods", MessageId="System.Reflection.Assembly.UnsafeLoadFrom")>]
    let private assemblyLoadFrom (path:string) = 

    // See bug 5501 for details on decision to use UnsafeLoadFrom here.
    // Summary:
    //  It is an explicit user trust decision to load an assembly with #r. Scripts are not run automatically (for example, by double-clicking in explorer).
    //  We considered setting loadFromRemoteSources in fsi.exe.config but this would transitively confer unsafe loading to the code in the referenced 
    //  assemblies. Better to let those assemblies decide for themselves which is safer.
<<<<<<< HEAD
#if FX_ATLEAST_40
        Assembly.UnsafeLoadFrom(path)
#else
        Assembly.LoadFrom(path)
=======
#if FSI_TODO_NETCORE
        Assembly.LoadFrom(path)
#else
        Assembly.UnsafeLoadFrom(path)
>>>>>>> 86fcbe34
#endif

    let Install(tcConfigB, tcImports: TcImports, fsiDynamicCompiler: FsiDynamicCompiler, fsiConsoleOutput: FsiConsoleOutput) = 

#if FSI_TODO_NETCORE
        ignore tcConfigB
        ignore tcImports
        ignore fsiDynamicCompiler
        ignore fsiConsoleOutput
        { new System.IDisposable with 
             member x.Dispose() = () }
#else
        let ResolveAssembly (ctok, m, tcConfigB, tcImports: TcImports, fsiDynamicCompiler: FsiDynamicCompiler, fsiConsoleOutput: FsiConsoleOutput, fullAssemName:string) = 

           try 
               // Grab the name of the assembly
               let tcConfig = TcConfig.Create(tcConfigB,validate=false)
               let simpleAssemName = fullAssemName.Split([| ',' |]).[0]          
               if !progress then fsiConsoleOutput.uprintfn "ATTEMPT MAGIC LOAD ON ASSEMBLY, simpleAssemName = %s" simpleAssemName // "Attempting to load a dynamically required assembly in response to an AssemblyResolve event by using known static assembly references..." 
               
               // Special case: Mono Windows Forms attempts to load an assembly called something like "Windows.Forms.resources"
               // We can't resolve this, so don't try.
               // REVIEW: Suggest 4481, delete this special case.
               if simpleAssemName.EndsWith(".resources",StringComparison.OrdinalIgnoreCase) || 
                    // See F# 1.0 Product Studio bug 1171
                    simpleAssemName.EndsWith(".XmlSerializers",StringComparison.OrdinalIgnoreCase) || 
                    (runningOnMono && simpleAssemName = "UIAutomationWinforms") then null else

               // Special case: Is this the global unique dynamic assembly for FSI code? In this case just
               // return the dynamic assembly itself.       
               if fsiDynamicCompiler.DynamicAssemblyName = simpleAssemName then fsiDynamicCompiler.DynamicAssembly else

               // Otherwise continue
               let assemblyReferenceTextDll = (simpleAssemName + ".dll") 
               let assemblyReferenceTextExe = (simpleAssemName + ".exe") 
               let overallSearchResult =           

                   // OK, try to resolve as an existing DLL in the resolved reference set.  This does unification by assembly name
                   // once an assembly has been referenced.
                   let searchResult = tcImports.TryFindExistingFullyQualifiedPathBySimpleAssemblyName (ctok, simpleAssemName)

                   match searchResult with
                   | Some r -> OkResult ([], Choice1Of2 r)
                   | _ -> 

                   // OK, try to resolve as a .dll
                   let searchResult = tcImports.TryResolveAssemblyReference (ctok, AssemblyReference (m, assemblyReferenceTextDll, None), ResolveAssemblyReferenceMode.Speculative)

                   match searchResult with
                   | OkResult (warns,[r]) -> OkResult (warns, Choice1Of2 r.resolvedPath)
                   | _ -> 

                   // OK, try to resolve as a .exe
                   let searchResult = tcImports.TryResolveAssemblyReference (ctok, AssemblyReference (m, assemblyReferenceTextExe, None), ResolveAssemblyReferenceMode.Speculative)

                   match searchResult with
                   | OkResult (warns, [r]) -> OkResult (warns, Choice1Of2 r.resolvedPath)
                   | _ -> 

                   if !progress then fsiConsoleOutput.uprintfn "ATTEMPT LOAD, assemblyReferenceTextDll = %s" assemblyReferenceTextDll
                   /// Take a look through the files quoted, perhaps with explicit paths
                   let searchResult = 
                       (tcConfig.referencedDLLs 
                            |> List.tryPick (fun assemblyReference -> 
                             if !progress then fsiConsoleOutput.uprintfn "ATTEMPT MAGIC LOAD ON FILE, referencedDLL = %s" assemblyReference.Text
                             if System.String.Compare(Filename.fileNameOfPath assemblyReference.Text, assemblyReferenceTextDll,StringComparison.OrdinalIgnoreCase) = 0 ||
                                System.String.Compare(Filename.fileNameOfPath assemblyReference.Text, assemblyReferenceTextExe,StringComparison.OrdinalIgnoreCase) = 0 then
                                 Some(tcImports.TryResolveAssemblyReference (ctok, assemblyReference, ResolveAssemblyReferenceMode.Speculative))
                             else None ))

                   match searchResult with
                   | Some (OkResult (warns,[r])) -> OkResult (warns, Choice1Of2 r.resolvedPath)
                   | _ -> 

#if EXTENSIONTYPING
                   match tcImports.TryFindProviderGeneratedAssemblyByName(ctok, simpleAssemName) with
                   | Some(assembly) -> OkResult([],Choice2Of2 assembly)
                   | None -> 
#endif
                   
                   // As a last resort, try to find the reference without an extension
                   match tcImports.TryFindExistingFullyQualifiedPathByExactAssemblyRef(ctok, ILAssemblyRef.Create(simpleAssemName,None,None,false,None,None)) with
                   | Some(resolvedPath) -> 
                       OkResult([],Choice1Of2 resolvedPath)
                   | None -> 
                   
                   ErrorResult([],Failure (FSIstrings.SR.fsiFailedToResolveAssembly(simpleAssemName)))
                           
               match overallSearchResult with 
               | ErrorResult _ -> null
               | OkResult _ -> 
                   let res = CommitOperationResult overallSearchResult
                   match res with 
                   | Choice1Of2 assemblyName -> 
                       if simpleAssemName <> "Mono.Posix" then fsiConsoleOutput.uprintfn "%s" (FSIstrings.SR.fsiBindingSessionTo(assemblyName))
                       assemblyLoadFrom assemblyName
                   | Choice2Of2 assembly -> 
                       assembly
                   
           with e -> 
               stopProcessingRecovery e range0
               null

        let rangeStdin = rangeN Lexhelp.stdinMockFilename 0

        let handler = new ResolveEventHandler(fun _ args -> 
            // Explanation: our understanding is that magic assembly resolution happens  
            // during compilation. So we recover the CompilationThreadToken here.
            let ctok = AssumeCompilationThreadWithoutEvidence ()
            ResolveAssembly (ctok, rangeStdin, tcConfigB, tcImports, fsiDynamicCompiler, fsiConsoleOutput, args.Name))
        
        AppDomain.CurrentDomain.add_AssemblyResolve(handler)

        { new System.IDisposable  with 
             member x.Dispose() = AppDomain.CurrentDomain.remove_AssemblyResolve(handler) }
#endif

//----------------------------------------------------------------------------
// Reading stdin 
//----------------------------------------------------------------------------

type internal FsiStdinLexerProvider
                          (tcConfigB, fsiStdinSyphon, 
                           fsiConsoleInput : FsiConsoleInput, 
                           fsiConsoleOutput : FsiConsoleOutput, 
                           fsiOptions : FsiCommandLineOptions,
                           lexResourceManager : LexResourceManager) = 

    // #light is the default for FSI
    let interactiveInputLightSyntaxStatus = 
        let initialLightSyntaxStatus = tcConfigB.light <> Some false
        LightSyntaxStatus (initialLightSyntaxStatus, false (* no warnings *))

    let LexbufFromLineReader (fsiStdinSyphon: FsiStdinSyphon) readf = 
        UnicodeLexing.FunctionAsLexbuf 
          (fun (buf: char[], start, len) -> 
            //fprintf fsiConsoleOutput.Out "Calling ReadLine\n"
            let inputOption = try Some(readf()) with :? EndOfStreamException -> None
            inputOption |> Option.iter (fun t -> fsiStdinSyphon.Add (t + "\n"))
            match inputOption with 
            |  Some(null) | None -> 
                 if !progress then fprintfn fsiConsoleOutput.Out "End of file from TextReader.ReadLine"
                 0
            | Some (input:string) ->
                let input  = input + "\n" 
                let ninput = input.Length 
                if ninput > len then fprintf fsiConsoleOutput.Error  "%s" (FSIstrings.SR.fsiLineTooLong())
                let ntrimmed = min len ninput 
                for i = 0 to ntrimmed-1 do
                    buf.[i+start] <- input.[i]
                ntrimmed
        )

    //----------------------------------------------------------------------------
    // Reading stdin as a lex stream
    //----------------------------------------------------------------------------

    let removeZeroCharsFromString (str:string) = (* bug://4466 *)
        if str<>null && str.Contains("\000") then
          System.String(str |> Seq.filter (fun c -> c<>'\000') |> Seq.toArray)
        else
          str

    let CreateLexerForLexBuffer (sourceFileName, lexbuf, errorLogger) =

        Lexhelp.resetLexbufPos sourceFileName lexbuf
        let skip = true  // don't report whitespace from lexer 
        let defines = "INTERACTIVE"::tcConfigB.conditionalCompilationDefines
        let lexargs = mkLexargs (sourceFileName,defines, interactiveInputLightSyntaxStatus, lexResourceManager, ref [], errorLogger) 
        let tokenizer = LexFilter.LexFilter(interactiveInputLightSyntaxStatus, tcConfigB.compilingFslib, Lexer.token lexargs skip, lexbuf)
        tokenizer


    // Create a new lexer to read stdin 
    member __.CreateStdinLexer (errorLogger) =
        let lexbuf = 
            match fsiConsoleInput.TryGetConsole() with 
            | Some console when fsiOptions.EnableConsoleKeyProcessing && not fsiOptions.IsInteractiveServer -> 
                LexbufFromLineReader fsiStdinSyphon (fun () -> 
                    match fsiConsoleInput.TryGetFirstLine() with 
                    | Some firstLine -> firstLine
                    | None -> console())
            | _ -> 
                LexbufFromLineReader fsiStdinSyphon (fun () -> fsiConsoleInput.In.ReadLine() |> removeZeroCharsFromString)

        fsiStdinSyphon.Reset()
        CreateLexerForLexBuffer (Lexhelp.stdinMockFilename, lexbuf, errorLogger)

    // Create a new lexer to read an "included" script file
    member __.CreateIncludedScriptLexer (sourceFileName, errorLogger) =
        let lexbuf = UnicodeLexing.UnicodeFileAsLexbuf(sourceFileName,tcConfigB.inputCodePage,(*retryLocked*)false)  
        CreateLexerForLexBuffer (sourceFileName, lexbuf, errorLogger)

    // Create a new lexer to read a string
    member this.CreateStringLexer (sourceFileName, source, errorLogger) =
        let lexbuf = UnicodeLexing.StringAsLexbuf(source)  
        CreateLexerForLexBuffer (sourceFileName, lexbuf, errorLogger)

    member __.ConsoleInput = fsiConsoleInput

    member __.CreateBufferLexer (sourceFileName, lexbuf, errorLogger) = CreateLexerForLexBuffer (sourceFileName, lexbuf, errorLogger)


//----------------------------------------------------------------------------
// Process one parsed interaction.  This runs on the GUI thread.
// It might be simpler if it ran on the parser thread.
//----------------------------------------------------------------------------

type internal FsiInteractionProcessor
                            (fsi: FsiEvaluationSessionHostConfig, 
                             tcConfigB, 
                             fsiOptions: FsiCommandLineOptions,
                             fsiDynamicCompiler: FsiDynamicCompiler,
                             fsiConsolePrompt : FsiConsolePrompt,
                             fsiConsoleOutput : FsiConsoleOutput,
                             fsiInterruptController : FsiInterruptController,
                             fsiStdinLexerProvider : FsiStdinLexerProvider,
                             lexResourceManager : LexResourceManager,
                             initialInteractiveState) = 

<<<<<<< HEAD
#if FSI_SHADOW_COPY_REFERENCES
    let referencedAssemblies = Dictionary<string, DateTime>()
#endif
=======
    let referencedAssemblies = Dictionary<string, DateTime>()
>>>>>>> 86fcbe34

    let mutable currState = initialInteractiveState
    let event = Control.Event<unit>()
    let setCurrState s = currState <- s; event.Trigger()
<<<<<<< HEAD
    //let mutable queueAgent = None
=======
>>>>>>> 86fcbe34

    let runCodeOnEventLoop errorLogger f istate = 
        try 
            fsi.EventLoopInvoke (fun () -> 

                // Explanation: We assume the event loop on the 'fsi' object correctly transfers control to 
                // a unique compilation thread.
                let ctok = AssumeCompilationThreadWithoutEvidence()

                // FSI error logging on switched to thread
                InstallErrorLoggingOnThisThread errorLogger
#if FX_LCIDFROMCODEPAGE
                use _scope = SetCurrentUICultureForThread fsiOptions.FsiLCID
#endif
                f ctok istate) 
        with _ -> 
            (istate,Completed None)
                              
    let InteractiveCatch (errorLogger: ErrorLogger) (f:_ -> _ * FsiInteractionStepStatus)  istate = 
        try
            // reset error count 
            match errorLogger with 
            | :? ErrorLoggerThatStopsOnFirstError as errorLogger ->  errorLogger.ResetErrorCount()  
            | _ -> ()

            f istate
        with  e ->
            stopProcessingRecovery e range0
            istate,CompletedWithReportedError e


    let rangeStdin = rangeN Lexhelp.stdinMockFilename 0

    let ChangeDirectory (path:string) m =
        let tcConfig = TcConfig.Create(tcConfigB,validate=false)
        let path = tcConfig.MakePathAbsolute path 
        if Directory.Exists(path) then 
            tcConfigB.implicitIncludeDir <- path
        else
            error(Error(FSIstrings.SR.fsiDirectoryDoesNotExist(path),m))


    /// Parse one interaction. Called on the parser thread.
    let ParseInteraction (tokenizer:LexFilter.LexFilter) =   
        let lastToken = ref Parser.ELSE // Any token besides SEMICOLON_SEMICOLON will do for initial value 
        try 
            if !progress then fprintfn fsiConsoleOutput.Out "In ParseInteraction..."

            let input = 
                Lexhelp.reusingLexbufForParsing tokenizer.LexBuffer (fun () -> 
                    let lexerWhichSavesLastToken lexbuf = 
                        let tok = tokenizer.Lexer lexbuf
                        lastToken := tok
                        tok                        
                    Parser.interaction lexerWhichSavesLastToken tokenizer.LexBuffer)
            Some input
        with e ->
            // On error, consume tokens until to ;; or EOF.
            // Caveat: Unless the error parse ended on ;; - so check the lastToken returned by the lexer function.
            // Caveat: What if this was a look-ahead? That's fine! Since we need to skip to the ;; anyway.     
            if (match !lastToken with Parser.SEMICOLON_SEMICOLON -> false | _ -> true) then
                let mutable tok = Parser.ELSE (* <-- any token <> SEMICOLON_SEMICOLON will do *)
                while (match tok with  Parser.SEMICOLON_SEMICOLON -> false | _ -> true) 
                      && not tokenizer.LexBuffer.IsPastEndOfStream do
                    tok <- tokenizer.Lexer tokenizer.LexBuffer

            stopProcessingRecovery e range0    
            None

    /// Execute a single parsed interaction. Called on the GUI/execute/main thread.
    let ExecInteraction (ctok, tcConfig:TcConfig, istate, action:ParsedFsiInteraction, errorLogger: ErrorLogger) =
        istate |> InteractiveCatch errorLogger (fun istate -> 
            match action with 
            | IDefns ([  ],_) ->
                istate,Completed None
            | IDefns ([  SynModuleDecl.DoExpr(_,expr,_)],_) ->
                fsiDynamicCompiler.EvalParsedExpression(ctok, errorLogger, istate, expr)
            | IDefns (defs,_) -> 
                fsiDynamicCompiler.EvalParsedDefinitions (ctok, errorLogger, istate, true, false, defs),Completed None

            | IHash (ParsedHashDirective("load",sourceFiles,m),_) -> 
                fsiDynamicCompiler.EvalSourceFiles (ctok, istate, m, sourceFiles, lexResourceManager, errorLogger),Completed None

            | IHash (ParsedHashDirective(("reference" | "r"),[path],m),_) -> 
                let resolutions,istate = fsiDynamicCompiler.EvalRequireReference(ctok, istate, m, path)
                resolutions |> List.iter (fun ar -> 
                    let format = 
                        if tcConfig.shadowCopyReferences then
                            let resolvedPath = ar.resolvedPath.ToUpperInvariant()
                            let fileTime = File.GetLastWriteTimeUtc(resolvedPath)
                            match referencedAssemblies.TryGetValue(resolvedPath) with
                            | false, _ -> 
                                referencedAssemblies.Add(resolvedPath, fileTime)
                                FSIstrings.SR.fsiDidAHashr(ar.resolvedPath)
                            | true, time when time <> fileTime ->
                                FSIstrings.SR.fsiDidAHashrWithStaleWarning(ar.resolvedPath)
                            | _ ->
                                FSIstrings.SR.fsiDidAHashr(ar.resolvedPath)
                        else
                            FSIstrings.SR.fsiDidAHashrWithLockWarning(ar.resolvedPath)
                    fsiConsoleOutput.uprintnfnn "%s" format)
                istate,Completed None

            | IHash (ParsedHashDirective("I",[path],m),_) -> 
                tcConfigB.AddIncludePath (m,path, tcConfig.implicitIncludeDir)
                fsiConsoleOutput.uprintnfnn "%s" (FSIstrings.SR.fsiDidAHashI(tcConfig.MakePathAbsolute path))
                istate,Completed None

            | IHash (ParsedHashDirective("cd",[path],m),_) ->
                ChangeDirectory path m
                istate,Completed None

            | IHash (ParsedHashDirective("silentCd",[path],m),_) ->
                ChangeDirectory path m
                fsiConsolePrompt.SkipNext() (* "silent" directive *)
                istate,Completed None                  
                               
            | IHash (ParsedHashDirective("dbgbreak",[],_),_) -> 
                {istate with debugBreak = true},Completed None

            | IHash (ParsedHashDirective("time",[],_),_) -> 
                if istate.timing then
                    fsiConsoleOutput.uprintnfnn "%s" (FSIstrings.SR.fsiTurnedTimingOff())
                else
                    fsiConsoleOutput.uprintnfnn "%s" (FSIstrings.SR.fsiTurnedTimingOn())
                {istate with timing = not istate.timing},Completed None

            | IHash (ParsedHashDirective("time",[("on" | "off") as v],_),_) -> 
                if v <> "on" then
                    fsiConsoleOutput.uprintnfnn "%s" (FSIstrings.SR.fsiTurnedTimingOff())
                else
                    fsiConsoleOutput.uprintnfnn "%s" (FSIstrings.SR.fsiTurnedTimingOn())
                {istate with timing = (v = "on")},Completed None

            | IHash (ParsedHashDirective("nowarn",numbers,m),_) -> 
                List.iter (fun (d:string) -> tcConfigB.TurnWarningOff(m,d)) numbers
                istate,Completed None

            | IHash (ParsedHashDirective("terms",[],_),_) -> 
                tcConfigB.showTerms <- not tcConfig.showTerms
                istate,Completed None

            | IHash (ParsedHashDirective("types",[],_),_) -> 
                fsiOptions.ShowTypes <- not fsiOptions.ShowTypes
                istate,Completed None

    #if DEBUG
            | IHash (ParsedHashDirective("ilcode",[],_m),_) -> 
                fsiOptions.ShowILCode <- not fsiOptions.ShowILCode; 
                istate,Completed None

            | IHash (ParsedHashDirective("info",[],_m),_) -> 
                PrintOptionInfo tcConfigB
                istate,Completed None         
    #endif

            | IHash (ParsedHashDirective(("q" | "quit"),[],_),_) -> 
                fsiInterruptController.Exit()

            | IHash (ParsedHashDirective("help",[],_),_) ->
                fsiOptions.ShowHelp()
                istate,Completed None

            | IHash (ParsedHashDirective(c,arg,_),_) -> 
                fsiConsoleOutput.uprintfn "%s" (FSIstrings.SR.fsiInvalidDirective(c, String.concat " " arg))  // REVIEW: uprintnfnn - like other directives above
                istate,Completed None  (* REVIEW: cont = CompletedWithReportedError *)
        )

    /// Execute a single parsed interaction which may contain multiple items to be executed
    /// independently, because some are #directives. Called on the GUI/execute/main thread.
    /// 
    /// #directive comes through with other definitions as a SynModuleDecl.HashDirective.
    /// We split these out for individual processing.
    let rec execParsedInteractions (ctok, tcConfig, istate, action, errorLogger: ErrorLogger, lastResult:option<FsiInteractionStepStatus>)  =
        let action,nextAction,istate = 
            match action with
            | None                                      -> None  ,None,istate
            | Some (IHash _)                            -> action,None,istate
            | Some (IDefns ([],_))                      -> None  ,None,istate
            | Some (IDefns (SynModuleDecl.HashDirective(hash,mh)::defs,m)) -> 
                Some (IHash(hash,mh)),Some (IDefns(defs,m)),istate

            | Some (IDefns (defs,m))                    -> 
                let isDefHash = function SynModuleDecl.HashDirective(_,_) -> true | _ -> false
                let isBreakable def = 
                    // only add automatic debugger breaks before 'let' or 'do' expressions with sequence points
                    match def with
                    | SynModuleDecl.DoExpr (SequencePointInfoForBinding.SequencePointAtBinding _, _, _)
                    | SynModuleDecl.Let (_, SynBinding.Binding(_, _, _, _, _, _, _, _ ,_ ,_ ,_ , SequencePointInfoForBinding.SequencePointAtBinding _) :: _, _) -> true
                    | _ -> false
                let defsA = Seq.takeWhile (isDefHash >> not) defs |> Seq.toList
                let defsB = Seq.skipWhile (isDefHash >> not) defs |> Seq.toList

                // If user is debugging their script interactively, inject call
                // to Debugger.Break() at the first "breakable" line.
                // Update istate so that more Break() calls aren't injected when recursing
                let defsA,istate =
                    if istate.debugBreak then
                        let preBreak = Seq.takeWhile (isBreakable >> not) defsA |> Seq.toList
                        let postBreak = Seq.skipWhile (isBreakable >> not) defsA |> Seq.toList
                        match postBreak with
                        | h :: _ -> preBreak @ (fsiDynamicCompiler.CreateDebuggerBreak(h.Range) :: postBreak), { istate with debugBreak = false }
                        | _ -> defsA, istate
                    else defsA,istate

                // When the last declaration has a shape of DoExp (i.e., non-binding), 
                // transform it to a shape of "let it = <exp>", so we can refer it.
                let defsA = if defsA.Length <= 1 || defsB.Length > 0 then  defsA else
                            match List.headAndTail (List.rev defsA) with
                            | SynModuleDecl.DoExpr(_,exp,_), rest -> (rest |> List.rev) @ (fsiDynamicCompiler.BuildItBinding exp)
                            | _ -> defsA

                Some (IDefns(defsA,m)),Some (IDefns(defsB,m)),istate

        match action, lastResult with
          | None, Some prev -> assert(nextAction.IsNone); istate, prev
          | None,_ -> assert(nextAction.IsNone); istate, Completed None
          | Some action, _ ->
              let istate,cont = ExecInteraction (ctok, tcConfig, istate, action, errorLogger)
              match cont with
                | Completed _                  -> execParsedInteractions (ctok, tcConfig, istate, nextAction, errorLogger, Some cont)
                | CompletedWithReportedError e -> istate,CompletedWithReportedError e             (* drop nextAction on error *)
                | EndOfFile                    -> istate,defaultArg lastResult (Completed None)   (* drop nextAction on EOF *)
                | CtrlC                        -> istate,CtrlC                                    (* drop nextAction on CtrlC *)

    /// Execute a single parsed interaction on the parser/execute thread.
    let mainThreadProcessAction ctok action istate =         
        try 
            let tcConfig = TcConfig.Create(tcConfigB,validate=false)
            if !progress then fprintfn fsiConsoleOutput.Out "In mainThreadProcessAction...";                  
            fsiInterruptController.InterruptAllowed <- InterruptCanRaiseException;
            let res = action ctok tcConfig istate
            fsiInterruptController.ClearInterruptRequest()
            fsiInterruptController.InterruptAllowed <- InterruptIgnored;
            res
        with
#if !FX_REDUCED_EXCEPTIONS
        | :? ThreadAbortException ->
           fsiInterruptController.ClearInterruptRequest()
           fsiInterruptController.InterruptAllowed <- InterruptIgnored;
           (try Thread.ResetAbort() with _ -> ());
           (istate,CtrlC)
#endif
        |  e ->
           fsiInterruptController.ClearInterruptRequest()
           fsiInterruptController.InterruptAllowed <- InterruptIgnored;
           stopProcessingRecovery e range0;
           istate, CompletedWithReportedError e

    let mainThreadProcessParsedInteractions ctok errorLogger (action, istate) = 
      istate |> mainThreadProcessAction ctok (fun ctok tcConfig istate ->
        execParsedInteractions (ctok, tcConfig, istate, action, errorLogger, None))

    let parseExpression (tokenizer:LexFilter.LexFilter) =
        reusingLexbufForParsing tokenizer.LexBuffer (fun () ->
            Parser.typedSeqExprEOF tokenizer.Lexer tokenizer.LexBuffer)
  
//    let parseType (tokenizer:LexFilter.LexFilter) =
//        reusingLexbufForParsing tokenizer.LexBuffer (fun () ->
//            Parser.typEOF tokenizer.Lexer tokenizer.LexBuffer)
  
    let mainThreadProcessParsedExpression ctok errorLogger (expr, istate) = 
      istate |> InteractiveCatch errorLogger (fun istate ->
        istate |> mainThreadProcessAction ctok (fun ctok _tcConfig istate ->
          fsiDynamicCompiler.EvalParsedExpression(ctok, errorLogger, istate, expr)  )) 

    let commitResult (istate, result) =
        match result with
        | FsiInteractionStepStatus.CtrlC -> Choice2Of2 (Some (OperationCanceledException() :> exn))
        | FsiInteractionStepStatus.EndOfFile -> Choice2Of2 (Some (System.Exception "End of input"))
        | FsiInteractionStepStatus.Completed res -> 
            setCurrState istate
            Choice1Of2 res
        | FsiInteractionStepStatus.CompletedWithReportedError (StopProcessingExn userExnOpt) -> 
            Choice2Of2 userExnOpt
        | FsiInteractionStepStatus.CompletedWithReportedError _ -> 
            Choice2Of2 None

    /// Parse then process one parsed interaction.  
    ///
    /// During normal execution, this initially runs on the parser
    /// thread, then calls runCodeOnMainThread when it has completed 
    /// parsing and needs to typecheck and execute a definition. This blocks the parser thread
    /// until execution has competed on the GUI thread.
    ///
    /// During processing of startup scripts, this runs on the main thread.
    ///
    /// This is blocking: it reads until one chunk of input have been received, unless IsPastEndOfStream is true
    member __.ParseAndExecOneSetOfInteractionsFromLexbuf (runCodeOnMainThread, istate:FsiDynamicCompilerState, tokenizer:LexFilter.LexFilter, errorLogger) =

        if tokenizer.LexBuffer.IsPastEndOfStream then 
            let stepStatus = 
                if fsiInterruptController.FsiInterruptStdinState = StdinEOFPermittedBecauseCtrlCRecentlyPressed then 
                    fsiInterruptController.FsiInterruptStdinState <- StdinNormal; 
                    CtrlC
                else 
                    EndOfFile
            istate,stepStatus

        else 

            fsiConsolePrompt.Print();
            istate |> InteractiveCatch errorLogger (fun istate -> 
                if !progress then fprintfn fsiConsoleOutput.Out "entering ParseInteraction...";

                // Parse the interaction. When FSI.EXE is waiting for input from the console the 
                // parser thread is blocked somewhere deep this call. 
                let action  = ParseInteraction tokenizer

                if !progress then fprintfn fsiConsoleOutput.Out "returned from ParseInteraction...calling runCodeOnMainThread...";

                // After we've unblocked and got something to run we switch 
                // over to the run-thread (e.g. the GUI thread) 
                let res = istate  |> runCodeOnMainThread (fun ctok istate -> mainThreadProcessParsedInteractions ctok errorLogger (action, istate)) 

                if !progress then fprintfn fsiConsoleOutput.Out "Just called runCodeOnMainThread, res = %O..." res;
                res)
        
    member __.CurrentState = currState

    /// Perform an "include" on a script file (i.e. a script file specified on the command line)
    member processor.EvalIncludedScript (ctok, istate, sourceFile, m, errorLogger) =
        let tcConfig = TcConfig.Create(tcConfigB, validate=false)
        // Resolve the filename to an absolute filename
        let sourceFile = tcConfig.ResolveSourceFile(m, sourceFile, tcConfig.implicitIncludeDir) 
        // During the processing of the file, further filenames are 
        // resolved relative to the home directory of the loaded file.
        WithImplicitHome (tcConfigB, directoryName sourceFile)  (fun () ->
              // An included script file may contain maybe several interaction blocks.
              // We repeatedly parse and process these, until an error occurs.
                let tokenizer = fsiStdinLexerProvider.CreateIncludedScriptLexer (sourceFile, errorLogger)
                let rec run istate =
                    let istate,cont = processor.ParseAndExecOneSetOfInteractionsFromLexbuf ((fun f istate -> f ctok istate), istate, tokenizer, errorLogger)
                    match cont with Completed _ -> run istate | _ -> istate,cont 

                let istate,cont = run istate 

                match cont with
                | Completed _ -> failwith "EvalIncludedScript: Completed expected to have relooped"
                | CompletedWithReportedError e -> istate,CompletedWithReportedError e
                | EndOfFile -> istate,Completed None// here file-EOF is normal, continue required 
                | CtrlC     -> istate,CtrlC
          )


    /// Load the source files, one by one. Called on the main thread.
    member processor.EvalIncludedScripts (ctok, istate, sourceFiles, errorLogger) =
      match sourceFiles with
        | [] -> istate
        | sourceFile :: moreSourceFiles ->
            // Catch errors on a per-file basis, so results/bindings from pre-error files can be kept.
            let istate,cont = InteractiveCatch errorLogger (fun istate -> processor.EvalIncludedScript (ctok, istate, sourceFile, rangeStdin, errorLogger)) istate
            match cont with
              | Completed _                -> processor.EvalIncludedScripts (ctok, istate, moreSourceFiles, errorLogger)
              | CompletedWithReportedError _ -> istate // do not process any more files              
              | CtrlC                      -> istate // do not process any more files 
              | EndOfFile                  -> assert false; istate // This is unexpected. EndOfFile is replaced by Completed in the called function 


    member processor.LoadInitialFiles (ctok, errorLogger) =
        /// Consume initial source files in chunks of scripts or non-scripts
        let rec consume istate sourceFiles =
            match sourceFiles with
            | [] -> istate
            | (_,isScript1) :: _ -> 
                let sourceFiles,rest = List.takeUntil (fun (_,isScript2) -> isScript1 <> isScript2) sourceFiles 
                let sourceFiles = List.map fst sourceFiles 
                let istate = 
                    if isScript1 then 
                        processor.EvalIncludedScripts (ctok, istate, sourceFiles, errorLogger)
                    else 
                        istate |> InteractiveCatch errorLogger (fun istate -> fsiDynamicCompiler.EvalSourceFiles(ctok, istate, rangeStdin, sourceFiles, lexResourceManager, errorLogger), Completed None) |> fst 
                consume istate rest 

        setCurrState (consume currState fsiOptions.SourceFiles)

        if not (List.isEmpty fsiOptions.SourceFiles) then 
            fsiConsolePrompt.PrintAhead(); // Seems required. I expected this could be deleted. Why not?

    /// Send a dummy interaction through F# Interactive, to ensure all the most common code generation paths are 
    /// JIT'ed and ready for use.
    member __.LoadDummyInteraction(ctok, errorLogger) =
        setCurrState (currState |> InteractiveCatch errorLogger (fun istate ->  fsiDynamicCompiler.EvalParsedDefinitions (ctok, errorLogger, istate, true, false, []), Completed None) |> fst)
        
    member __.EvalInteraction(ctok, sourceText, scriptFileName, errorLogger) =
        use _unwind1 = ErrorLogger.PushThreadBuildPhaseUntilUnwind(ErrorLogger.BuildPhase.Interactive)
        use _unwind2 = ErrorLogger.PushErrorLoggerPhaseUntilUnwind(fun _ -> errorLogger)
#if FX_LCIDFROMCODEPAGE
        use _scope = SetCurrentUICultureForThread fsiOptions.FsiLCID
#endif
        let lexbuf = UnicodeLexing.StringAsLexbuf(sourceText)
        let tokenizer = fsiStdinLexerProvider.CreateBufferLexer(scriptFileName, lexbuf, errorLogger)
        currState 
        |> InteractiveCatch errorLogger (fun istate ->
            let expr = ParseInteraction tokenizer
            mainThreadProcessParsedInteractions ctok errorLogger (expr, istate) )
        |> commitResult

    member this.EvalScript (ctok, scriptPath, errorLogger) =
        // Todo: this runs the script as expected but errors are displayed one line to far in debugger
        let sourceText = sprintf "#load @\"%s\" " scriptPath
        this.EvalInteraction (ctok, sourceText, scriptPath, errorLogger)

    member __.EvalExpression (ctok, sourceText, scriptFileName, errorLogger) =
        use _unwind1 = ErrorLogger.PushThreadBuildPhaseUntilUnwind(ErrorLogger.BuildPhase.Interactive)
        use _unwind2 = ErrorLogger.PushErrorLoggerPhaseUntilUnwind(fun _ -> errorLogger)
#if FX_LCIDFROMCODEPAGE
        use _scope = SetCurrentUICultureForThread fsiOptions.FsiLCID
#endif
        let lexbuf = UnicodeLexing.StringAsLexbuf(sourceText)
        let tokenizer = fsiStdinLexerProvider.CreateBufferLexer(scriptFileName, lexbuf, errorLogger)
        currState 
        |> InteractiveCatch errorLogger (fun istate ->
            let expr = parseExpression tokenizer 
            let m = expr.Range
            // Make this into "(); expr" to suppress generalization and compilation-as-function
            let exprWithSeq = SynExpr.Sequential(SequencePointInfoForSeq.SuppressSequencePointOnStmtOfSequential,true,SynExpr.Const(SynConst.Unit,m.StartRange), expr, m)
            mainThreadProcessParsedExpression ctok errorLogger (exprWithSeq, istate))
        |> commitResult

    member __.PartialAssemblySignatureUpdated = event.Publish

    /// Start the background thread used to read the input reader and/or console
    ///
    /// This is the main stdin loop, running on the stdinReaderThread.
    /// 
    // We run the actual computations for each action on the main GUI thread by using
    // mainForm.Invoke to pipe a message back through the form's main event loop. (The message 
    // is a delegate to execute on the main Thread)
    //
    member processor.StartStdinReadAndProcessThread (errorLogger) = 

      if !progress then fprintfn fsiConsoleOutput.Out "creating stdinReaderThread";

      let stdinReaderThread = 
        new Thread(new ThreadStart(fun () ->
            InstallErrorLoggingOnThisThread errorLogger // FSI error logging on stdinReaderThread, e.g. parse errors.
#if FX_LCIDFROMCODEPAGE
            use _scope = SetCurrentUICultureForThread fsiOptions.FsiLCID
#endif
            try 
                try 
                  let initialTokenizer = fsiStdinLexerProvider.CreateStdinLexer(errorLogger)
                  if !progress then fprintfn fsiConsoleOutput.Out "READER: stdin thread started...";

                  // Delay until we've peeked the input or read the entire first line
                  fsiStdinLexerProvider.ConsoleInput.WaitForInitialConsoleInput()
                  
                  if !progress then fprintfn fsiConsoleOutput.Out "READER: stdin thread got first line...";

                  let runCodeOnMainThread = runCodeOnEventLoop errorLogger 

                  // Keep going until EndOfFile on the inReader or console
                  let rec loop currTokenizer = 

                      let istateNew,contNew = 
                          processor.ParseAndExecOneSetOfInteractionsFromLexbuf (runCodeOnMainThread, currState, currTokenizer, errorLogger)   

                      setCurrState istateNew

                      match contNew with 
                      | EndOfFile -> ()
                      | CtrlC -> loop (fsiStdinLexerProvider.CreateStdinLexer(errorLogger))   // After each interrupt, restart to a brand new tokenizer
                      | CompletedWithReportedError _ 
                      | Completed _ -> loop currTokenizer

                  loop initialTokenizer


                  if !progress then fprintfn fsiConsoleOutput.Out "- READER: Exiting stdinReaderThread";  

                with e -> stopProcessingRecovery e range0;

            finally 
                if !progress then fprintfn fsiConsoleOutput.Out "- READER: Exiting process because of failure/exit on  stdinReaderThread";  
                // REVIEW: On some flavors of Mono, calling exit may freeze the process if we're using the WinForms event handler
                // Basically, on Mono 2.6.3, the GUI thread may be left dangling on exit.  At that point:
                //   -- System.Environment.Exit will cause the process to stop responding
                //   -- Calling Application.Exit() will leave the GUI thread up and running, creating a Zombie process
                //   -- Calling Abort() on the Main thread or the GUI thread will have no effect, and the process will remain unresponsive
                // Also, even the the GUI thread is up and running, the WinForms event loop will be listed as closed
                // In this case, killing the process is harmless, since we've already cleaned up after ourselves and FSI is responding
                // to an error.  (CTRL-C is handled elsewhere.) 
                // We'll only do this if we're running on Mono, "--gui" is specified and our input is piped in from stdin, so it's still
                // fairly constrained.
#if FX_NO_WINFORMS
                exit 1
#else
                if runningOnMono && fsiOptions.Gui then
                    System.Environment.ExitCode <- 1
                    Process.GetCurrentProcess().Kill()
                else
                    exit 1
#endif

        ),Name="StdinReaderThread")

      if !progress then fprintfn fsiConsoleOutput.Out "MAIN: starting stdin thread..."
      stdinReaderThread.Start()

    member __.CompletionsForPartialLID (istate, prefix:string) =
        let lid,stem =
            if prefix.IndexOf(".",StringComparison.Ordinal) >= 0 then
                let parts = prefix.Split('.')
                let n = parts.Length
                Array.sub parts 0 (n-1) |> Array.toList,parts.[n-1]
            else
                [],prefix   

        let tcState = istate.tcState
        let amap = istate.tcImports.GetImportMap()
        let infoReader = new InfoReader(istate.tcGlobals,amap)
        let ncenv = new NameResolver(istate.tcGlobals,amap,infoReader,FakeInstantiationGenerator)
        let ad = tcState.TcEnvFromImpls.AccessRights
        let nenv = tcState.TcEnvFromImpls.NameEnv

        let nItems = NameResolution.ResolvePartialLongIdent ncenv nenv (ConstraintSolver.IsApplicableMethApprox istate.tcGlobals amap rangeStdin) rangeStdin ad lid false
        let names  = nItems |> List.map (fun d -> d.DisplayName) 
        let names  = names |> List.filter (fun name -> name.StartsWith(stem,StringComparison.Ordinal)) 
        names

<<<<<<< HEAD
    member __.ParseAndCheckInteraction (ctok, referenceResolver, checker, istate, text:string) =
        let tcConfig = TcConfig.Create(tcConfigB,validate=false)

        let fsiInteractiveChecker = FsiInteractiveChecker(referenceResolver, checker, tcConfig, istate.tcGlobals, istate.tcImports, istate.tcState)
=======
    member __.ParseAndCheckInteraction (ctok, legacyReferenceResolver, checker, istate, text:string) =
        let tcConfig = TcConfig.Create(tcConfigB,validate=false)

        let fsiInteractiveChecker = FsiInteractiveChecker(legacyReferenceResolver, checker, tcConfig, istate.tcGlobals, istate.tcImports, istate.tcState)
>>>>>>> 86fcbe34
        fsiInteractiveChecker.ParseAndCheckInteraction(ctok, text)


//----------------------------------------------------------------------------
// Server mode:
//----------------------------------------------------------------------------

let internal SpawnThread name f =
    let th = new Thread(new ThreadStart(f),Name=name)
    th.IsBackground <- true;
    th.Start()

let internal SpawnInteractiveServer 
                           (fsi: FsiEvaluationSessionHostConfig,
                            fsiOptions : FsiCommandLineOptions, 
                            fsiConsoleOutput:  FsiConsoleOutput) =   
    //printf "Spawning fsi server on channel '%s'" !fsiServerName;
    SpawnThread "ServerThread" (fun () ->
#if FX_LCIDFROMCODEPAGE
         use _scope = SetCurrentUICultureForThread fsiOptions.FsiLCID
#endif
         try
             fsi.StartServer(fsiOptions.FsiServerName)
         with e ->
             fprintfn fsiConsoleOutput.Error "%s" (FSIstrings.SR.fsiExceptionRaisedStartingServer(e.ToString())))

/// Repeatedly drive the event loop (e.g. Application.Run()) but catching ThreadAbortException and re-running.
///
/// This gives us a last chance to catch an abort on the main execution thread.
let internal DriveFsiEventLoop (fsi: FsiEvaluationSessionHostConfig, fsiConsoleOutput: FsiConsoleOutput) = 
    let rec runLoop() = 
        if !progress then fprintfn fsiConsoleOutput.Out "GUI thread runLoop";
        let restart = 
            try 
              // BLOCKING POINT: The GUI Thread spends most (all) of its time this event loop
              if !progress then fprintfn fsiConsoleOutput.Out "MAIN:  entering event loop...";
              fsi.EventLoopRun()
            with
#if !FX_REDUCED_EXCEPTIONS
            |  :? ThreadAbortException ->
              // If this TAE handler kicks it's almost certainly too late to save the
              // state of the process - the state of the message loop may have been corrupted 
              fsiConsoleOutput.uprintnfn "%s" (FSIstrings.SR.fsiUnexpectedThreadAbortException());  
              (try Thread.ResetAbort() with _ -> ());
              true
              // Try again, just case we can restart
#endif
            | e -> 
              stopProcessingRecovery e range0;
              true
              // Try again, just case we can restart
        if !progress then fprintfn fsiConsoleOutput.Out "MAIN:  exited event loop...";
        if restart then runLoop() 

    runLoop();

/// The primary type, representing a full F# Interactive session, reading from the given
/// text input, writing to the given text output and error writers.
<<<<<<< HEAD
type FsiEvaluationSession (fsi: FsiEvaluationSessionHostConfig, argv:string[], inReader:TextReader, outWriter:TextWriter, errorWriter: TextWriter, fsiCollectible: bool, msbuildEnabled: bool) = 
=======
type FsiEvaluationSession (fsi: FsiEvaluationSessionHostConfig, argv:string[], inReader:TextReader, outWriter:TextWriter, errorWriter: TextWriter, fsiCollectible: bool, legacyReferenceResolver: ReferenceResolver.Resolver option) = 
>>>>>>> 86fcbe34

#if !FX_NO_HEAPTERMINATION
    do if not runningOnMono then Lib.UnmanagedProcessExecutionOptions.EnableHeapTerminationOnCorruption() (* SDL recommendation *)
#endif

    // Explanation: When FsiEvaluationSession.Create is called we do a bunch of processing. For fsi.exe
    // and fsiAnyCpu.exe there are no other active threads at this point, so we can assume this is the
    // unique compilation thread.  For other users of FsiEvaluationSession it is reasonable to assume that
    // the object is not accessed concurrently during startup preparation.
    //
    // We later switch to doing interaction-by-interaction processing on the "event loop" thread.
    let ctokStartup = AssumeCompilationThreadWithoutEvidence ()

#if FX_LCIDFROMCODEPAGE

    // See Bug 735819 
    let lcidFromCodePage = 
        if (Console.OutputEncoding.CodePage <> 65001) &&
           (Console.OutputEncoding.CodePage <> Thread.CurrentThread.CurrentUICulture.TextInfo.OEMCodePage) &&
           (Console.OutputEncoding.CodePage <> Thread.CurrentThread.CurrentUICulture.TextInfo.ANSICodePage) then
                Thread.CurrentThread.CurrentUICulture <- new CultureInfo("en-US")
                Some 1033
        else
            None
#endif

    let timeReporter = FsiTimeReporter(outWriter)

#if !FX_RESHAPED_CONSOLE
    //----------------------------------------------------------------------------
    // Console coloring
    //----------------------------------------------------------------------------

    // Testing shows "console coloring" is broken on some Mono configurations (e.g. Mono 2.4 Suse LiveCD).
    // To support fsi usage, the console coloring is switched off by default on Mono.
    do if runningOnMono then enableConsoleColoring <- false 
#endif


    //----------------------------------------------------------------------------
    // tcConfig - build the initial config
    //----------------------------------------------------------------------------

    let currentDirectory = Directory.GetCurrentDirectory()
<<<<<<< HEAD
    let defaultFSharpBinariesDir =
#if FX_RESHAPED_REFLECTION
         System.AppContext.BaseDirectory
#else
        System.AppDomain.CurrentDomain.BaseDirectory
#endif
        
    // When used as part of FCS we cannot assume the current process is fsi.exe
    // So we try to fallback to the default compiler dir.
    let defaultFSharpBinariesDir = 
        let safeExists f = (try File.Exists(f) with _ -> false)
        let containsRequiredFiles =
            [ "FSharp.Core.dll"; "FSharp.Core.sigdata"; "FSharp.Core.optdata" ]
            |> Seq.map (fun file -> Path.Combine(defaultFSharpBinariesDir, file))
            |> Seq.forall safeExists
        if containsRequiredFiles then defaultFSharpBinariesDir 
        else Internal.Utilities.FSharpEnvironment.BinFolderOfDefaultFSharpCompiler(None).Value

    let referenceResolver = SimulatedMSBuildReferenceResolver.GetBestAvailableResolver(msbuildEnabled)
    let tcConfigB = 
        TcConfigBuilder.CreateNew(referenceResolver,
                                  defaultFSharpBinariesDir, 
                                  true, // long running: optimizeForMemory 
                                  currentDirectory,isInteractive=true, 
                                  isInvalidationSupported=false)
=======

    let defaultFSharpBinariesDir = FSharpEnvironment.BinFolderOfDefaultFSharpCompiler(FSharpEnvironment.tryCurrentDomain()).Value

    let legacyReferenceResolver = 
        match legacyReferenceResolver with 
        | None -> SimulatedMSBuildReferenceResolver.GetBestAvailableResolver()
        | Some rr -> rr

    let tcConfigB = TcConfigBuilder.CreateNew(legacyReferenceResolver, defaultFSharpBinariesDir=defaultFSharpBinariesDir, optimizeForMemory=true, implicitIncludeDir=currentDirectory, isInteractive=true, isInvalidationSupported=false, defaultCopyFSharpCore=false)
>>>>>>> 86fcbe34
    let tcConfigP = TcConfigProvider.BasedOnMutableBuilder(tcConfigB)
    do tcConfigB.resolutionEnvironment <- ReferenceResolver.RuntimeLike // See Bug 3608
    do tcConfigB.useFsiAuxLib <- fsi.UseFsiAuxLib

#if FSI_TODO_NETCORE
    // "RuntimeLike" assembly resolution for F# Interactive is not yet properly figured out on .NET Core
    do tcConfigB.resolutionEnvironment <- ReferenceResolver.DesignTimeLike
    do tcConfigB.useSimpleResolution <- true
    do SetTargetProfile tcConfigB "netcore" // always assume System.Runtime codegen
    //do SetTargetProfile tcConfigB "privatecorelib" // always assume System.Private.CoreLib codegen
#endif

    // Preset: --optimize+ -g --tailcalls+ (see 4505)
    do SetOptimizeSwitch tcConfigB OptionSwitch.On
    do SetDebugSwitch    tcConfigB (Some "pdbonly") OptionSwitch.On
    do SetTailcallSwitch tcConfigB OptionSwitch.On    

<<<<<<< HEAD
#if FX_ATLEAST_40
=======
#if !FSI_TODO_NETCORE
>>>>>>> 86fcbe34
    // set platform depending on whether the current process is a 64-bit process.
    // BUG 429882 : FsiAnyCPU.exe issues warnings (x64 v MSIL) when referencing 64-bit assemblies
    do tcConfigB.platform <- if IntPtr.Size = 8 then Some AMD64 else Some X86
#endif

    let fsiStdinSyphon = new FsiStdinSyphon(errorWriter)
    let fsiConsoleOutput = FsiConsoleOutput(tcConfigB, outWriter, errorWriter)

    let errorLogger = ErrorLoggerThatStopsOnFirstError(tcConfigB, fsiStdinSyphon, fsiConsoleOutput)

    do InstallErrorLoggingOnThisThread errorLogger // FSI error logging on main thread.

    let updateBannerText() =
      tcConfigB.productNameForBannerText <- FSIstrings.SR.fsiProductName(FSharpEnvironment.FSharpBannerVersion)
  
    do updateBannerText() // setting the correct banner so that 'fsi -?' display the right thing

    let fsiOptions       = FsiCommandLineOptions(fsi, argv, tcConfigB, fsiConsoleOutput)
    let fsiConsolePrompt = FsiConsolePrompt(fsiOptions, fsiConsoleOutput)

    // Check if we have a codepage from the console
#if FX_LCIDFROMCODEPAGE
    do
      match fsiOptions.FsiLCID with
      | Some _ -> ()
      | None -> tcConfigB.lcid <- lcidFromCodePage

    // Set the ui culture
    do 
      match fsiOptions.FsiLCID with
      | Some(n) -> Thread.CurrentThread.CurrentUICulture <- new CultureInfo(n)
      | None -> ()
#endif

#if !FX_NO_SERVERCODEPAGES
    do 
      try 
          SetServerCodePages fsiOptions 
      with e -> 
          warning(e)
#endif

    do 
      updateBannerText() // resetting banner text after parsing options

      if tcConfigB.showBanner then 
          fsiOptions.ShowBanner()

    do fsiConsoleOutput.uprintfn ""

    // When no source files to load, print ahead prompt here 
    do if List.isEmpty fsiOptions.SourceFiles then 
        fsiConsolePrompt.PrintAhead()       


    let fsiConsoleInput = FsiConsoleInput(fsi, fsiOptions, inReader, outWriter)
<<<<<<< HEAD

    /// The single, global interactive checker that can be safely used in conjunction with other operations
    /// on the FsiEvaluationSession.  
    let checker = FSharpChecker.Create(msbuildEnabled=msbuildEnabled)

=======

    /// The single, global interactive checker that can be safely used in conjunction with other operations
    /// on the FsiEvaluationSession.  
    let checker = FSharpChecker.Create(legacyReferenceResolver=legacyReferenceResolver)

>>>>>>> 86fcbe34
    let (tcGlobals,frameworkTcImports,nonFrameworkResolutions,unresolvedReferences) = 
        try 
            let tcConfig = tcConfigP.Get(ctokStartup)
            checker.FrameworkImportsCache.Get (ctokStartup, tcConfig) |> Cancellable.runWithoutCancellation
        with e -> 
            stopProcessingRecovery e range0; failwithf "Error creating evaluation session: %A" e

    let tcImports =  
      try 
          TcImports.BuildNonFrameworkTcImports(ctokStartup, tcConfigP, tcGlobals, frameworkTcImports, nonFrameworkResolutions, unresolvedReferences) |> Cancellable.runWithoutCancellation
      with e -> 
          stopProcessingRecovery e range0; failwithf "Error creating evaluation session: %A" e

    let ilGlobals  = tcGlobals.ilg

    let niceNameGen = NiceNameGenerator() 

    // Share intern'd strings across all lexing/parsing
    let lexResourceManager = new Lexhelp.LexResourceManager() 

    /// The lock stops the type checker running at the same time as the server intellisense implementation.
    let tcLockObject = box 7 // any new object will do
    
    let resolveAssemblyRef (aref: ILAssemblyRef) = 
        // Explanation: This callback is invoked during compilation to resolve assembly references
        // We don't yet propagate the ctok through these calls (though it looks plausible to do so).
        let ctok = AssumeCompilationThreadWithoutEvidence ()
#if EXTENSIONTYPING
        match tcImports.TryFindProviderGeneratedAssemblyByName (ctok, aref.Name) with
        | Some assembly -> Some (Choice2Of2 assembly)
        | None -> 
#endif
        match tcImports.TryFindExistingFullyQualifiedPathByExactAssemblyRef (ctok, aref) with
        | Some resolvedPath -> Some (Choice1Of2 resolvedPath)
        | None -> None
          
    let fsiDynamicCompiler = FsiDynamicCompiler(fsi, timeReporter, tcConfigB, tcLockObject, outWriter, tcImports, tcGlobals, ilGlobals, fsiOptions, fsiConsoleOutput, fsiCollectible, niceNameGen, resolveAssemblyRef) 
    
    let fsiInterruptController = FsiInterruptController(fsiOptions, fsiConsoleOutput) 
    
    let uninstallMagicAssemblyResolution = MagicAssemblyResolution.Install(tcConfigB, tcImports, fsiDynamicCompiler, fsiConsoleOutput)
    
    /// This reference cell holds the most recent interactive state 
    let initialInteractiveState = fsiDynamicCompiler.GetInitialInteractiveState ()
      
    let fsiStdinLexerProvider = FsiStdinLexerProvider(tcConfigB, fsiStdinSyphon, fsiConsoleInput, fsiConsoleOutput, fsiOptions, lexResourceManager)

    let fsiInteractionProcessor = FsiInteractionProcessor(fsi, tcConfigB, fsiOptions, fsiDynamicCompiler, fsiConsolePrompt, fsiConsoleOutput, fsiInterruptController, fsiStdinLexerProvider, lexResourceManager, initialInteractiveState) 

    let commitResult res = 
        match res with 
        | Choice1Of2 r -> r
        | Choice2Of2 None -> failwith "Operation failed. The error text has been printed in the error stream. To return the corresponding FSharpErrorInfo use the EvalInteractionNonThrowing, EvalScriptNonThrowing or EvalExpressionNonThrowing"
        | Choice2Of2 (Some userExn) -> raise userExn

    let commitResultNonThrowing tcConfig scriptFile (errorLogger: CompilationErrorLogger) res = 
        let errs = errorLogger.GetErrors()
        let userRes = 
            match res with 
            | Choice1Of2 r -> Choice1Of2 r
            | Choice2Of2 None -> Choice2Of2 (System.Exception "Operation could not be completed due to earlier error")
            | Choice2Of2 (Some userExn) -> Choice2Of2 userExn

<<<<<<< HEAD
        userRes, FsiInteractiveChecker.CreateErrorInfos (tcConfig, true, scriptFile, errs)
=======
        userRes, ErrorHelpers.CreateErrorInfos (tcConfig, true, scriptFile, errs)
>>>>>>> 86fcbe34

    let dummyScriptFileName = "input.fsx"

    interface IDisposable with 
        member x.Dispose() = 
            (tcImports :> IDisposable).Dispose()
            uninstallMagicAssemblyResolution.Dispose()

    /// Load the dummy interaction, load the initial files, and,
    /// if interacting, start the background thread to read the standard input.
    member x.Interrupt() = fsiInterruptController.Interrupt()

    /// A host calls this to get the completions for a long identifier, e.g. in the console
    member x.GetCompletions(longIdent) = 
        fsiInteractionProcessor.CompletionsForPartialLID (fsiInteractionProcessor.CurrentState, longIdent)  |> Seq.ofList

    member x.ParseAndCheckInteraction(code) = 
        let ctok = AssumeCompilationThreadWithoutEvidence ()
<<<<<<< HEAD
        fsiInteractionProcessor.ParseAndCheckInteraction (ctok, referenceResolver, checker.ReactorOps, fsiInteractionProcessor.CurrentState, code)  
=======
        fsiInteractionProcessor.ParseAndCheckInteraction (ctok, legacyReferenceResolver, checker.ReactorOps, fsiInteractionProcessor.CurrentState, code)  

    member x.InteractiveChecker = checker
>>>>>>> 86fcbe34

    member x.CurrentPartialAssemblySignature = 
        fsiDynamicCompiler.CurrentPartialAssemblySignature (fsiInteractionProcessor.CurrentState)  

    member x.DynamicAssembly = 
        fsiDynamicCompiler.DynamicAssembly
    /// A host calls this to determine if the --gui parameter is active
    member x.IsGui = fsiOptions.Gui 

    /// A host calls this to get the active language ID if provided by fsi-server-lcid
    member x.LCID = fsiOptions.FsiLCID

#if FX_NO_APP_DOMAINS
    member x.ReportUnhandledException (exn:exn) = ignore exn; ()
#else
    /// A host calls this to report an unhandled exception in a standard way, e.g. an exception on the GUI thread gets printed to stderr
    member x.ReportUnhandledException exn = x.ReportUnhandledExceptionSafe true exn

    member x.ReportUnhandledExceptionSafe isFromThreadException (exn:exn) = 
             fsi.EventLoopInvoke (
                fun () ->          
                    fprintfn fsiConsoleOutput.Error "%s" (exn.ToString())
                    errorLogger.SetError()
                    try 
                        errorLogger.AbortOnError(fsiConsoleOutput) 
                    with StopProcessing ->
                        // BUG 664864: Watson Clr20r3 across buckets with: Application fsiAnyCpu.exe from Dev11 RTM; Exception AE251Y0L0P2WC0QSWDZ0E2IDRYQTDSVB; FSIANYCPU.NI.EXE!Microsoft.FSharp.Compiler.Interactive.Shell+threadException
                        // reason: some window that use System.Windows.Forms.DataVisualization types (possible FSCharts) was created in FSI.
                        // at some moment one chart has raised InvalidArgumentException from OnPaint, this exception was intercepted by the code in higher layer and 
                        // passed to Application.OnThreadException. FSI has already attached its own ThreadException handler, inside it will log the original error
                        // and then raise StopProcessing exception to unwind the stack (and possibly shut down current Application) and get to DriveFsiEventLoop.
                        // DriveFsiEventLoop handles StopProcessing by suppressing it and restarting event loop from the beginning.
                        // This schema works almost always except when FSI is started as 64 bit process (FsiAnyCpu) on Windows 7.

                        // http://msdn.microsoft.com/en-us/library/windows/desktop/ms633573(v=vs.85).aspx
                        // Remarks:
                        // If your application runs on a 32-bit version of Windows operating system, uncaught exceptions from the callback 
                        // will be passed onto higher-level exception handlers of your application when available. 
                        // The system then calls the unhandled exception filter to handle the exception prior to terminating the process. 
                        // If the PCA is enabled, it will offer to fix the problem the next time you run the application.
                        // However, if your application runs on a 64-bit version of Windows operating system or WOW64, 
                        // you should be aware that a 64-bit operating system handles uncaught exceptions differently based on its 64-bit processor architecture, 
                        // exception architecture, and calling convention. 
                        // The following table summarizes all possible ways that a 64-bit Windows operating system or WOW64 handles uncaught exceptions.
                        // 1. The system suppresses any uncaught exceptions.
                        // 2. The system first terminates the process, and then the Program Compatibility Assistant (PCA) offers to fix it the next time 
                        // you run the application. You can disable the PCA mitigation by adding a Compatibility section to the application manifest.
                        // 3. The system calls the exception filters but suppresses any uncaught exceptions when it leaves the callback scope, 
                        // without invoking the associated handlers.
                        // Behavior type 2 only applies to the 64-bit version of the Windows 7 operating system.
                        
                        // NOTE: tests on Win8 box showed that 64 bit version of the Windows 8 always apply type 2 behavior

                        // Effectively this means that when StopProcessing exception is raised from ThreadException callback - it won't be intercepted in DriveFsiEventLoop.
                        // Instead it will be interpreted as unhandled exception and crash the whole process.

                        // FIX: detect if current process in 64 bit running on Windows 7 or Windows 8 and if yes - swallow the StopProcessing and ScheduleRestart instead.
                        // Visible behavior should not be different, previously exception unwinds the stack and aborts currently running Application.
                        // After that it will be intercepted and suppressed in DriveFsiEventLoop.
                        // Now we explicitly shut down Application so after execution of callback will be completed the control flow 
                        // will also go out of WinFormsEventLoop.Run and again get to DriveFsiEventLoop => restart the loop. I'd like the fix to be  as conservative as possible
                        // so we use special case for problematic case instead of just always scheduling restart.

                        // http://msdn.microsoft.com/en-us/library/windows/desktop/ms724832(v=vs.85).aspx
                        let os = Environment.OSVersion
                        // Win7 6.1
                        let isWindows7 = os.Version.Major = 6 && os.Version.Minor = 1
                        // Win8 6.2
                        let isWindows8Plus = os.Version >= Version(6, 2, 0, 0)
                        if isFromThreadException && ((isWindows7 && (IntPtr.Size = 8) && isWindows8Plus))
#if DEBUG
                            // for debug purposes
                            && Environment.GetEnvironmentVariable("FSI_SCHEDULE_RESTART_WITH_ERRORS") = null
#endif
                        then
                            fsi.EventLoopScheduleRestart()
                        else
                            reraise()
                )
#endif

    member x.PartialAssemblySignatureUpdated = fsiInteractionProcessor.PartialAssemblySignatureUpdated

<<<<<<< HEAD
    member x.InteractiveChecker = checker
=======
>>>>>>> 86fcbe34

    member x.FormatValue(obj:obj, objTy) = 
        fsiDynamicCompiler.FormatValue(obj, objTy)

    member x.EvalExpression(sourceText) = 
        
        // Explanation: When the user of the FsiInteractiveSession object calls this method, the 
        // code is parsed, checked and evaluated on the calling thread. This means EvalExpression
        // is not safe to call concurrently.
        let ctok = AssumeCompilationThreadWithoutEvidence()

        fsiInteractionProcessor.EvalExpression(ctok, sourceText, dummyScriptFileName, errorLogger)
        |> commitResult

    member x.EvalExpressionNonThrowing(sourceText) = 
        // Explanation: When the user of the FsiInteractiveSession object calls this method, the 
        // code is parsed, checked and evaluated on the calling thread. This means EvalExpression
        // is not safe to call concurrently.
        let ctok = AssumeCompilationThreadWithoutEvidence()

        let tcConfig = TcConfig.Create(tcConfigB,validate=false)
        let errorLogger = CompilationErrorLogger("EvalInteraction",tcConfig)
        fsiInteractionProcessor.EvalExpression(ctok, sourceText, dummyScriptFileName, errorLogger)
        |> commitResultNonThrowing tcConfig dummyScriptFileName errorLogger

    member x.EvalInteraction(sourceText) : unit =
        // Explanation: When the user of the FsiInteractiveSession object calls this method, the 
        // code is parsed, checked and evaluated on the calling thread. This means EvalExpression
        // is not safe to call concurrently.
        let ctok = AssumeCompilationThreadWithoutEvidence()

        fsiInteractionProcessor.EvalInteraction(ctok, sourceText, dummyScriptFileName, errorLogger) 
        |> commitResult
        |> ignore

    member x.EvalInteractionNonThrowing(sourceText) =
        // Explanation: When the user of the FsiInteractiveSession object calls this method, the 
        // code is parsed, checked and evaluated on the calling thread. This means EvalExpression
        // is not safe to call concurrently.
        let ctok = AssumeCompilationThreadWithoutEvidence()

        let tcConfig = TcConfig.Create(tcConfigB,validate=false)
        let errorLogger = CompilationErrorLogger("EvalInteraction",tcConfig)
        fsiInteractionProcessor.EvalInteraction(ctok, sourceText, dummyScriptFileName, errorLogger) 
        |> commitResultNonThrowing tcConfig "input.fsx" errorLogger
        |> function Choice1Of2(_), errs -> Choice1Of2 (), errs | Choice2Of2 exn, errs -> Choice2Of2 exn, errs

    member x.EvalScript(scriptPath) : unit =
        // Explanation: When the user of the FsiInteractiveSession object calls this method, the 
        // code is parsed, checked and evaluated on the calling thread. This means EvalExpression
        // is not safe to call concurrently.
        let ctok = AssumeCompilationThreadWithoutEvidence()

        fsiInteractionProcessor.EvalScript(ctok, scriptPath, errorLogger)
        |> commitResult
        |> ignore

    member x.EvalScriptNonThrowing(scriptPath) =
        // Explanation: When the user of the FsiInteractiveSession object calls this method, the 
        // code is parsed, checked and evaluated on the calling thread. This means EvalExpression
        // is not safe to call concurrently.
        let ctok = AssumeCompilationThreadWithoutEvidence()

        let tcConfig = TcConfig.Create(tcConfigB,validate=false)
        let errorLogger = CompilationErrorLogger("EvalInteraction",tcConfig)
        fsiInteractionProcessor.EvalScript(ctok, scriptPath, errorLogger)
        |> commitResultNonThrowing tcConfig scriptPath errorLogger
        |> function Choice1Of2(_), errs -> Choice1Of2 (), errs | Choice2Of2 exn, errs -> Choice2Of2 exn, errs
 
    /// Performs these steps:
    ///    - Load the dummy interaction, if any
    ///    - Set up exception handling, if any
    ///    - Load the initial files, if any
    ///    - Start the background thread to read the standard input, if any
    ///    - Sit in the GUI event loop indefinitely, if needed
    ///
    /// This method only returns after "exit". The method repeatedly calls the event loop and
    /// the thread may be subject to Thread.Abort() signals if Interrupt() is used, giving rise 
    /// to internal ThreadAbortExceptions.
    ///
    /// A background thread is started by this thread to read from the inReader and/or console reader.

    [<CodeAnalysis.SuppressMessage("Microsoft.Reliability", "CA2004:RemoveCallsToGCKeepAlive")>]
    member x.Run() = 
        progress := condition "FSHARP_INTERACTIVE_PROGRESS"
    
        // Explanation: When Run is called we do a bunch of processing. For fsi.exe
        // and fsiAnyCpu.exe there are no other active threads at this point, so we can assume this is the
        // unique compilation thread.  For other users of FsiEvaluationSession it is reasonable to assume that
        // the object is not accessed concurrently during startup preparation.
        //
        // We later switch to doing interaction-by-interaction processing on the "event loop" thread
        let ctokRun = AssumeCompilationThreadWithoutEvidence ()

        if not runningOnMono && fsiOptions.IsInteractiveServer then 
            SpawnInteractiveServer (fsi, fsiOptions, fsiConsoleOutput)

        use unwindBuildPhase = PushThreadBuildPhaseUntilUnwind BuildPhase.Interactive

        if fsiOptions.Interact then 
            // page in the type check env 
            fsiInteractionProcessor.LoadDummyInteraction(ctokStartup, errorLogger)
            if !progress then fprintfn fsiConsoleOutput.Out "MAIN: InstallKillThread!";
            
            // Compute how long to pause before a ThreadAbort is actually executed.
            // A somewhat arbitrary choice.
            let pauseMilliseconds = (if fsiOptions.Gui then 400 else 100)

            // Request that ThreadAbort interrupts be performed on this (current) thread
            fsiInterruptController.InstallKillThread(Thread.CurrentThread, pauseMilliseconds)
            if !progress then fprintfn fsiConsoleOutput.Out "MAIN: got initial state, creating form";

#if !FX_NO_APP_DOMAINS
            // Route background exceptions to the exception handlers
            AppDomain.CurrentDomain.UnhandledException.Add (fun args -> 
                match args.ExceptionObject with 
                | :? System.Exception as err -> x.ReportUnhandledExceptionSafe false err 
                | _ -> ())
#endif

            fsiInteractionProcessor.LoadInitialFiles(ctokRun, errorLogger)

            fsiInteractionProcessor.StartStdinReadAndProcessThread(errorLogger)            

            DriveFsiEventLoop (fsi, fsiConsoleOutput )

        else // not interact
            if !progress then fprintfn fsiConsoleOutput.Out "Run: not interact, loading intitial files..."
            fsiInteractionProcessor.LoadInitialFiles(ctokRun, errorLogger)

            if !progress then fprintfn fsiConsoleOutput.Out "Run: done..."
            exit (min errorLogger.ErrorCount 1)

        // The Ctrl-C exception handler that we've passed to native code has
        // to be explicitly kept alive.
        GC.KeepAlive fsiInterruptController.EventHandlers
<<<<<<< HEAD


    static member Create(fsiConfig, argv, inReader, outWriter, errorWriter, ?collectible, ?msbuildEnabled) = 
        new FsiEvaluationSession(fsiConfig, argv, inReader, outWriter, errorWriter, defaultArg collectible false, defaultArg msbuildEnabled true)
    
    static member GetDefaultConfiguration(fsiObj:obj) = FsiEvaluationSession.GetDefaultConfiguration(fsiObj, true)
    
    static member GetDefaultConfiguration(fsiObj:obj, useFsiAuxLib) =
    
=======
>>>>>>> 86fcbe34


    static member Create(fsiConfig, argv, inReader, outWriter, errorWriter, ?collectible, ?legacyReferenceResolver) = 
        new FsiEvaluationSession(fsiConfig, argv, inReader, outWriter, errorWriter, defaultArg collectible false, legacyReferenceResolver)
    
    static member GetDefaultConfiguration(fsiObj:obj) = FsiEvaluationSession.GetDefaultConfiguration(fsiObj, true)
    
    static member GetDefaultConfiguration(fsiObj:obj, useFsiAuxLib: bool) =
        // We want to avoid modifying FSharp.Compiler.Interactive.Settings to avoid republishing that DLL.
        // So we access these via reflection
        { // Connect the configuration through to the 'fsi' object from FSharp.Compiler.Interactive.Settings
            new FsiEvaluationSessionHostConfig () with 
              member __.FormatProvider = getInstanceProperty fsiObj "FormatProvider"
              member __.FloatingPointFormat = getInstanceProperty fsiObj "FloatingPointFormat"
              member __.AddedPrinters = getInstanceProperty fsiObj "AddedPrinters"
              member __.ShowDeclarationValues = getInstanceProperty fsiObj "ShowDeclarationValues"
              member __.ShowIEnumerable = getInstanceProperty fsiObj "ShowIEnumerable"
              member __.ShowProperties = getInstanceProperty fsiObj "ShowProperties"
              member __.PrintSize = getInstanceProperty fsiObj "PrintSize"
              member __.PrintDepth = getInstanceProperty fsiObj "PrintDepth"
              member __.PrintWidth = getInstanceProperty fsiObj "PrintWidth"
              member __.PrintLength = getInstanceProperty fsiObj "PrintLength"
              member __.ReportUserCommandLineArgs args = setInstanceProperty fsiObj "CommandLineArgs" args
              member __.StartServer(fsiServerName) =  failwith "--fsi-server not implemented in the default configuration"
              member __.EventLoopRun() = callInstanceMethod0 (getInstanceProperty fsiObj "EventLoop") [||] "Run"   
              member __.EventLoopInvoke(f : unit -> 'T) =  callInstanceMethod1 (getInstanceProperty fsiObj "EventLoop") [|typeof<'T>|] "Invoke" f
              member __.EventLoopScheduleRestart() = callInstanceMethod0 (getInstanceProperty fsiObj "EventLoop") [||] "ScheduleRestart"
              member __.UseFsiAuxLib = useFsiAuxLib
<<<<<<< HEAD
              member __.OptionalConsoleReadLine = None }
=======
              member __.GetOptionalConsoleReadLine(_probe) = None }
>>>>>>> 86fcbe34


//-------------------------------------------------------------------------------
// If no "fsi" object for the configuration is specified, make the default
// configuration one which stores the settings in-process 

module Settings = 
    type IEventLoop =
        abstract Run : unit -> bool
        abstract Invoke : (unit -> 'T) -> 'T 
        abstract ScheduleRestart : unit -> unit
    
<<<<<<< HEAD
=======
    // fsi.fs in FSHarp.Compiler.Sevice.dll avoids a hard dependency on FSharp.Compiler.Interactive.Settings.dll 
    // by providing an optional reimplementation of the functionality

>>>>>>> 86fcbe34
    // An implementation of IEventLoop suitable for the command-line console
    [<AutoSerializable(false)>]
    type internal SimpleEventLoop() = 
        let runSignal = new AutoResetEvent(false)
        let exitSignal = new AutoResetEvent(false)
        let doneSignal = new AutoResetEvent(false)
        let mutable queue = ([] : (unit -> obj) list)
        let mutable result = (None : obj option)
        let setSignal(signal : AutoResetEvent) = while not (signal.Set()) do Thread.Sleep(1); done
        let waitSignal signal = WaitHandle.WaitAll([| (signal :> WaitHandle) |]) |> ignore
        let waitSignal2 signal1 signal2 = 
            WaitHandle.WaitAny([| (signal1 :> WaitHandle); (signal2 :> WaitHandle) |])
        let mutable running = false
        let mutable restart = false
        interface IEventLoop with 
             member x.Run() =  
<<<<<<< HEAD
                 running <- true;
=======
                 running <- true
>>>>>>> 86fcbe34
                 let rec run() = 
                     match waitSignal2 runSignal exitSignal with 
                     | 0 -> 
                         queue |> List.iter (fun f -> result <- try Some(f()) with _ -> None); 
<<<<<<< HEAD
                         setSignal doneSignal;
=======
                         setSignal doneSignal
>>>>>>> 86fcbe34
                         run()
                     | 1 -> 
                         running <- false;
                         restart
                     | _ -> run()
                 run();
             member x.Invoke(f : unit -> 'T) : 'T  = 
<<<<<<< HEAD
                 queue <- [f >> box];
                 setSignal runSignal;
=======
                 queue <- [f >> box]
                 setSignal runSignal
>>>>>>> 86fcbe34
                 waitSignal doneSignal
                 result.Value |> unbox
             member x.ScheduleRestart() = 
                 if running then 
<<<<<<< HEAD
                     restart <- true;
                     setSignal exitSignal
        interface System.IDisposable with 
             member x.Dispose() =
                 runSignal.Dispose();
                 exitSignal.Dispose();
                 doneSignal.Dispose();
=======
                     restart <- true
                     setSignal exitSignal
        interface System.IDisposable with 
             member x.Dispose() =
                 runSignal.Dispose()
                 exitSignal.Dispose()
                 doneSignal.Dispose()
>>>>>>> 86fcbe34
                     


    [<Sealed>]
    type InteractiveSettings()  = 
        let mutable evLoop = (new SimpleEventLoop() :> IEventLoop)
        let mutable showIDictionary = true
        let mutable showDeclarationValues = true
        let mutable args = Environment.GetCommandLineArgs()
        let mutable fpfmt = "g10"
        let mutable fp = (CultureInfo.InvariantCulture :> System.IFormatProvider)
        let mutable printWidth = 78
        let mutable printDepth = 100
        let mutable printLength = 100
        let mutable printSize = 10000
        let mutable showIEnumerable = true
        let mutable showProperties = true
        let mutable addedPrinters = []

<<<<<<< HEAD
        member self.FloatingPointFormat with get() = fpfmt and set v = fpfmt <- v
        member self.FormatProvider with get() = fp and set v = fp <- v
        member self.PrintWidth  with get() = printWidth and set v = printWidth <- v
        member self.PrintDepth  with get() = printDepth and set v = printDepth <- v
        member self.PrintLength  with get() = printLength and set v = printLength <- v
        member self.PrintSize  with get() = printSize and set v = printSize <- v
        member self.ShowDeclarationValues with get() = showDeclarationValues and set v = showDeclarationValues <- v
        member self.ShowProperties  with get() = showProperties and set v = showProperties <- v
        member self.ShowIEnumerable with get() = showIEnumerable and set v = showIEnumerable <- v
        member self.ShowIDictionary with get() = showIDictionary and set v = showIDictionary <- v
        member self.AddedPrinters with get() = addedPrinters and set v = addedPrinters <- v
        member self.CommandLineArgs with get() = args  and set v  = args <- v
        member self.AddPrinter(printer : 'T -> string) =
          addedPrinters <- Choice1Of2 (typeof<'T>, (fun (x:obj) -> printer (unbox x))) :: addedPrinters

        member self.EventLoop
           with get () = evLoop
           and set (x:IEventLoop)  = evLoop.ScheduleRestart(); evLoop <- x

        member self.AddPrintTransformer(printer : 'T -> obj) =
=======
        member __.FloatingPointFormat with get() = fpfmt and set v = fpfmt <- v
        member __.FormatProvider with get() = fp and set v = fp <- v
        member __.PrintWidth  with get() = printWidth and set v = printWidth <- v
        member __.PrintDepth  with get() = printDepth and set v = printDepth <- v
        member __.PrintLength  with get() = printLength and set v = printLength <- v
        member __.PrintSize  with get() = printSize and set v = printSize <- v
        member __.ShowDeclarationValues with get() = showDeclarationValues and set v = showDeclarationValues <- v
        member __.ShowProperties  with get() = showProperties and set v = showProperties <- v
        member __.ShowIEnumerable with get() = showIEnumerable and set v = showIEnumerable <- v
        member __.ShowIDictionary with get() = showIDictionary and set v = showIDictionary <- v
        member __.AddedPrinters with get() = addedPrinters and set v = addedPrinters <- v
        member __.CommandLineArgs with get() = args  and set v  = args <- v
        member __.AddPrinter(printer : 'T -> string) =
          addedPrinters <- Choice1Of2 (typeof<'T>, (fun (x:obj) -> printer (unbox x))) :: addedPrinters

        member __.EventLoop
           with get () = evLoop
           and set (x:IEventLoop)  = evLoop.ScheduleRestart(); evLoop <- x

        member __.AddPrintTransformer(printer : 'T -> obj) =
>>>>>>> 86fcbe34
          addedPrinters <- Choice2Of2 (typeof<'T>, (fun (x:obj) -> printer (unbox x))) :: addedPrinters
    
    let fsi = InteractiveSettings()

type FsiEvaluationSession with 
    static member GetDefaultConfiguration() = 
        FsiEvaluationSession.GetDefaultConfiguration(Settings.fsi, false)

/// Defines a read-only input stream used to feed content to the hosted F# Interactive dynamic compiler.
[<AllowNullLiteral>]
type CompilerInputStream() = 
    inherit Stream()
    // Duration (in milliseconds) of the pause in the loop of waitForAtLeastOneByte. 
    let pauseDuration = 100

    // Queue of characters waiting to be read.
    let readQueue = new Queue<byte>()

    let  waitForAtLeastOneByte(count : int) =
        let rec loop() = 
            let attempt = 
                lock readQueue (fun () ->
                    let n = readQueue.Count
                    if (n >= 1) then 
                        let lengthToRead = if (n < count) then n else count
                        let ret = Array.zeroCreate lengthToRead
                        for i in 0 .. lengthToRead - 1 do
                            ret.[i] <- readQueue.Dequeue()
                        Some ret
                    else 
                        None)
            match attempt with 
            | None -> System.Threading.Thread.Sleep(pauseDuration); loop()
            | Some res -> res
        loop() 

    override x.CanRead = true 
    override x.CanWrite = false
    override x.CanSeek = false
    override x.Position with get() = raise (NotSupportedException()) and set _v = raise (NotSupportedException())
    override x.Length = raise (NotSupportedException()) 
    override x.Flush() = ()
    override x.Seek(_offset, _origin) = raise (NotSupportedException()) 
    override x.SetLength(_value) = raise (NotSupportedException()) 
    override x.Write(_buffer, _offset, _count) = raise (NotSupportedException("Cannot write to input stream")) 
    override x.Read(buffer, offset, count) = 
        let bytes = waitForAtLeastOneByte count
        Array.Copy(bytes, 0, buffer, offset, bytes.Length)
        bytes.Length

    /// Feeds content into the stream.
    member x.Add(str:string) =
        if (System.String.IsNullOrEmpty(str)) then () else

        lock readQueue (fun () -> 
            let bytes = System.Text.Encoding.UTF8.GetBytes(str)
            for i in 0 .. bytes.Length - 1 do
                readQueue.Enqueue(bytes.[i]))



/// Defines a write-only stream used to capture output of the hosted F# Interactive dynamic compiler.
[<AllowNullLiteral>]
type CompilerOutputStream()  =
    inherit Stream()
    // Queue of characters waiting to be read.
    let contentQueue = new Queue<byte>()
    let nyi() = raise (NotSupportedException())

    override x.CanRead = false
    override x.CanWrite = true
    override x.CanSeek = false
    override x.Position with get() = nyi() and set _v = nyi()
    override x.Length = nyi() 
    override x.Flush() = ()
    override x.Seek(_offset, _origin) = nyi() 
    override x.SetLength(_value) = nyi() 
    override x.Read(_buffer, _offset, _count) = raise (NotSupportedException("Cannot write to input stream")) 
    override x.Write(buffer, offset, count) = 
        let stop = offset + count
        if (stop > buffer.Length) then raise (ArgumentException("offset,count"))

        lock contentQueue (fun () -> 
            for i in offset .. stop - 1 do
                contentQueue.Enqueue(buffer.[i]))

    member x.Read() = 
        lock contentQueue (fun () -> 
            let n = contentQueue.Count
            if (n > 0) then 
                let bytes = Array.zeroCreate n
                for i in 0 .. n-1 do 
                    bytes.[i] <- contentQueue.Dequeue()   

                System.Text.Encoding.UTF8.GetString(bytes, 0, n)
            else
                "")
<|MERGE_RESOLUTION|>--- conflicted
+++ resolved
@@ -1,10 +1,6 @@
 // Copyright (c) Microsoft Corporation.  All Rights Reserved.  Licensed under the Apache License, Version 2.0.  See License.txt in the project root for license information.
 
-<<<<<<< HEAD
-module (*internal*) Microsoft.FSharp.Compiler.Interactive.Shell
-=======
 module Microsoft.FSharp.Compiler.Interactive.Shell
->>>>>>> 86fcbe34
 
 #nowarn "55"
 
@@ -22,10 +18,7 @@
 open System.Text
 open System.Threading
 open System.Reflection
-<<<<<<< HEAD
-=======
 open System.Runtime.CompilerServices
->>>>>>> 86fcbe34
 open Microsoft.FSharp.Compiler
 open Microsoft.FSharp.Compiler.AbstractIL
 open Microsoft.FSharp.Compiler.AbstractIL.Diagnostics
@@ -55,6 +48,7 @@
 open Microsoft.FSharp.Compiler.Tastops
 open Microsoft.FSharp.Compiler.TcGlobals
 open Microsoft.FSharp.Compiler.SourceCodeServices
+open Microsoft.FSharp.Compiler.ReferenceResolver
 
 open Internal.Utilities
 open Internal.Utilities.Collections
@@ -234,11 +228,7 @@
 [<AbstractClass>]
 /// User-configurable information that changes how F# Interactive operates, stored in the 'fsi' object
 /// and accessible via the programming model
-<<<<<<< HEAD
-type public FsiEvaluationSessionHostConfig () = 
-=======
 type FsiEvaluationSessionHostConfig () = 
->>>>>>> 86fcbe34
     let evaluationEvent = new Event<EvaluationEventArgs> () 
     /// Called by the evaluation session to ask the host for parameters to format text for output
     abstract FormatProvider: System.IFormatProvider  
@@ -272,26 +262,12 @@
     /// A "console" gets used if 
     ///     --readline- is specified (the default on Windows + .NET); and 
     ///     not --fsi-server (which should always be combined with --readline-); and 
-<<<<<<< HEAD
-    ///     OptionalConsoleReadLine() returns a Some
-=======
     ///     GetOptionalConsoleReadLine() returns a Some
->>>>>>> 86fcbe34
     ///
     /// "Peekahead" occurs if --peekahead- is not specified (i.e. it is the default):
     ///     - If a console is being used then 
     ///         - a prompt is printed early 
     ///         - a background thread is created 
-<<<<<<< HEAD
-    ///         - the OptionalConsoleReadLine() callback is used to read the first line
-    ///     - Otherwise call inReader.Peek()
-    ///
-    /// Further lines are read as follows:
-    ///     - If a console is being used then use OptionalConsoleReadLine()
-    ///     - Otherwise use inReader.ReadLine()
-
-    abstract OptionalConsoleReadLine : (unit -> string) option 
-=======
     ///         - the GetOptionalConsoleReadLine() callback is used to read the first line
     ///     - Otherwise call inReader.Peek()
     ///
@@ -300,7 +276,6 @@
     ///     - Otherwise use inReader.ReadLine()
 
     abstract GetOptionalConsoleReadLine : probeToSeeIfConsoleWorks: bool -> (unit -> string) option 
->>>>>>> 86fcbe34
 
     /// The evaluation session calls this at an appropriate point in the startup phase if the --fsi-server parameter was given
     abstract StartServer : fsiServerName:string -> unit
@@ -550,10 +525,7 @@
                 writeViaBufferWithEnvironmentNewLines errorWriter (OutputDiagnosticContext "  " syphon.GetLine) err; 
                 writeViaBufferWithEnvironmentNewLines errorWriter (OutputDiagnostic (tcConfig.implicitIncludeDir,tcConfig.showFullPaths,tcConfig.flatErrors,tcConfig.errorStyle,isError))  err;
                 errorWriter.WriteLine()
-<<<<<<< HEAD
-=======
                 errorWriter.WriteLine()
->>>>>>> 86fcbe34
                 errorWriter.Flush()))
 
 
@@ -653,6 +625,7 @@
     let mutable fsiLCID = None
 
     // internal options  
+    let mutable probeToSeeIfConsoleWorks         = true 
     let mutable peekAheadOnConsoleToPermitTyping = true   
 
     let isInteractiveServer() = fsiServerName <> ""  
@@ -718,19 +691,12 @@
        PrivateOptions(
         [
          // Private options, related to diagnostics around console probing 
-<<<<<<< HEAD
-         CompilerOption("peekahead","", OptionSwitch (fun flag -> peekAheadOnConsoleToPermitTyping <- flag=OptionSwitch.On), None, None); // "Probe to see if Console looks functional");
-
-         // Disables interaction (to be used by libraries embedding FSI only!)
-         CompilerOption("noninteractive","", OptionUnit (fun () -> interact <-  false), None, None);     
-=======
          CompilerOption("probeconsole","", OptionSwitch (fun flag -> probeToSeeIfConsoleWorks <- flag=OptionSwitch.On), None, None); // "Probe to see if Console looks functional");
 
          CompilerOption("peekahead","", OptionSwitch (fun flag -> peekAheadOnConsoleToPermitTyping <- flag=OptionSwitch.On), None, None); // "Probe to see if Console looks functional");
 
          // Disables interaction (to be used by libraries embedding FSI only!)
          CompilerOption("noninteractive","", OptionUnit (fun () -> interact <-  false), None, None);     // "Deprecated, use --exec instead"
->>>>>>> 86fcbe34
 
         ])
       ]
@@ -831,6 +797,7 @@
     member __.FsiServerOutputCodePage = fsiServerOutputCodePage
     member __.FsiLCID with get() = fsiLCID and set v = fsiLCID <- v
     member __.IsInteractiveServer = isInteractiveServer()
+    member __.ProbeToSeeIfConsoleWorks = probeToSeeIfConsoleWorks
     member __.EnableConsoleKeyProcessing = enableConsoleKeyProcessing
 
     member __.Interact = interact
@@ -918,11 +885,7 @@
         // The "console.fs" code does a limited form of "TAB-completion".
         // Currently, it turns on if it looks like we have a console.
         if fsiOptions.EnableConsoleKeyProcessing then
-<<<<<<< HEAD
-            fsi.OptionalConsoleReadLine
-=======
             fsi.GetOptionalConsoleReadLine(fsiOptions.ProbeToSeeIfConsoleWorks)
->>>>>>> 86fcbe34
         else
             None
 
@@ -1111,17 +1074,12 @@
         // Explicitly register the resources with the QuotationPickler module 
         // We would save them as resources into the dynamic assembly but there is missing 
         // functionality System.Reflection for dynamic modules that means they can't be read back out 
-#if COMPILER_SERVICE_ASSUMES_FSHARP_CORE_4_4_0_0
         let cenv = { ilg = ilGlobals ; generatePdb = generateDebugInfo; resolveAssemblyRef=resolveAssemblyRef; tryFindSysILTypeRef=tcGlobals.TryFindSysILTypeRef }
         for (referencedTypeDefs, bytes) in codegenResults.quotationResourceInfo do 
             let referencedTypes = 
                 [| for tref in referencedTypeDefs do 
                       yield ILRuntimeWriter.LookupTypeRef cenv emEnv tref  |]
             Microsoft.FSharp.Quotations.Expr.RegisterReflectedDefinitions (assemblyBuilder, fragName, bytes, referencedTypes);
-#else
-        for (_referencedTypeDefs, bytes) in codegenResults.quotationResourceInfo do 
-            Microsoft.FSharp.Quotations.Expr.RegisterReflectedDefinitions (assemblyBuilder, fragName, bytes);
-#endif            
             
 
         ReportTime tcConfig "Run Bindings";
@@ -1202,11 +1160,7 @@
         let newState = { istate with tcState = tcState.NextStateAfterIncrementalFragment(tcEnvAtEndOfLastInput) }
 
         // Find all new declarations the EvaluationListener
-<<<<<<< HEAD
-        begin
-=======
         try
->>>>>>> 86fcbe34
             let contents = FSharpAssemblyContents(tcGlobals, tcState.Ccu, tcImports, declaredImpls)
             let contentFile = contents.ImplementationFiles.[0]
             // Skip the "FSI_NNNN"
@@ -1238,11 +1192,7 @@
                         // Top level 'do' bindings are not reported as incremental declarations
                         ()
             | _ -> ()
-<<<<<<< HEAD
-        end
-=======
         with _ -> ()
->>>>>>> 86fcbe34
 
         newState
       
@@ -1342,7 +1292,7 @@
           let sourceFiles = sourceFiles |> List.map (fun nm -> tcConfig.ResolveSourceFile(m, nm, tcConfig.implicitIncludeDir),m) 
          
           // Close the #load graph on each file and gather the inputs from the scripts.
-          let closure = LoadClosure.ComputeClosureOfSourceFiles(ctok, TcConfig.Create(tcConfigB,validate=false), sourceFiles, CodeContext.Evaluation,lexResourceManager=lexResourceManager)
+          let closure = LoadClosure.ComputeClosureOfSourceFiles(ctok, TcConfig.Create(tcConfigB,validate=false), sourceFiles, CodeContext.CompilationAndEvaluation, lexResourceManager=lexResourceManager)
           
           // Intent "[Loading %s]\n" (String.concat "\n     and " sourceFiles)
           fsiConsoleOutput.uprintf "[%s " (FSIstrings.SR.fsiLoadingFilesPrefixText())
@@ -1643,17 +1593,10 @@
     //  It is an explicit user trust decision to load an assembly with #r. Scripts are not run automatically (for example, by double-clicking in explorer).
     //  We considered setting loadFromRemoteSources in fsi.exe.config but this would transitively confer unsafe loading to the code in the referenced 
     //  assemblies. Better to let those assemblies decide for themselves which is safer.
-<<<<<<< HEAD
-#if FX_ATLEAST_40
-        Assembly.UnsafeLoadFrom(path)
-#else
-        Assembly.LoadFrom(path)
-=======
 #if FSI_TODO_NETCORE
         Assembly.LoadFrom(path)
 #else
         Assembly.UnsafeLoadFrom(path)
->>>>>>> 86fcbe34
 #endif
 
     let Install(tcConfigB, tcImports: TcImports, fsiDynamicCompiler: FsiDynamicCompiler, fsiConsoleOutput: FsiConsoleOutput) = 
@@ -1874,21 +1817,11 @@
                              lexResourceManager : LexResourceManager,
                              initialInteractiveState) = 
 
-<<<<<<< HEAD
-#if FSI_SHADOW_COPY_REFERENCES
     let referencedAssemblies = Dictionary<string, DateTime>()
-#endif
-=======
-    let referencedAssemblies = Dictionary<string, DateTime>()
->>>>>>> 86fcbe34
 
     let mutable currState = initialInteractiveState
     let event = Control.Event<unit>()
     let setCurrState s = currState <- s; event.Trigger()
-<<<<<<< HEAD
-    //let mutable queueAgent = None
-=======
->>>>>>> 86fcbe34
 
     let runCodeOnEventLoop errorLogger f istate = 
         try 
@@ -2410,17 +2343,10 @@
         let names  = names |> List.filter (fun name -> name.StartsWith(stem,StringComparison.Ordinal)) 
         names
 
-<<<<<<< HEAD
-    member __.ParseAndCheckInteraction (ctok, referenceResolver, checker, istate, text:string) =
-        let tcConfig = TcConfig.Create(tcConfigB,validate=false)
-
-        let fsiInteractiveChecker = FsiInteractiveChecker(referenceResolver, checker, tcConfig, istate.tcGlobals, istate.tcImports, istate.tcState)
-=======
     member __.ParseAndCheckInteraction (ctok, legacyReferenceResolver, checker, istate, text:string) =
         let tcConfig = TcConfig.Create(tcConfigB,validate=false)
 
         let fsiInteractiveChecker = FsiInteractiveChecker(legacyReferenceResolver, checker, tcConfig, istate.tcGlobals, istate.tcImports, istate.tcState)
->>>>>>> 86fcbe34
         fsiInteractiveChecker.ParseAndCheckInteraction(ctok, text)
 
 
@@ -2479,11 +2405,7 @@
 
 /// The primary type, representing a full F# Interactive session, reading from the given
 /// text input, writing to the given text output and error writers.
-<<<<<<< HEAD
-type FsiEvaluationSession (fsi: FsiEvaluationSessionHostConfig, argv:string[], inReader:TextReader, outWriter:TextWriter, errorWriter: TextWriter, fsiCollectible: bool, msbuildEnabled: bool) = 
-=======
 type FsiEvaluationSession (fsi: FsiEvaluationSessionHostConfig, argv:string[], inReader:TextReader, outWriter:TextWriter, errorWriter: TextWriter, fsiCollectible: bool, legacyReferenceResolver: ReferenceResolver.Resolver option) = 
->>>>>>> 86fcbe34
 
 #if !FX_NO_HEAPTERMINATION
     do if not runningOnMono then Lib.UnmanagedProcessExecutionOptions.EnableHeapTerminationOnCorruption() (* SDL recommendation *)
@@ -2528,33 +2450,6 @@
     //----------------------------------------------------------------------------
 
     let currentDirectory = Directory.GetCurrentDirectory()
-<<<<<<< HEAD
-    let defaultFSharpBinariesDir =
-#if FX_RESHAPED_REFLECTION
-         System.AppContext.BaseDirectory
-#else
-        System.AppDomain.CurrentDomain.BaseDirectory
-#endif
-        
-    // When used as part of FCS we cannot assume the current process is fsi.exe
-    // So we try to fallback to the default compiler dir.
-    let defaultFSharpBinariesDir = 
-        let safeExists f = (try File.Exists(f) with _ -> false)
-        let containsRequiredFiles =
-            [ "FSharp.Core.dll"; "FSharp.Core.sigdata"; "FSharp.Core.optdata" ]
-            |> Seq.map (fun file -> Path.Combine(defaultFSharpBinariesDir, file))
-            |> Seq.forall safeExists
-        if containsRequiredFiles then defaultFSharpBinariesDir 
-        else Internal.Utilities.FSharpEnvironment.BinFolderOfDefaultFSharpCompiler(None).Value
-
-    let referenceResolver = SimulatedMSBuildReferenceResolver.GetBestAvailableResolver(msbuildEnabled)
-    let tcConfigB = 
-        TcConfigBuilder.CreateNew(referenceResolver,
-                                  defaultFSharpBinariesDir, 
-                                  true, // long running: optimizeForMemory 
-                                  currentDirectory,isInteractive=true, 
-                                  isInvalidationSupported=false)
-=======
 
     let defaultFSharpBinariesDir = FSharpEnvironment.BinFolderOfDefaultFSharpCompiler(FSharpEnvironment.tryCurrentDomain()).Value
 
@@ -2564,14 +2459,13 @@
         | Some rr -> rr
 
     let tcConfigB = TcConfigBuilder.CreateNew(legacyReferenceResolver, defaultFSharpBinariesDir=defaultFSharpBinariesDir, optimizeForMemory=true, implicitIncludeDir=currentDirectory, isInteractive=true, isInvalidationSupported=false, defaultCopyFSharpCore=false)
->>>>>>> 86fcbe34
     let tcConfigP = TcConfigProvider.BasedOnMutableBuilder(tcConfigB)
-    do tcConfigB.resolutionEnvironment <- ReferenceResolver.RuntimeLike // See Bug 3608
+    do tcConfigB.resolutionEnvironment <- ResolutionEnvironment.CompilationAndEvaluation // See Bug 3608
     do tcConfigB.useFsiAuxLib <- fsi.UseFsiAuxLib
 
 #if FSI_TODO_NETCORE
-    // "RuntimeLike" assembly resolution for F# Interactive is not yet properly figured out on .NET Core
-    do tcConfigB.resolutionEnvironment <- ReferenceResolver.DesignTimeLike
+    // "CompilationAndEvaluation" assembly resolution for F# Interactive is not yet properly figured out on .NET Core
+    do tcConfigB.resolutionEnvironment <- ResolutionEnvironment.EditingOrCompilation false
     do tcConfigB.useSimpleResolution <- true
     do SetTargetProfile tcConfigB "netcore" // always assume System.Runtime codegen
     //do SetTargetProfile tcConfigB "privatecorelib" // always assume System.Private.CoreLib codegen
@@ -2582,11 +2476,7 @@
     do SetDebugSwitch    tcConfigB (Some "pdbonly") OptionSwitch.On
     do SetTailcallSwitch tcConfigB OptionSwitch.On    
 
-<<<<<<< HEAD
-#if FX_ATLEAST_40
-=======
 #if !FSI_TODO_NETCORE
->>>>>>> 86fcbe34
     // set platform depending on whether the current process is a 64-bit process.
     // BUG 429882 : FsiAnyCPU.exe issues warnings (x64 v MSIL) when referencing 64-bit assemblies
     do tcConfigB.platform <- if IntPtr.Size = 8 then Some AMD64 else Some X86
@@ -2643,19 +2533,11 @@
 
 
     let fsiConsoleInput = FsiConsoleInput(fsi, fsiOptions, inReader, outWriter)
-<<<<<<< HEAD
-
-    /// The single, global interactive checker that can be safely used in conjunction with other operations
-    /// on the FsiEvaluationSession.  
-    let checker = FSharpChecker.Create(msbuildEnabled=msbuildEnabled)
-
-=======
 
     /// The single, global interactive checker that can be safely used in conjunction with other operations
     /// on the FsiEvaluationSession.  
     let checker = FSharpChecker.Create(legacyReferenceResolver=legacyReferenceResolver)
 
->>>>>>> 86fcbe34
     let (tcGlobals,frameworkTcImports,nonFrameworkResolutions,unresolvedReferences) = 
         try 
             let tcConfig = tcConfigP.Get(ctokStartup)
@@ -2719,11 +2601,7 @@
             | Choice2Of2 None -> Choice2Of2 (System.Exception "Operation could not be completed due to earlier error")
             | Choice2Of2 (Some userExn) -> Choice2Of2 userExn
 
-<<<<<<< HEAD
-        userRes, FsiInteractiveChecker.CreateErrorInfos (tcConfig, true, scriptFile, errs)
-=======
         userRes, ErrorHelpers.CreateErrorInfos (tcConfig, true, scriptFile, errs)
->>>>>>> 86fcbe34
 
     let dummyScriptFileName = "input.fsx"
 
@@ -2742,13 +2620,9 @@
 
     member x.ParseAndCheckInteraction(code) = 
         let ctok = AssumeCompilationThreadWithoutEvidence ()
-<<<<<<< HEAD
-        fsiInteractionProcessor.ParseAndCheckInteraction (ctok, referenceResolver, checker.ReactorOps, fsiInteractionProcessor.CurrentState, code)  
-=======
         fsiInteractionProcessor.ParseAndCheckInteraction (ctok, legacyReferenceResolver, checker.ReactorOps, fsiInteractionProcessor.CurrentState, code)  
 
     member x.InteractiveChecker = checker
->>>>>>> 86fcbe34
 
     member x.CurrentPartialAssemblySignature = 
         fsiDynamicCompiler.CurrentPartialAssemblySignature (fsiInteractionProcessor.CurrentState)  
@@ -2832,10 +2706,6 @@
 
     member x.PartialAssemblySignatureUpdated = fsiInteractionProcessor.PartialAssemblySignatureUpdated
 
-<<<<<<< HEAD
-    member x.InteractiveChecker = checker
-=======
->>>>>>> 86fcbe34
 
     member x.FormatValue(obj:obj, objTy) = 
         fsiDynamicCompiler.FormatValue(obj, objTy)
@@ -2972,18 +2842,6 @@
         // The Ctrl-C exception handler that we've passed to native code has
         // to be explicitly kept alive.
         GC.KeepAlive fsiInterruptController.EventHandlers
-<<<<<<< HEAD
-
-
-    static member Create(fsiConfig, argv, inReader, outWriter, errorWriter, ?collectible, ?msbuildEnabled) = 
-        new FsiEvaluationSession(fsiConfig, argv, inReader, outWriter, errorWriter, defaultArg collectible false, defaultArg msbuildEnabled true)
-    
-    static member GetDefaultConfiguration(fsiObj:obj) = FsiEvaluationSession.GetDefaultConfiguration(fsiObj, true)
-    
-    static member GetDefaultConfiguration(fsiObj:obj, useFsiAuxLib) =
-    
-=======
->>>>>>> 86fcbe34
 
 
     static member Create(fsiConfig, argv, inReader, outWriter, errorWriter, ?collectible, ?legacyReferenceResolver) = 
@@ -3012,11 +2870,7 @@
               member __.EventLoopInvoke(f : unit -> 'T) =  callInstanceMethod1 (getInstanceProperty fsiObj "EventLoop") [|typeof<'T>|] "Invoke" f
               member __.EventLoopScheduleRestart() = callInstanceMethod0 (getInstanceProperty fsiObj "EventLoop") [||] "ScheduleRestart"
               member __.UseFsiAuxLib = useFsiAuxLib
-<<<<<<< HEAD
-              member __.OptionalConsoleReadLine = None }
-=======
               member __.GetOptionalConsoleReadLine(_probe) = None }
->>>>>>> 86fcbe34
 
 
 //-------------------------------------------------------------------------------
@@ -3029,12 +2883,9 @@
         abstract Invoke : (unit -> 'T) -> 'T 
         abstract ScheduleRestart : unit -> unit
     
-<<<<<<< HEAD
-=======
     // fsi.fs in FSHarp.Compiler.Sevice.dll avoids a hard dependency on FSharp.Compiler.Interactive.Settings.dll 
     // by providing an optional reimplementation of the functionality
 
->>>>>>> 86fcbe34
     // An implementation of IEventLoop suitable for the command-line console
     [<AutoSerializable(false)>]
     type internal SimpleEventLoop() = 
@@ -3051,20 +2902,12 @@
         let mutable restart = false
         interface IEventLoop with 
              member x.Run() =  
-<<<<<<< HEAD
-                 running <- true;
-=======
                  running <- true
->>>>>>> 86fcbe34
                  let rec run() = 
                      match waitSignal2 runSignal exitSignal with 
                      | 0 -> 
                          queue |> List.iter (fun f -> result <- try Some(f()) with _ -> None); 
-<<<<<<< HEAD
-                         setSignal doneSignal;
-=======
                          setSignal doneSignal
->>>>>>> 86fcbe34
                          run()
                      | 1 -> 
                          running <- false;
@@ -3072,26 +2915,12 @@
                      | _ -> run()
                  run();
              member x.Invoke(f : unit -> 'T) : 'T  = 
-<<<<<<< HEAD
-                 queue <- [f >> box];
-                 setSignal runSignal;
-=======
                  queue <- [f >> box]
                  setSignal runSignal
->>>>>>> 86fcbe34
                  waitSignal doneSignal
                  result.Value |> unbox
              member x.ScheduleRestart() = 
                  if running then 
-<<<<<<< HEAD
-                     restart <- true;
-                     setSignal exitSignal
-        interface System.IDisposable with 
-             member x.Dispose() =
-                 runSignal.Dispose();
-                 exitSignal.Dispose();
-                 doneSignal.Dispose();
-=======
                      restart <- true
                      setSignal exitSignal
         interface System.IDisposable with 
@@ -3099,7 +2928,6 @@
                  runSignal.Dispose()
                  exitSignal.Dispose()
                  doneSignal.Dispose()
->>>>>>> 86fcbe34
                      
 
 
@@ -3119,28 +2947,6 @@
         let mutable showProperties = true
         let mutable addedPrinters = []
 
-<<<<<<< HEAD
-        member self.FloatingPointFormat with get() = fpfmt and set v = fpfmt <- v
-        member self.FormatProvider with get() = fp and set v = fp <- v
-        member self.PrintWidth  with get() = printWidth and set v = printWidth <- v
-        member self.PrintDepth  with get() = printDepth and set v = printDepth <- v
-        member self.PrintLength  with get() = printLength and set v = printLength <- v
-        member self.PrintSize  with get() = printSize and set v = printSize <- v
-        member self.ShowDeclarationValues with get() = showDeclarationValues and set v = showDeclarationValues <- v
-        member self.ShowProperties  with get() = showProperties and set v = showProperties <- v
-        member self.ShowIEnumerable with get() = showIEnumerable and set v = showIEnumerable <- v
-        member self.ShowIDictionary with get() = showIDictionary and set v = showIDictionary <- v
-        member self.AddedPrinters with get() = addedPrinters and set v = addedPrinters <- v
-        member self.CommandLineArgs with get() = args  and set v  = args <- v
-        member self.AddPrinter(printer : 'T -> string) =
-          addedPrinters <- Choice1Of2 (typeof<'T>, (fun (x:obj) -> printer (unbox x))) :: addedPrinters
-
-        member self.EventLoop
-           with get () = evLoop
-           and set (x:IEventLoop)  = evLoop.ScheduleRestart(); evLoop <- x
-
-        member self.AddPrintTransformer(printer : 'T -> obj) =
-=======
         member __.FloatingPointFormat with get() = fpfmt and set v = fpfmt <- v
         member __.FormatProvider with get() = fp and set v = fp <- v
         member __.PrintWidth  with get() = printWidth and set v = printWidth <- v
@@ -3161,7 +2967,6 @@
            and set (x:IEventLoop)  = evLoop.ScheduleRestart(); evLoop <- x
 
         member __.AddPrintTransformer(printer : 'T -> obj) =
->>>>>>> 86fcbe34
           addedPrinters <- Choice2Of2 (typeof<'T>, (fun (x:obj) -> printer (unbox x))) :: addedPrinters
     
     let fsi = InteractiveSettings()
