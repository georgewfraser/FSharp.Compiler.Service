--- conflicted
+++ resolved
@@ -1640,11 +1640,7 @@
 [<NoEquality; NoComparison>]
 type Args<'T> = Args  of 'T
 
-<<<<<<< HEAD
-let main0(argv, referenceResolver, bannerAlreadyPrinted, openBinariesInMemory:bool, exiter:Exiter, errorLoggerProvider : ErrorLoggerProvider, disposables : DisposablesTracker) = 
-=======
-let main0(ctok, argv, referenceResolver, bannerAlreadyPrinted, exiter:Exiter, errorLoggerProvider : ErrorLoggerProvider, disposables : DisposablesTracker) = 
->>>>>>> 5a942daf
+let main0(ctok, argv, referenceResolver, bannerAlreadyPrinted, openBinariesInMemory:bool, exiter:Exiter, errorLoggerProvider : ErrorLoggerProvider, disposables : DisposablesTracker) = 
 
     // See Bug 735819 
     let lcidFromCodePage = 
@@ -1866,7 +1862,7 @@
 
 
 // set up typecheck for given AST without parsing any command line parameters
-let main1OfAst (referenceResolver, openBinariesInMemory, assemblyName, target, outfile, pdbFile, dllReferences, noframework, exiter, errorLoggerProvider: ErrorLoggerProvider, inputs : ParsedInput list) =
+let main1OfAst (ctok, referenceResolver, openBinariesInMemory, assemblyName, target, outfile, pdbFile, dllReferences, noframework, exiter, errorLoggerProvider: ErrorLoggerProvider, inputs : ParsedInput list) =
 
     let defaultFSharpBinariesDir = Internal.Utilities.FSharpEnvironment.BinFolderOfDefaultFSharpCompiler(None).Value
     let tcConfigB = TcConfigBuilder.CreateNew(referenceResolver, defaultFSharpBinariesDir, (*optimizeForMemory*) false, Directory.GetCurrentDirectory(), isInteractive=false, isInvalidationSupported=false)
@@ -1897,24 +1893,24 @@
             exiter.Exit 1
     
     let foundationalTcConfigP = TcConfigProvider.Constant(tcConfig)
-    let sysRes,otherRes,knownUnresolved = TcAssemblyResolutions.SplitNonFoundationalResolutions(tcConfig)
-    let tcGlobals,frameworkTcImports = TcImports.BuildFrameworkTcImports (foundationalTcConfigP, sysRes, otherRes)
+    let sysRes,otherRes,knownUnresolved = TcAssemblyResolutions.SplitNonFoundationalResolutions(ctok, tcConfig)
+    let tcGlobals,frameworkTcImports = TcImports.BuildFrameworkTcImports (ctok, foundationalTcConfigP, sysRes, otherRes)
 
     use unwindParsePhase = PushThreadBuildPhaseUntilUnwind (BuildPhase.Parse) 
 
     let meta = Directory.GetCurrentDirectory()
-    let tcConfig = (tcConfig,inputs) ||> List.fold (fun tcc inp -> ApplyMetaCommandsFromInputToTcConfig tcc (inp,meta))
+    let tcConfig = (tcConfig,inputs) ||> List.fold (fun tcc inp -> ApplyMetaCommandsFromInputToTcConfig (tcc, inp,meta))
     let tcConfigP = TcConfigProvider.Constant(tcConfig)
 
     let tcGlobals,tcImports =  
-        let tcImports = TcImports.BuildNonFrameworkTcImports(tcConfigP,tcGlobals,frameworkTcImports,otherRes,knownUnresolved)
+        let tcImports = TcImports.BuildNonFrameworkTcImports(ctok, tcConfigP, tcGlobals, frameworkTcImports, otherRes,knownUnresolved)
         tcGlobals,tcImports
 
     use unwindParsePhase = PushThreadBuildPhaseUntilUnwind (BuildPhase.TypeCheck)            
     let tcEnv0 = GetInitialTcEnv (assemblyName, rangeStartup, tcConfig, tcImports, tcGlobals)
 
     let tcState,topAttrs,typedAssembly,_tcEnvAtEnd = 
-        TypeCheck(tcConfig,tcImports,tcGlobals,errorLogger,assemblyName,NiceNameGenerator(),tcEnv0,inputs,exiter)
+        TypeCheck(ctok, tcConfig, tcImports, tcGlobals, errorLogger, assemblyName, NiceNameGenerator(), tcEnv0, inputs,exiter)
 
     let generatedCcu = tcState.Ccu
 
@@ -1933,7 +1929,7 @@
     // Pass on only the minimum information required for the next phase to ensure GC kicks in.
     // In principle the JIT should be able to do good liveness analysis to clean things up, but the
     // data structures involved here are so large we can't take the risk.
-    Args(tcConfig,tcImports,frameworkTcImports,tcGlobals,errorLogger,generatedCcu,outfile,typedAssembly,topAttrs,pdbFile,assemblyName,assemVerFromAttrib,signingInfo,exiter)
+    Args(ctok, tcConfig, tcImports, frameworkTcImports, tcGlobals, errorLogger, generatedCcu, outfile, typedAssembly, topAttrs, pdbFile, assemblyName, assemVerFromAttrib, signingInfo ,exiter)
 
   
 /// Phase 2a: encode signature data, optimize, encode optimization data
@@ -1972,15 +1968,11 @@
     Args (ctok, tcConfig, tcImports, tcGlobals, errorLogger, generatedCcu, outfile, optimizedImpls, topAttrs, pdbfile, assemblyName, (sigDataAttributes, sigDataResources), optDataResources, assemVerFromAttrib, signingInfo, metadataVersion, exiter)
 
 /// Phase 2b: IL code generation
-<<<<<<< HEAD
-let main2b (tcImportsCapture,dynamicAssemblyCreator) (Args (tcConfig: TcConfig, tcImports, tcGlobals: TcGlobals, errorLogger, generatedCcu: CcuThunk, outfile, optimizedImpls, topAttrs, pdbfile, assemblyName, idata, optDataResources, assemVerFromAttrib, signingInfo, metadataVersion, exiter: Exiter)) = 
+let main2b (tcImportsCapture,dynamicAssemblyCreator) (Args (ctok, tcConfig: TcConfig, tcImports, tcGlobals: TcGlobals, errorLogger, generatedCcu: CcuThunk, outfile, optimizedImpls, topAttrs, pdbfile, assemblyName, idata, optDataResources, assemVerFromAttrib, signingInfo, metadataVersion, exiter: Exiter)) = 
 
     match tcImportsCapture with 
     | None -> ()
     | Some f -> f tcImports
-=======
-let main2b(Args (ctok, tcConfig: TcConfig, tcImports, tcGlobals: TcGlobals, errorLogger, generatedCcu: CcuThunk, outfile, optimizedImpls, topAttrs, pdbfile, assemblyName, idata, optDataResources, assemVerFromAttrib, signingInfo, metadataVersion, exiter: Exiter)) = 
->>>>>>> 5a942daf
 
     // Compute a static linker. 
     let ilGlobals = tcGlobals.ilg
@@ -2009,17 +2001,10 @@
     AbortOnError(errorLogger, exiter)
     
     // Pass on only the minimum information required for the next phase
-<<<<<<< HEAD
-    Args (tcConfig, errorLogger, staticLinker, tcGlobals, outfile, pdbfile, ilxMainModule, signingInfo, exiter)
+    Args (ctok, tcConfig, tcGlobals, errorLogger, staticLinker, ilGlobals, outfile, pdbfile, ilxMainModule, signingInfo, exiter)
 
 /// Phase 3: static linking
-let main3(Args (tcConfig, errorLogger: ErrorLogger, staticLinker, tcGlobals, outfile, pdbfile, ilxMainModule, signingInfo, exiter:Exiter)) = 
-=======
-    Args (ctok, tcConfig, errorLogger, staticLinker, ilGlobals, outfile, pdbfile, ilxMainModule, signingInfo, exiter)
-
-/// Phase 3: static linking
-let main3(Args (ctok, tcConfig, errorLogger: ErrorLogger, staticLinker, ilGlobals, outfile, pdbfile, ilxMainModule, signingInfo, exiter:Exiter)) = 
->>>>>>> 5a942daf
+let main3(Args (ctok, tcConfig, tcGlobals, errorLogger: ErrorLogger, staticLinker, ilGlobals, outfile, pdbfile, ilxMainModule, signingInfo, exiter:Exiter)) = 
         
     use unwindBuildPhase = PushThreadBuildPhaseUntilUnwind BuildPhase.Output
 
@@ -2033,17 +2018,10 @@
     AbortOnError(errorLogger, exiter)
         
     // Pass on only the minimum information required for the next phase
-<<<<<<< HEAD
-    Args (tcConfig, errorLogger, tcGlobals, ilxMainModule, outfile, pdbfile, signingInfo, exiter)
+    Args (ctok, tcConfig, errorLogger, tcGlobals, ilxMainModule, outfile, pdbfile, signingInfo, exiter)
 
 /// Phase 4: write the binaries
-let main4 dynamicAssemblyCreator (Args (tcConfig, errorLogger: ErrorLogger, tcGlobals: TcGlobals, ilxMainModule, outfile, pdbfile, signingInfo, exiter: Exiter)) = 
-=======
-    Args (ctok, tcConfig, errorLogger, ilGlobals, ilxMainModule, outfile, pdbfile, signingInfo, exiter)
-
-/// Phase 4: write the binaries
-let main4 (Args (ctok, tcConfig, errorLogger: ErrorLogger, ilGlobals, ilxMainModule, outfile, pdbfile, signingInfo, exiter: Exiter)) = 
->>>>>>> 5a942daf
+let main4 dynamicAssemblyCreator (Args (ctok, tcConfig, errorLogger: ErrorLogger, tcGlobals: TcGlobals, ilxMainModule, outfile, pdbfile, signingInfo, exiter: Exiter)) = 
     ReportTime tcConfig "Write .NET Binary"
     use unwindBuildPhase = PushThreadBuildPhaseUntilUnwind BuildPhase.Output
     let outfile = tcConfig.MakePathAbsolute outfile
@@ -2091,23 +2069,15 @@
 //-----------------------------------------------------------------------------
 
 /// Entry point typecheckAndCompile
-<<<<<<< HEAD
 let typecheckAndCompile (argv, referenceResolver, bannerAlreadyPrinted, openBinariesInMemory, exiter:Exiter, errorLoggerProvider, tcImportsCapture, dynamicAssemblyCreator) =
+
+    // Explanation: Compilation happens on whichever thread calls this function.
+    let ctok = AssumeCompilationThreadWithoutEvidence ()
+
     use d = new DisposablesTracker()
     use e = new SaveAndRestoreConsoleEncoding()
 
-    main0(argv, referenceResolver, bannerAlreadyPrinted, openBinariesInMemory, exiter, errorLoggerProvider, d)
-=======
-let typecheckAndCompile (argv, referenceResolver, bannerAlreadyPrinted, exiter:Exiter, errorLoggerProvider) =
-
-    // Explanation: Compilation happens on whichever thread calls this function.
-    let ctok = AssumeCompilationThreadWithoutEvidence ()
-
-    use d = new DisposablesTracker()
-    use e = new SaveAndRestoreConsoleEncoding()
-
-    main0(ctok, argv, referenceResolver, bannerAlreadyPrinted, exiter, errorLoggerProvider, d)
->>>>>>> 5a942daf
+    main0(ctok, argv, referenceResolver, bannerAlreadyPrinted, openBinariesInMemory, exiter, errorLoggerProvider, d)
     |> main1
     |> main2a
     |> main2b (tcImportsCapture,dynamicAssemblyCreator)
@@ -2116,7 +2086,10 @@
 
 
 let compileOfAst (referenceResolver, openBinariesInMemory, assemblyName, target, outFile, pdbFile, dllReferences, noframework, exiter, errorLoggerProvider, inputs, tcImportsCapture, dynamicAssemblyCreator) = 
-    main1OfAst (referenceResolver, openBinariesInMemory, assemblyName, target, outFile, pdbFile, dllReferences, noframework, exiter, errorLoggerProvider, inputs)
+    // Explanation: Compilation happens on whichever thread calls this function.
+    let ctok = AssumeCompilationThreadWithoutEvidence ()
+
+    main1OfAst (ctok, referenceResolver, openBinariesInMemory, assemblyName, target, outFile, pdbFile, dllReferences, noframework, exiter, errorLoggerProvider, inputs)
     |> main2a
     |> main2b (tcImportsCapture, dynamicAssemblyCreator)
     |> main3
