--- conflicted
+++ resolved
@@ -1621,11 +1621,7 @@
 [<NoEquality; NoComparison>]
 type Args<'T> = Args  of 'T
 
-<<<<<<< HEAD
-let main0(ctok, argv, referenceResolver, bannerAlreadyPrinted, openBinariesInMemory:bool, exiter:Exiter, errorLoggerProvider : ErrorLoggerProvider, disposables : DisposablesTracker) = 
-=======
 let main0(ctok, argv, legacyReferenceResolver, bannerAlreadyPrinted, openBinariesInMemory:bool, defaultCopyFSharpCore: bool, exiter:Exiter, errorLoggerProvider : ErrorLoggerProvider, disposables : DisposablesTracker) = 
->>>>>>> 86fcbe34
 
     // See Bug 735819 
     let lcidFromCodePage = 
@@ -1641,13 +1637,7 @@
 
     let directoryBuildingFrom = Directory.GetCurrentDirectory()
     let setProcessThreadLocals tcConfigB =
-<<<<<<< HEAD
-#if COMPILER_SERVICE
                     tcConfigB.openBinariesInMemory <- openBinariesInMemory
-#endif
-=======
-                    tcConfigB.openBinariesInMemory <- openBinariesInMemory
->>>>>>> 86fcbe34
 #if PREFERRED_UI_LANG
                     match tcConfigB.preferredUiLang with
 #if FX_RESHAPED_GLOBALIZATION
@@ -1859,16 +1849,9 @@
 
 
 // set up typecheck for given AST without parsing any command line parameters
-<<<<<<< HEAD
-let main1OfAst (ctok, referenceResolver, openBinariesInMemory, assemblyName, target, outfile, pdbFile, dllReferences, noframework, exiter, errorLoggerProvider: ErrorLoggerProvider, inputs : ParsedInput list) =
-
-    let defaultFSharpBinariesDir = Internal.Utilities.FSharpEnvironment.BinFolderOfDefaultFSharpCompiler(None).Value
-    let tcConfigB = TcConfigBuilder.CreateNew(referenceResolver, defaultFSharpBinariesDir, (*optimizeForMemory*) false, Directory.GetCurrentDirectory(), isInteractive=false, isInvalidationSupported=false)
-=======
 let main1OfAst (ctok, legacyReferenceResolver, openBinariesInMemory, assemblyName, target, outfile, pdbFile, dllReferences, noframework, exiter, errorLoggerProvider: ErrorLoggerProvider, inputs : ParsedInput list) =
 
     let tcConfigB = TcConfigBuilder.CreateNew(legacyReferenceResolver, DefaultFSharpBinariesDir, (*optimizeForMemory*) false, Directory.GetCurrentDirectory(), isInteractive=false, isInvalidationSupported=false, defaultCopyFSharpCore=false)
->>>>>>> 86fcbe34
     tcConfigB.openBinariesInMemory <- openBinariesInMemory
     tcConfigB.framework <- not noframework 
     // Preset: --optimize+ -g --tailcalls+ (see 4505)
@@ -1922,11 +1905,7 @@
 
     // Try to find an AssemblyVersion attribute 
     let assemVerFromAttrib = 
-<<<<<<< HEAD
-        match AttributeHelpers.TryFindVersionAttribute tcGlobals "System.Reflection.AssemblyVersionAttribute" "AssemblyVersionAttribute" topAttrs.assemblyAttrs with
-=======
         match AttributeHelpers.TryFindVersionAttribute tcGlobals "System.Reflection.AssemblyVersionAttribute" "AssemblyVersionAttribute" topAttrs.assemblyAttrs tcConfig.deterministic with
->>>>>>> 86fcbe34
         | Some v -> 
             match tcConfig.version with 
             | VersionNone -> Some v
@@ -1995,11 +1974,7 @@
     // Check if System.SerializableAttribute exists in mscorlib.dll, 
     // so that make sure the compiler only emits "serializable" bit into IL metadata when it is available.
     // Note that SerializableAttribute may be relocated in the future but now resides in mscorlib.
-<<<<<<< HEAD
-    let codegenResults = GenerateIlxCode (IlReflectBackend, Option.isSome dynamicAssemblyCreator, false, tcConfig, topAttrs, optimizedImpls, generatedCcu.AssemblyName, ilxGenerator)
-=======
     let codegenResults = GenerateIlxCode ((if Option.isSome dynamicAssemblyCreator then IlReflectBackend else IlWriteBackend), Option.isSome dynamicAssemblyCreator, false, tcConfig, topAttrs, optimizedImpls, generatedCcu.AssemblyName, ilxGenerator)
->>>>>>> 86fcbe34
     let casApplied = new Dictionary<Stamp, bool>()
     let securityAttrs, topAssemblyAttrs = topAttrs.assemblyAttrs |> List.partition (fun a -> TypeChecker.IsSecurityAttribute tcGlobals (tcImports.GetImportMap()) casApplied a rangeStartup)
     // remove any security attributes from the top-level assembly attribute list
@@ -2080,20 +2055,12 @@
 //-----------------------------------------------------------------------------
 
 /// Entry point typecheckAndCompile
-<<<<<<< HEAD
-let typecheckAndCompile (ctok, argv, referenceResolver, bannerAlreadyPrinted, openBinariesInMemory, exiter:Exiter, errorLoggerProvider, tcImportsCapture, dynamicAssemblyCreator) =
-=======
 let typecheckAndCompile (ctok, argv, legacyReferenceResolver, bannerAlreadyPrinted, openBinariesInMemory, defaultCopyFSharpCore, exiter:Exiter, errorLoggerProvider, tcImportsCapture, dynamicAssemblyCreator) =
->>>>>>> 86fcbe34
 
     use d = new DisposablesTracker()
     use e = new SaveAndRestoreConsoleEncoding()
 
-<<<<<<< HEAD
-    main0(ctok, argv, referenceResolver, bannerAlreadyPrinted, openBinariesInMemory, exiter, errorLoggerProvider, d)
-=======
     main0(ctok, argv, legacyReferenceResolver, bannerAlreadyPrinted, openBinariesInMemory, defaultCopyFSharpCore, exiter, errorLoggerProvider, d)
->>>>>>> 86fcbe34
     |> main1
     |> main2a
     |> main2b (tcImportsCapture,dynamicAssemblyCreator)
@@ -2101,24 +2068,13 @@
     |> main4 dynamicAssemblyCreator
 
 
-<<<<<<< HEAD
-let compileOfAst (ctok, referenceResolver, openBinariesInMemory, assemblyName, target, outFile, pdbFile, dllReferences, noframework, exiter, errorLoggerProvider, inputs, tcImportsCapture, dynamicAssemblyCreator) = 
-    main1OfAst (ctok, referenceResolver, openBinariesInMemory, assemblyName, target, outFile, pdbFile, dllReferences, noframework, exiter, errorLoggerProvider, inputs)
-=======
 let compileOfAst (ctok, legacyReferenceResolver, openBinariesInMemory, assemblyName, target, outFile, pdbFile, dllReferences, noframework, exiter, errorLoggerProvider, inputs, tcImportsCapture, dynamicAssemblyCreator) = 
     main1OfAst (ctok, legacyReferenceResolver, openBinariesInMemory, assemblyName, target, outFile, pdbFile, dllReferences, noframework, exiter, errorLoggerProvider, inputs)
->>>>>>> 86fcbe34
     |> main2a
     |> main2b (tcImportsCapture, dynamicAssemblyCreator)
     |> main3
     |> main4 dynamicAssemblyCreator
 
-<<<<<<< HEAD
-let mainCompile (ctok, argv, referenceResolver, bannerAlreadyPrinted, openBinariesInMemory, exiter, errorLoggerProvider, tcImportsCapture, dynamicAssemblyCreator) = 
-    //System.Runtime.GCSettings.LatencyMode <- System.Runtime.GCLatencyMode.Batch
-    typecheckAndCompile(ctok, argv, referenceResolver, bannerAlreadyPrinted, openBinariesInMemory, exiter, errorLoggerProvider, tcImportsCapture, dynamicAssemblyCreator)
-=======
 let mainCompile (ctok, argv, legacyReferenceResolver, bannerAlreadyPrinted, openBinariesInMemory, defaultCopyFSharpCore, exiter, errorLoggerProvider, tcImportsCapture, dynamicAssemblyCreator) = 
     //System.Runtime.GCSettings.LatencyMode <- System.Runtime.GCLatencyMode.Batch
     typecheckAndCompile(ctok, argv, legacyReferenceResolver, bannerAlreadyPrinted, openBinariesInMemory, defaultCopyFSharpCore, exiter, errorLoggerProvider, tcImportsCapture, dynamicAssemblyCreator)
->>>>>>> 86fcbe34
