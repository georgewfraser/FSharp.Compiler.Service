// Copyright (c) Microsoft Corporation.  All Rights Reserved.  Licensed under the Apache License, Version 2.0.  See License.txt in the project root for license information.

// This component is used by the 'fsharpqa' tests for faster in-memory compilation.  It should be removed and the 
// proper compiler service API used instead.

namespace Legacy.FSharp.Compiler.Hosted

open System
open System.IO
open System.Text
open System.Text.RegularExpressions
open Microsoft.FSharp.Compiler
open Microsoft.FSharp.Compiler.Driver
open Microsoft.FSharp.Compiler.ErrorLogger
open Microsoft.FSharp.Compiler.CompileOps
open Microsoft.FSharp.Compiler.AbstractIL.Internal.Library 

/// build issue location
type internal Location =
    {
        StartLine : int
        StartColumn : int
        EndLine : int
        EndColumn : int
    }

type internal CompilationIssueType = Warning | Error

/// build issue details
type internal CompilationIssue = 
    { 
        Location : Location
        Subcategory : string
        Code : string
        File : string
        Text : string 
        Type : CompilationIssueType
    }

/// combined warning and error details
type internal FailureDetails = 
    {
        Warnings : CompilationIssue list
        Errors : CompilationIssue list
    }

type internal CompilationResult = 
    | Success of CompilationIssue list
    | Failure of FailureDetails

[<RequireQualifiedAccess>]
type internal CompilationOutput = 
    { Errors : Diagnostic[]
      Warnings : Diagnostic[]  }

type internal InProcCompiler(legacyReferenceResolver) = 
    member this.Compile(argv) = 

        // Explanation: Compilation happens on whichever thread calls this function.
        let ctok = AssumeCompilationThreadWithoutEvidence ()

        let loggerProvider = InProcErrorLoggerProvider()
        let exitCode = ref 0
        let exiter = 
            { new Exiter with
                 member this.Exit n = exitCode := n; raise StopProcessing }
        try 
<<<<<<< HEAD
            typecheckAndCompile(ctok, argv, referenceResolver, false, exiter, loggerProvider.Provider)
=======
            typecheckAndCompile(ctok, argv, legacyReferenceResolver, false, false, true, exiter, loggerProvider.Provider, None, None)
>>>>>>> 86fcbe34
        with 
            | StopProcessing -> ()
            | ReportedError _  | WrappedError(ReportedError _,_)  ->
                exitCode := 1
                ()

        let output : CompilationOutput = { Warnings = loggerProvider.CapturedWarnings; Errors = loggerProvider.CapturedErrors }
        !exitCode = 0, output

/// in-proc version of fsc.exe
type internal FscCompiler(legacyReferenceResolver) =
    let compiler = InProcCompiler(legacyReferenceResolver)

    let emptyLocation = 
        { 
            StartColumn = 0
            EndColumn = 0
            StartLine = 0
            EndLine = 0
        }

    /// converts short and long issue types to the same CompilationIssue representation
    let convert issue : CompilationIssue = 
        match issue with
        | Diagnostic.Short(isError, text) -> 
            {
                Location = emptyLocation
                Code = ""
                Subcategory = ""
                File = ""
                Text = text
                Type = if isError then CompilationIssueType.Error else CompilationIssueType.Warning
            }
        | Diagnostic.Long(isError, details) ->
            let loc, file = 
                match details.Location with
                | Some l when not l.IsEmpty -> 
                    { 
                        StartColumn = l.Range.StartColumn
                        EndColumn = l.Range.EndColumn
                        StartLine = l.Range.StartLine
                        EndLine = l.Range.EndLine
                    }, l.File
                | _ -> emptyLocation, ""
            {
                Location = loc
                Code = sprintf "FS%04d" details.Canonical.ErrorNumber
                Subcategory = details.Canonical.Subcategory
                File = file
                Text = details.Message
                Type = if isError then CompilationIssueType.Error else CompilationIssueType.Warning
            }

    /// test if --test:ErrorRanges flag is set
    let errorRangesArg =
        let regex = Regex(@"^(/|--)test:ErrorRanges$", RegexOptions.Compiled ||| RegexOptions.IgnoreCase)
        fun arg -> regex.IsMatch(arg)

    /// test if --vserrors flag is set
    let vsErrorsArg =
        let regex = Regex(@"^(/|--)vserrors$", RegexOptions.Compiled ||| RegexOptions.IgnoreCase)
        fun arg -> regex.IsMatch(arg)

    /// test if an arg is a path to fsc.exe
    let fscExeArg = 
        let regex = Regex(@"fsc(\.exe)?$", RegexOptions.Compiled ||| RegexOptions.IgnoreCase)
        fun arg -> regex.IsMatch(arg)

    /// do compilation as if args was argv to fsc.exe
    member this.Compile(args : string array) =
        // args.[0] is later discarded, assuming it is just the path to fsc.
        // compensate for this in case caller didn't know
        let args =
            match args with
            | [||] | null -> [|"fsc"|]
            | a when not <| fscExeArg a.[0] -> Array.append [|"fsc"|] a
            | _ -> args

        let errorRanges = args |> Seq.exists errorRangesArg
        let vsErrors = args |> Seq.exists vsErrorsArg

        let (ok, result) = compiler.Compile(args)
        let exitCode = if ok then 0 else 1
        
        let lines =
            Seq.append result.Errors result.Warnings
            |> Seq.map convert
            |> Seq.map (fun issue ->
                let issueTypeStr = 
                    match issue.Type with
                    | Error -> if vsErrors then sprintf "%s error" issue.Subcategory else "error"
                    | Warning -> if vsErrors then sprintf "%s warning" issue.Subcategory else "warning"

                let locationStr =
                    if vsErrors then
                        sprintf "(%d,%d,%d,%d)" issue.Location.StartLine issue.Location.StartColumn issue.Location.EndLine issue.Location.EndColumn
                    elif errorRanges then
                        sprintf "(%d,%d-%d,%d)" issue.Location.StartLine issue.Location.StartColumn issue.Location.EndLine issue.Location.EndColumn
                    else
                        sprintf "(%d,%d)" issue.Location.StartLine issue.Location.StartColumn

                sprintf "%s: %s %s: %s" locationStr issueTypeStr issue.Code issue.Text
                )
            |> Array.ofSeq
        (exitCode, lines)

module internal CompilerHelpers =

    /// splits a provided command line string into argv array
    /// currently handles quotes, but not escaped quotes
    let parseCommandLine (commandLine : string) =
        let folder (inQuote : bool, currArg : string, argLst : string list) ch =
            match (ch, inQuote) with
            | ('"', _) ->
                (not inQuote, currArg, argLst)
            | (' ', false) ->
                if currArg.Length > 0 then (inQuote, "", currArg :: argLst)
                else (inQuote, "", argLst)
            | _ ->
                (inQuote, currArg + (string ch), argLst)

        seq { yield! commandLine.ToCharArray(); yield ' ' }
        |> Seq.fold folder (false, "", [])
        |> (fun (_, _, args) -> args)
        |> List.rev
        |> Array.ofList

    /// runs in-proc fsc compilation, returns array consisting of exit code, then compiler output
    let fscCompile legacyReferenceResolver directory args =
        // in-proc compiler still prints banner to console, so need this to capture it
        let origOut = Console.Out
        let origError = Console.Error
        let sw = new StringWriter()
        Console.SetOut(sw)
        let ew = new StringWriter()
        Console.SetError(ew)
        try
            try
                Directory.SetCurrentDirectory directory
                let (exitCode, output) = FscCompiler(legacyReferenceResolver).Compile(args)
                let consoleOut = sw.ToString().Split([|'\r'; '\n'|], StringSplitOptions.RemoveEmptyEntries)
                let consoleError = ew.ToString().Split([|'\r'; '\n'|], StringSplitOptions.RemoveEmptyEntries)
                exitCode, [| yield! consoleOut; yield! output |], consoleError
            with e ->
                1, [| "Internal compiler error"; e.ToString().Replace('\n', ' ').Replace('\r', ' ') |], [| |]
        finally
            Console.SetOut(origOut)
            Console.SetError(origError)
    
<|MERGE_RESOLUTION|>--- conflicted
+++ resolved
@@ -65,11 +65,7 @@
             { new Exiter with
                  member this.Exit n = exitCode := n; raise StopProcessing }
         try 
-<<<<<<< HEAD
-            typecheckAndCompile(ctok, argv, referenceResolver, false, exiter, loggerProvider.Provider)
-=======
             typecheckAndCompile(ctok, argv, legacyReferenceResolver, false, false, true, exiter, loggerProvider.Provider, None, None)
->>>>>>> 86fcbe34
         with 
             | StopProcessing -> ()
             | ReportedError _  | WrappedError(ReportedError _,_)  ->
