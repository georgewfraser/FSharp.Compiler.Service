--- conflicted
+++ resolved
@@ -726,9 +726,9 @@
               os.Append(Duplicate2E().Format k (DecompileOpName s)) |> ignore
       | UndefinedName(_,k,id,_) -> 
           os.Append(k (DecompileOpName id.idText)) |> ignore
-      | InternalUndefinedItemRef(f,smr,ccuName,s) ->
-          let _, errs = f(smr, ccuName, s)
-          os.Append(errs) |> ignore
+      | InternalUndefinedItemRef(f,smr,ccuName,s) ->  
+          let _, errs = f(smr, ccuName, s)  
+          os.Append(errs) |> ignore  
       | FieldNotMutable  _ -> 
           os.Append(FieldNotMutableE().Format) |> ignore
       | FieldsFromDifferentTypes (_,fref1,fref2,_) -> 
@@ -2036,11 +2036,8 @@
       /// if true - every expression in quotations will be augmented with full debug info (filename, location in file)
       mutable emitDebugInfoInQuotations : bool
 
-<<<<<<< HEAD
+      mutable exename : string option
 #if SHADOW_COPY_REFERENCES
-=======
-      mutable exename : string option
->>>>>>> 89b182e7
       /// When false FSI will lock referenced assemblies requiring process restart, false = disable Shadow Copy false (*default*)
       mutable shadowCopyReferences : bool
 #endif
@@ -2193,11 +2190,8 @@
           sqmNumOfSourceFiles = 0
           sqmSessionStartedTime = System.DateTime.Now.Ticks
           emitDebugInfoInQuotations = false
-<<<<<<< HEAD
+          exename = None
 #if SHADOW_COPY_REFERENCES
-=======
-          exename = None
->>>>>>> 89b182e7
           shadowCopyReferences = false
 #endif
         }
@@ -4765,7 +4759,7 @@
       /// Warnings seen while parsing root of closure
       RootWarnings : PhasedError list }   
 
-    
+
 [<RequireQualifiedAccess>]
 type CodeContext =
     | Evaluation // in fsi.exe
@@ -4927,7 +4921,7 @@
                 globalNoWarns := (!globalNoWarns @ noWarns) 
                 sourceInputs := (filename,input) :: !sourceInputs                 
             | _ -> failwith "Unexpected"
-            
+        
         // Resolve all references.
         let resolutionErrors = ref []
         let resolutionWarnings = ref [] 
@@ -4971,7 +4965,7 @@
               RootWarnings = rootWarnings}       
 
         result
-        
+
     /// Given source text, find the full load closure. Used from service.fs, when editing a script file
     let GetFullClosureOfScriptSource(filename,source,codeContext,lexResourceManager:Lexhelp.LexResourceManager) = 
         let tcConfig = CreateScriptSourceTcConfig(filename,codeContext)
