--- conflicted
+++ resolved
@@ -2472,231 +2472,12 @@
                   elif useICallVirt then I_callvirt (isTailCall, mspec, None) 
                   else I_call (isTailCall, mspec, None)
 
-<<<<<<< HEAD
-#if SILVERLIGHT
-          begin
-#else
-          // An F# multi dimension array type "int32[,]" should normally map to the ILDASM type "int32[0...,0...]", just like C#.
-          //
-          // However, System.Reflection.Emit has a nasty bug that means it can't emit calls to C# generic methods involving multi-dimensional arrays
-          //    void M<T>(int32[,])
-          // because MakeGenericMethod on this method returns a handle that causes an invalid call to be emitted by the IL code generator for dynamic assemblies
-          // 
-          // We have to pay a price here, either:
-          //    -- always emit no bounds, i.e. the ILDASM type "int32[,]" (without lower bounds), and not be able to implement C# virtual slots involving multi-dimensional array types
-          //    -- always emit bounds, i.e. the ILDASM type "int32[0...,0...]" (without lower bounds), and not be able to call C# or F# generic code such as the Array2 module
-          //    -- emit no bounds within the signatures of F# generic methods
-          // We follow the the second one.  This bug was "fixed" for 4.0, but is still broken, since it no longer accounts for the case
-          // were you have no bounds.
-          //  
-          // The code below provides a workaround for fsi 2.0 - we'll grab a MethodRef via reflection, and then call it indirectly.
-          // We need to use reflection to get the MethodRef because ldtoken, ldftn etc. may leak typars into the IL stream, resulting in a bad PE image.  The indirect call
-          // is also necessary (as opposed to MethodBase::Invoke), because Invoke() requires an array of System.Type objects representing the method's argument types, and may
-          // provide another opportunity to leak "rogue" typars into the IL stream
-          
-          let emitReflectionCode = 
-              if cenv.g.indirectCallArrayMethods then 
-                  true
-              elif cenv.opts.ilxBackend <> IlxGenBackend.IlReflectBackend then 
-                  false
-              elif cenv.g.using40environment then 
-                  false
-              elif ilTyArgs.Length = 0 then 
-                  false
-              elif Microsoft.FSharp.Compiler.AbstractIL.IL.runningOnMono then 
-                  false
-              elif newobj then
-                  false
-              else
-                  // test if emitting the reflection code is appropriate
-                  let hasMDArrayReturnType = match mspec.FormalReturnType with | ILType.Array(shape,_) when shape.Rank > 1 -> true | _ -> false
-                  let hasMDArrayParameter  = mspec.FormalArgTypes |> ILList.exists (fun p -> match p with | ILType.Array(shape,_) when shape.Rank > 1 -> true | _ -> false)
-                  
-                  (hasMDArrayReturnType || hasMDArrayParameter)
-
-          // grab a scope ref for fsi,exe
-          let fsiScoRefOpt = 
-              if emitReflectionCode then 
-                  let assemblies = System.AppDomain.CurrentDomain.GetAssemblies()
-                  assemblies 
-                  |> Array.tryPick (fun a-> 
-                        if a.FullName.Contains("Fsi,") then
-                            Some (ILScopeRef.Assembly(ILAssemblyRef.FromAssemblyName (a.GetName()))) 
-                        else None )
-              else
-                  None                             
-
-          
-          if emitReflectionCode && fsiScoRefOpt.IsSome then 
-                                     
-              // System.Reflection.MethodInfo
-              let methodInfoTyRef = ILTypeRef.Create(cenv.g.ilg.traits.SystemReflectionScopeRef.Value,[],"System.Reflection.MethodInfo")
-              let methodInfoTySpec = ILTypeSpec.Create(methodInfoTyRef,emptyILGenericArgs)
-              let methodInfoTy = mkILBoxedType methodInfoTySpec
-              
-              // System.Reflection.MethodBase
-              let methodBaseTyRef = ILTypeRef.Create(cenv.g.ilg.traits.SystemReflectionScopeRef.Value,[],"System.Reflection.MethodBase")
-              let methodBaseTySpec = ILTypeSpec.Create(methodBaseTyRef,emptyILGenericArgs)
-              let methodBaseTy = mkILBoxedType methodBaseTySpec
-              
-              // System.RuntimeMethodHandle
-              let runtimeMethodHandleTyRef = ILTypeRef.Create(cenv.g.ilg.traits.ScopeRef,[],"System.RuntimeMethodHandle")
-              let runtimeMethodHandleTySpec = ILTypeSpec.Create(runtimeMethodHandleTyRef,emptyILGenericArgs)
-              let runtimeMethodHandleTy = ILType.Value runtimeMethodHandleTySpec
-              
-              // Microsoft.FSharp.Compiler.Interactive.Utils
-              let methodFinderTyRef = ILTypeRef.Create(fsiScoRefOpt.Value,[],"Microsoft.FSharp.Compiler.Interactive.Utils")
-              let methodFinderTySpec = ILTypeSpec.Create(methodFinderTyRef,emptyILGenericArgs)
-              let methodFinderTy = mkILBoxedType methodFinderTySpec            
-              
-              let typeArrayTy = mkILArr1DTy cenv.g.ilg.typ_Type          
-              let stringArrayTy = mkILArr1DTy cenv.g.ilg.typ_String
-
-              // System.Reflection.MethodInfo::MakeGenericMethod
-              let makeGenericMethodRef = mkILMethRef(methodInfoTyRef,ILCallingConv.Instance,"MakeGenericMethod",0,[typeArrayTy],methodInfoTy)
-              let makeGenericMethodSpec = ILMethodSpec.Create(methodInfoTy,makeGenericMethodRef,emptyILGenericArgs)
-              
-              // System.Reflection.MethodBase::getMethodHandle
-              let getMethodHandleRef = mkILMethRef(methodBaseTyRef, ILCallingConv.Instance,"get_MethodHandle",0,[],runtimeMethodHandleTy)
-              let getMethodHandleSpec = ILMethodSpec.Create(methodBaseTy,getMethodHandleRef,emptyILGenericArgs)
-              
-              // Microsoft.FSharp.MethodFinder::findMethod
-              let findMethodRef = mkILMethRef(methodFinderTyRef, ILCallingConv.Static,"findMethod",0,[cenv.g.ilg.typ_Type; cenv.g.ilg.typ_String; cenv.g.ilg.typ_Int32; stringArrayTy; cenv.g.ilg.typ_String],methodInfoTy)
-              let findMethodSpec = ILMethodSpec.Create(methodFinderTy,findMethodRef,emptyILGenericArgs)
-              
-              // System.RuntimeMethodHandle::GetFunctionPointer
-              // Some framework profiles don't expose RuntimeMethodHandle::GetFunctionPointer. However this code seems to be used only from FSI and FSI always use desktop version of framework - should be OK
-              let getFunctionPointerRef = mkILMethRef(runtimeMethodHandleTyRef,ILCallingConv.Instance,"GetFunctionPointer",0,[],cenv.g.ilg.typ_IntPtr)
-              let getFunctionPointerSpec = ILMethodSpec.Create(runtimeMethodHandleTy,getFunctionPointerRef,emptyILGenericArgs)              
-
-              let typeofGenericArgs = ilTyArgs |> List.collect (fun ilt -> [mkTypeOfExpr cenv m ilt])              
-              let getNameExprs = mspec.FormalArgTypes |> ILList.toList |> List.map (fun t -> mkGetNameExpr cenv t m)
-=======
           // ok, now we're ready to generate 
           if isSuperInit || isSelfInit then 
               CG.EmitInstrs cgbuf (pop 0) (Push [mspec.EnclosingType ]) [ mkLdarg0 ] ;
->>>>>>> e64df656
               
           GenUntupledArgsDiscardingLoneUnit cenv cgbuf eenv m vref.NumObjArgs curriedArgInfos nowArgs;
               
-<<<<<<< HEAD
-                  let stack,eenvinner = EmitSaveStack cenv cgbuf eenv m scopeMarks
-                  let eenvinner = {eenvinner with withinSEH = true}
-                  let savedVal,eenvinner = AllocLocal cenv cgbuf eenvinner true (ilxgenGlobalNng.FreshCompilerGeneratedName ("res",m),ilActualRetTy) scopeMarks
-                  let startTryMark = CG.GenerateMark cgbuf "startTryMark"
-                  let endTryMark = CG.GenerateDelayMark cgbuf "endTryMark"
-                  let afterHandler = CG.GenerateDelayMark cgbuf "afterHandler"
-                  let localMethodHandle,eenvinner = AllocLocal cenv cgbuf eenvinner true (ilxgenGlobalNng.FreshCompilerGeneratedName ("handle",m),runtimeMethodHandleTy) scopeMarks       
-                  
-                  // push args
-                  GenUntupledArgsDiscardingLoneUnit cenv cgbuf eenvinner m vref.NumObjArgs curriedArgInfos nowArgs
-                  
-                  if isSuperInit || isSelfInit then 
-                      CG.EmitInstrs cgbuf (pop 0) (Push [mspec.EnclosingType]) [ mkLdarg0 ] 
-                    
-                  // set up indirect call
-                  // push the method's enclosing type on the top of the stack
-                  GenExpr cenv cgbuf eenvinner SPSuppress (mkTypeOfExpr cenv m mspec.EnclosingType) Continue       
-
-                  // push the name of the method
-                  CG.EmitInstr cgbuf (pop 0) (Push [cenv.g.ilg.typ_String]) (I_ldstr mspec.Name)
-                  
-                  // push the method's arity
-                  CG.EmitInstr cgbuf (pop 0) (Push [cenv.g.ilg.typ_Int32]) (mkLdcInt32 mspec.FormalArgTypes.Length)
-                  
-                  // push the names of the method's arg tys
-                  GenNewArraySimple cenv cgbuf eenvinner (getNameExprs,cenv.g.string_ty,m) Continue
-                  
-                  // push the name of the return type
-                  CG.EmitInstr cgbuf (pop 0) (Push [cenv.g.ilg.typ_String]) (I_ldstr mspec.FormalReturnType.BasicQualifiedName)
-                  
-                  // call Microsoft.FSharp.Core.MethodFinder.findMethod
-                  CG.EmitInstr cgbuf (pop 5) (Push [methodInfoTy]) (I_call (Normalcall,findMethodSpec,None))
-                  
-                  // create the generic method, if necessary
-                  if mspec.GenericArgs.Length > 0 then
-                      // create an array of System.Type objects - cenv.g.system_Type_typ
-                      // and assign the type arg types to the array                      
-                      GenNewArraySimple cenv cgbuf eenvinner (typeofGenericArgs,cenv.g.system_Type_typ,m) Continue
-                        
-                      // Pop the Type list, push the resulting MethodInfo object
-                      CG.EmitInstr cgbuf (pop 2) (Push [methodInfoTy]) (I_callvirt (Normalcall, makeGenericMethodSpec, None));                      
-                  
-                  // call System.Reflection.MethodBase::MethodHandle
-                  CG.EmitInstr cgbuf (pop 1) (Push [runtimeMethodHandleTy]) (I_callvirt (Normalcall,getMethodHandleSpec,None))
-                  
-                  EmitSetLocal cgbuf localMethodHandle
-                  
-                  CG.EmitInstr cgbuf (pop 0) (Push [runtimeMethodHandleTy]) (I_ldloca (uint16 localMethodHandle)) 
-                  
-                  // get the function pointer
-                  CG.EmitInstr cgbuf (pop 1) (Push [cenv.g.ilg.typ_IntPtr]) (I_call (Normalcall,getFunctionPointerSpec,None))
-                  
-                  // make the actual indirect call
-                  let nargs = mspec.FormalArgTypes.Length
-                  // +1 Pop for the function pointer
-                  CG.EmitInstr cgbuf (pop (nargs + 1 + (if mspec.CallingConv.IsStatic || newobj then 0 else 1)))
-                                       (if mustGenerateUnitAfterCall || isSuperInit || isSelfInit then Push0 else (Push [ilActualRetTy])) (I_calli(Normalcall,{mspec.MethodRef.CallingSignature with ReturnType=ilActualRetTy ; ArgTypes=mkILTypes ilActualArgs},None));
-
-                  // For isSuperInit, load the 'this' pointer as the pretend 'result' of the operation.  It will be popped again in most cases 
-                  if isSuperInit then CG.EmitInstrs cgbuf (pop 0) (Push [mspec.EnclosingType]) [ mkLdarg0 ] ;
-                  
-                  CommitCallSequel cenv eenv m eenv.cloc cgbuf mustGenerateUnitAfterCall (LeaveHandler (false,savedVal,afterHandler))
-                                                     
-                  // catch block
-                  // On 2.0 x64, Reflection.Emit has another bug that if you don't wrap your indirect call in a try block, you'll
-                  // get "System.InvalidProgramException: JIT Compiler encountered an internal limitation."
-                  // The code below inserts a dummy try block that just rethrows the exception 
-                  CG.SetMarkToHere cgbuf endTryMark;
-                  let tryMarks = (startTryMark.CodeLabel, endTryMark.CodeLabel)
-                  
-                  let seh =            
-                      let startOfHandler = CG.GenerateMark cgbuf "startOfHandler" 
-                      begin
-
-                           CG.SetStack cgbuf [cenv.g.ilg.typ_Exception]
-                           
-                           // rethrow the inner exception
-                           CG.EmitInstr cgbuf (pop 1) Push0 I_throw
-                      end;
-                      let endOfHandler = CG.GenerateMark cgbuf "endOfHandler"
-                      let handlerMarks = (startOfHandler.CodeLabel, endOfHandler.CodeLabel)
-                      ILExceptionClause.TypeCatch(cenv.g.ilg.typ_Exception, handlerMarks)
-
-                  cgbuf.EmitExceptionClause
-                    { exnClauses = [ seh ];
-                      exnRange= tryMarks } ;
-                  CG.SetMarkToHere cgbuf afterHandler;
-                  CG.SetStack cgbuf [];
-                  cgbuf.EmitStartOfHiddenCode();
-
-                  // Restore the stack and load the result
-                  EmitRestoreStack cgbuf stack;
-
-                  EmitGetLocal cgbuf ilActualRetTy savedVal;
-                  GenSequel cenv eenv.cloc cgbuf sequel) // end LocalScope
-          else   begin
-#endif // SILVERLIGHT          
-              // ok, now we're ready to generate 
-              if isSuperInit || isSelfInit then 
-                  CG.EmitInstrs cgbuf (pop 0) (Push [mspec.EnclosingType ]) [ mkLdarg0 ] ;
-              
-              GenUntupledArgsDiscardingLoneUnit cenv cgbuf eenv m vref.NumObjArgs curriedArgInfos nowArgs;
-              
-              // Generate laterArgs (for effects) and save
-              LocalScope "callstack" cgbuf (fun scopeMarks ->
-                let whereSaved,eenv = 
-                    (eenv,laterArgs) ||> List.mapFold (fun eenv laterArg -> 
-                        // Only save arguments that have effects
-                        if Optimizer.ExprHasEffect cenv.g laterArg then 
-                            let ilTy = laterArg |> tyOfExpr cenv.g |> GenType cenv.amap m cenv.g eenv.tyenv
-                            let loc,eenv = AllocLocal cenv cgbuf eenv true (ilxgenGlobalNng.FreshCompilerGeneratedName ("arg",m), ilTy) scopeMarks
-                            GenExpr cenv cgbuf eenv SPSuppress laterArg Continue
-                            EmitSetLocal cgbuf loc
-                            Choice1Of2 (ilTy,loc),eenv
-                        else
-                            Choice2Of2 laterArg, eenv) 
-=======
           // Generate laterArgs (for effects) and save
           LocalScope "callstack" cgbuf (fun scopeMarks ->
             let whereSaved,eenv = 
@@ -2710,7 +2491,6 @@
                         Choice1Of2 (ilTy,loc),eenv
                     else
                         Choice2Of2 laterArg, eenv) 
->>>>>>> e64df656
 
             let nargs = mspec.FormalArgTypes.Length
             CG.EmitInstr cgbuf (pop (nargs + (if mspec.CallingConv.IsStatic || newobj then 0 else 1)))
