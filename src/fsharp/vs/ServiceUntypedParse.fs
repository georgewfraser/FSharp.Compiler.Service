--- conflicted
+++ resolved
@@ -1171,15 +1171,7 @@
                             | None -> Some (CompletionContext.Invalid) // A $ .B -> no completion list
 
                         | _ -> None 
-                        
-<<<<<<< HEAD
-                    member this.VisitBinding(defaultTraverse, synBinding) = defaultTraverse synBinding }
-        AstTraversal.Traverse(pos, pt, walker)
-
-[<Obsolete("This type has been renamed to FSharpParseFileResults")>]
-/// Renamed to FSharpParseFileResults
-type ParseFileResults = FSharpParseFileResults
-=======
+
                     member this.VisitBinding(defaultTraverse, synBinding) = defaultTraverse synBinding 
                     
                     member this.VisitHashDirective(range) = 
@@ -1196,5 +1188,4 @@
                             else None
                         | _ -> None }
 
-        AstTraversal.Traverse(pos, pt, walker)
->>>>>>> 5a942daf
+        AstTraversal.Traverse(pos, pt, walker)