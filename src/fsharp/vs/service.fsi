--- conflicted
+++ resolved
@@ -11,6 +11,9 @@
 
 open Microsoft.FSharp.Compiler 
 open Microsoft.FSharp.Compiler.Range
+open Microsoft.FSharp.Compiler.TcGlobals
+open Microsoft.FSharp.Compiler.NameResolution
+open Microsoft.FSharp.Compiler.CompileOps
 
 /// Represents one parameter for one method (or other item) in a group. 
 [<Sealed>]
@@ -101,7 +104,7 @@
 [<Sealed>]
 type FSharpSymbolUse = 
     // For internal use only
-    internal new : g:Env.TcGlobals * denv: Tastops.DisplayEnv * symbol:FSharpSymbol * itemOcc:Nameres.ItemOccurence * range: range -> FSharpSymbolUse
+    internal new : g:TcGlobals * denv: Tastops.DisplayEnv * symbol:FSharpSymbol * itemOcc:ItemOccurence * range: range -> FSharpSymbolUse
 
     /// The symbol referenced
     member Symbol : FSharpSymbol 
@@ -679,7 +682,6 @@
     [<Obsolete("This member now takes an additional 'otherFlags' argument")>]
     member GetCheckOptionsFromScriptRoot : filename : string * source : string * loadedTimeStamp : DateTime -> FSharpProjectOptions
 
-<<<<<<< HEAD
     [<Obsolete("This member has been renamed to GetProjectOptionsFromScript")>]
     member GetCheckOptionsFromScriptRoot : filename : string * source : string * loadedTimeStamp : DateTime * otherFlags: string[] -> FSharpProjectOptions
 
@@ -696,20 +698,13 @@
 // An object to typecheck source in a given typechecking environment.
 // Used internally to provide intellisense over F# Interactive.
 type internal FsiInteractiveChecker =
-    internal new : ops: IReactorOperations * tcConfig: Build.TcConfig * tcGlobals: Env.TcGlobals * tcImports: Build.TcImports * tcState: Build.TcState * loadClosure: Build.LoadClosure option ->  FsiInteractiveChecker 
+    internal new : ops: IReactorOperations * tcConfig: TcConfig * tcGlobals: TcGlobals * tcImports: TcImports * tcState: TcState * loadClosure: LoadClosure option ->  FsiInteractiveChecker 
     member internal ParseAndCheckInteraction : source:string -> FSharpParseFileResults * FSharpCheckFileResults * FSharpCheckProjectResults
 
 /// Information about the compilation environment
 type [<Class>] CompilerEnvironment =
     /// The default location of FSharp.Core.dll and fsc.exe based on the version of fsc.exe that is running
     static member BinFolderOfDefaultFSharpCompiler : string option -> string option
-=======
-#if FSI_SERVER_INTELLISENSE
-// These functions determine all declarations, called by fsi.fs for fsi-server requests.
-module internal FsiIntelisense =
-    val getDeclarations : Build.TcConfig * TcGlobals * Build.TcImports * Build.TcState -> string -> string[] -> (string * string * string * int)[]
-#endif
->>>>>>> 70e5f022
 
 /// Information about the compilation environment 
 [<CompilationRepresentation(CompilationRepresentationFlags.ModuleSuffix)>]   
