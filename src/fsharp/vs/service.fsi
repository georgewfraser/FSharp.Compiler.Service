// Copyright (c) Microsoft Open Technologies, Inc.  All Rights Reserved.  Licensed under the Apache License, Version 2.0.  See License.txt in the project root for license information.

//----------------------------------------------------------------------------
// SourceCodeServices API to the compiler as an incremental service for parsing,
// type checking and intellisense-like environment-reporting.
//----------------------------------------------------------------------------

namespace Microsoft.FSharp.Compiler.SourceCodeServices
open System
open System.Collections.Generic

open Microsoft.FSharp.Compiler 
open Microsoft.FSharp.Compiler.Range

/// Represents one parameter for one method (or other item) in a group. 
[<Sealed>]
type MethodGroupItemParameter = 

    /// The name of the parameter.
    member ParameterName: string

    /// A key that can be used for sorting the parameters, used to help sort overloads.
    member CanonicalTypeTextForSorting: string

    /// The text to display for the parameter including its name, its type and visual indicators of other
    /// information such as whether it is optional.
    member Display: string

    /// The descriptive help text to display for the parameter.
    member Description: string

    [<Obsolete("This member has been renamed to 'ParameterName'")>]
    member Name: string

/// Represents one method (or other item) in a method group. The item may represent either a method or 
/// a single, non-overloaded item such as union case or a named function value.
[<Sealed>]
type MethodGroupItem = 

    /// The formatted description text for the method (or other item)
    member Description : ToolTipText

    /// The formatted type text for the method (or other item)
    member TypeText: string

    /// The parameters of the method in the overload set
    member Parameters: MethodGroupItemParameter[]

    /// Indicates that this not really a method, but actually a static arguments list, like TP<42,"foo">
    member IsStaticArguments: bool

    [<Obsolete("This member has been renamed to 'TypeText'")>]
    member Type: string

/// Represents a group of methods (or other items) returned by GetMethods.  
[<Sealed>]
type MethodGroup = 
    /// The shared name of the methods (or other items) in the group
    member MethodName: string

    /// The methods (or other items) in the group
    member Methods: MethodGroupItem[] 

    [<Obsolete("This member has been renamed to 'MethodName'")>]
    member Name: string

/// Represents the reason why the GetDeclarationLocation operation failed.
[<RequireQualifiedAccess>]
type FindDeclFailureReason = 

    /// Generic reason: no particular information about error
    | Unknown

    /// Source code file is not available
    | NoSourceCode

    /// Trying to find declaration of ProvidedType without TypeProviderDefinitionLocationAttribute

    | ProvidedType of string

    /// Trying to find declaration of ProvidedMember without TypeProviderDefinitionLocationAttribute
    | ProvidedMember of string

/// Represents the result of the GetDeclarationLocation operation.
[<RequireQualifiedAccess>]
type FindDeclResult = 
    /// Indicates a declaration location was not found, with an additional reason
    | DeclNotFound of FindDeclFailureReason
    /// Indicates a declaration location was found
    | DeclFound      of range
     
/// Represents the checking context implied by the ProjectOptions 
[<Sealed>]
type ProjectContext =
    /// Get the resolution and full contents of the assemblies referenced by the project options
    member GetReferencedAssemblies : unit -> FSharpAssembly list

[<Sealed>]
type FSharpSymbolUse = 
    /// The symbol referenced
    member Symbol : FSharpSymbol 

    /// The display context active at the point where the symbol is used. Can be passed to FSharpType.Format
    /// and other methods to format items in a way that is suitable for a specific source code location.
    member DisplayContext : FSharpDisplayContext

    /// Indicates if the reference is a definition for the symbol, either in a signature or implementation
    member IsFromDefinition : bool

    /// Indicates if the reference is in a pattern
    member IsFromPattern : bool

    /// Indicates if the reference is in a syntactic type
    member IsFromType : bool

    /// Indicates if the reference is in an attribute
    member IsFromAttribute : bool

    /// Indicates if the reference is via the member being implemented in a class or object expression
    member IsFromDispatchSlotImplementation : bool

    /// Indicates if the reference is either a builder or a custom operation in a compuation expression
    member IsFromComputationExpression : bool

    /// The file name the reference occurs in 
    member FileName: string 

    /// The range of text representing the reference to the symbol
    member RangeAlternate: range
    [<Obsolete("This member has been replaced by RangeAlternate, which produces 1-based line numbers rather than a 0-based line numbers. See https://github.com/fsharp/FSharp.Compiler.Service/issues/64")>]
    member Range: Range01
    [<Obsolete("Renamed to IsFromDefinition")>]
    member IsDefinition : bool

/// A handle to the results of CheckFileInProject.
[<Sealed>]
type CheckFileResults =
    /// The errors returned by parsing a source file.
    member Errors : ErrorInfo[]

    /// Get a view of the contents of the assembly up to and including the file just checked
    member PartialAssemblySignature : FSharpAssemblySignature

    /// Get the resolution of the ProjectOptions 
    member ProjectContext : ProjectContext

    /// Indicates whether type checking successfully occured with some results returned. If false, indicates that 
    /// an unrecoverable error in earlier checking/parsing/resolution steps.
    member HasFullTypeCheckInfo: bool

    /// <summary>Get the items for a declaration list</summary>
    ///
    /// <param name="ParsedFileResultsOpt">
    ///    If this is present, it is used to filter declarations based on location in the
    ///    parse tree, specifically at 'open' declarations, 'inherit' of class or interface
    ///    'record field' locations and r.h.s. of 'range' operator a..b
    /// </param>
    /// <param name="line">The line number where the completion is happening</param>
    /// <param name="colAtEndOfNamesAndResidue">The column number (1-based) at the end of the 'names' text </param>
    /// <param name="qualifyingNames">The long identifier to the left of the '.'</param>
    /// <param name="partialName">The residue of a partial long identifier to the right of the '.'</param>
    /// <param name="lineStr">The residue of a partial long identifier to the right of the '.'</param>
    /// <param name="lineText">
    ///    The text of the line where the completion is happening. This is only used to make a couple
    ///    of adhoc corrections to completion accuracy (e.g. checking for "..")
    /// </param>
    /// <param name="hasTextChangedSinceLastTypecheck">
    ///    If text has been used from a captured name resolution from the typecheck, then 
    ///    callback to the client to check if the text has changed. If it has, then give up
    ///    and assume that we're going to repeat the operation later on.
    /// </param>

    member GetDeclarationsAlternate : ParsedFileResultsOpt:ParseFileResults option * line: int * colAtEndOfPartialName: int * lineText:string * qualifyingNames: string list * partialName: string * ?hasTextChangedSinceLastTypecheck: (obj * range -> bool) -> Async<DeclarationSet>

    /// <summary>Compute a formatted tooltip for the given location</summary>
    ///
    /// <param name="line">The line number where the information is being requested.</param>
    /// <param name="colAtEndOfNames">The column number at the end of the identifiers where the information is being requested.</param>
    /// <param name="lineText">The text of the line where the information is being requested.</param>
    /// <param name="names">The identifiers at the location where the information is being requested.</param>
    /// <param name="tokenTag">Used to discriminate between 'identifiers', 'strings' and others. For strings, an attempt is made to give a tooltip for a #r "..." location.</param>
    member GetToolTipTextAlternate : line:int * colAtEndOfNames:int * lineText:string * names:string list * tokenTag:int -> Async<ToolTipText>

    /// <summary>Compute the Visual Studio F1-help key identifier for the given location, based on name resolution results</summary>
    ///
    /// <param name="line">The line number where the information is being requested.</param>
    /// <param name="colAtEndOfNames">The column number at the end of the identifiers where the information is being requested.</param>
    /// <param name="lineText">The text of the line where the information is being requested.</param>
    /// <param name="names">The identifiers at the location where the information is being requested.</param>
    member GetF1KeywordAlternate                   : line:int * colAtEndOfNames:int * lineText:string * names:string list -> Async<string option>


    /// <summary>Compute a set of method overloads to show in a dialog relevant to the given code location.</summary>
    ///
    /// <param name="line">The line number where the information is being requested.</param>
    /// <param name="colAtEndOfNames">The column number at the end of the identifiers where the information is being requested.</param>
    /// <param name="lineText">The text of the line where the information is being requested.</param>
    /// <param name="names">The identifiers at the location where the information is being requested.</param>
    member GetMethodsAlternate              : line:int * colAtEndOfNames:int * lineText:string * names:string list option -> Async<MethodGroup>

    /// <summary>Resolve the names at the given location to the declaration location of the corresponding construct.</summary>
    ///
    /// <param name="line">The line number where the information is being requested.</param>
    /// <param name="colAtEndOfNames">The column number at the end of the identifiers where the information is being requested.</param>
    /// <param name="lineText">The text of the line where the information is being requested.</param>
    /// <param name="names">The identifiers at the location where the information is being requested.</param>
    /// <param name="preferSignature">If false, then make an attempt to go to the implementation (rather than the signature if present).</param>
    member GetDeclarationLocationAlternate         : line:int * colAtEndOfNames:int * lineText:string * names:string list * preferSignature:bool -> Async<FindDeclResult>

    /// <summary>Resolve the names at the given location to a use of symbol.</summary>
    ///
    /// <param name="line">The line number where the information is being requested.</param>
    /// <param name="colAtEndOfNames">The column number at the end of the identifiers where the information is being requested.</param>
    /// <param name="lineText">The text of the line where the information is being requested.</param>
    /// <param name="names">The identifiers at the location where the information is being requested.</param>
    member GetSymbolUseAtLocation  : line:int * colAtEndOfNames:int * lineText:string * names:string list -> Async<FSharpSymbolUse option>

    /// <summary>Get any extra colorization info that is available after the typecheck</summary>
    member GetExtraColorizationsAlternate : unit -> (range * TokenColorKind)[]

    /// Get all textual usages of all symbols throughout the file
    member GetAllUsesOfAllSymbolsInFile : unit -> Async<FSharpSymbolUse[]>

    /// Get the textual usages that resolved to the given symbol throughout the file
    member GetUsesOfSymbolInFile : symbol:FSharpSymbol -> Async<FSharpSymbolUse[]>


    [<System.Obsolete("Please change to use GetSymbolUseAtLocation(...).Symbol")>]
    member GetSymbolAtLocationAlternate  : line:int * colAtEndOfNames:int * lineText:string * names:string list -> Async<FSharpSymbol option>

    [<Obsolete("This member has been replaced by GetSymbolAtLocationAlternate, which accepts a 1-based line number rather than a 0-based line number. See https://github.com/fsharp/FSharp.Compiler.Service/issues/64")>]
    member GetSymbolAtLocation  : line:Line0 * colAtEndOfNames:int * lineText:string * names:string list -> FSharpSymbol option

    [<Obsolete("This member has been replaced by GetExtraColorizationsAlternate, which produces 1-based line numbers rather than a 0-based line numbers. See https://github.com/fsharp/FSharp.Compiler.Service/issues/64")>]
    member GetExtraColorizations : unit -> (Range01 * TokenColorKind)[]

    [<Obsolete("This member has been replaced by GetDeclarationsAlternate, which accepts a 1-based line number rather than a 0-based line number. See https://github.com/fsharp/FSharp.Compiler.Service/issues/64")>]
    member GetDeclarations : ParsedFileResultsOpt:ParseFileResults option * line: Line0 * colAtEndOfPartialName: int * lineText:string * qualifyingNames: string list * partialName: string * ?hasTextChangedSinceLastTypecheck: (obj * Range01 -> bool) -> Async<DeclarationSet>

    [<Obsolete("This member has been replaced by GetToolTipTextAlternate, which accepts a 1-based line number rather than a 0-based line number. See https://github.com/fsharp/FSharp.Compiler.Service/issues/64")>]
    member GetToolTipText : line:Line0 * colAtEndOfNames:int * lineText:string * names:string list * tokenTag:int -> ToolTipText

    [<Obsolete("This method has been renamed to GetToolTipText")>]
    member GetDataTipText : line:Line0 * colAtEndOfNames:int * lineText:string * names:string list * tokenTag:int -> ToolTipText

    [<Obsolete("This member has been replaced by GetF1KeywordAlternate, which accepts a 1-based line number rather than a 0-based line number. See https://github.com/fsharp/FSharp.Compiler.Service/issues/64")>]
    member GetF1Keyword                   : line:Line0 * colAtEndOfNames:int * lineText:string * names:string list -> string option

    [<Obsolete("This member has been replaced by GetMethodsAlternate, which accepts a 1-based line number rather than a 0-based line number. See https://github.com/fsharp/FSharp.Compiler.Service/issues/64")>]
    member GetMethods                     : line:Line0 * colAtEndOfNames:int * lineText:string * names:string list option -> MethodGroup
    [<Obsolete("This member has been replaced by GetDeclarationLocationAlternate, which accepts a 1-based line number rather than a 0-based line number. See https://github.com/fsharp/FSharp.Compiler.Service/issues/64")>]
    member GetDeclarationLocation         : line:Line0 * colAtEndOfNames:int * lineText:string * names:string list * preferSignature:bool -> FindDeclResult

    [<Obsolete("This overload is obsolete. The tokenTag parameter is no longer required for this member")>]
    member GetDeclarationLocation         : line:Line0 * colAtEndOfNames:int * lineText:string * names:string list * tokenTag:int * preferSignature:bool -> FindDeclResult


/// A handle to the results of CheckFileInProject.
[<Sealed>]
type CheckProjectResults =
    /// The errors returned by processing the project
    member Errors : ErrorInfo[]

    /// Get a view of the overall contents of the assembly. Only valid to use if HasCriticalErrors is false.
    member AssemblySignature : FSharpAssemblySignature

    /// Get the resolution of the ProjectOptions 
    member ProjectContext : ProjectContext

    /// Get the textual usages that resolved to the given symbol throughout the project
    member GetUsesOfSymbol : symbol:FSharpSymbol -> Async<FSharpSymbolUse[]>

    /// Get all textual usages of all symbols throughout the project
    member GetAllUsesOfAllSymbols : unit -> Async<FSharpSymbolUse[]>

    /// Indicates if critical errors existed in the project options
    member HasCriticalErrors : bool 


/// <summary>Unused in this API</summary>
type UnresolvedReferencesSet 

/// <summary>A set of information describing a project or script build configuration.</summary>
type ProjectOptions = 
    { 
      // Note that this may not reduce to just the project directory, because there may be two projects in the same directory.
      ProjectFileName: string
      /// The files in the project
      ProjectFileNames: string[]
      /// The command line argument options for the project
      ProjectOptions: string[]
      /// The command line arguments for the other projects referenced by this project, indexed by the
      /// exact text used in the "-r:" reference in ProjectOptions.
      ReferencedProjects: (string * ProjectOptions)[]
      /// When true, the typechecking environment is known a priori to be incomplete, for
      /// example when a .fs file is opened outside of a project. In this case, the number of error 
      /// messages reported is reduced.
      IsIncompleteTypeCheckEnvironment : bool
      /// When true, use the reference resolution rules for scripts rather than the rules for compiler.
      UseScriptResolutionRules : bool
      /// Timestamp of project/script load, used to differentiate between different instances of a project load.
      /// This ensures that a complete reload of the project or script type checking
      /// context occurs on project or script unload/reload.
      LoadTime : DateTime
      /// Unused in this API and should be 'None'
      UnresolvedReferences : UnresolvedReferencesSet option
    }
         
          
/// Callback which can be used by the host to indicate to the checker that a requested result has become obsolete,
/// e.g. because of typing by the user in the editor window. This can be used to marginally increase accuracy
/// of intellisense results in some situations.
type IsResultObsolete = 
    | IsResultObsolete of (unit->bool)

/// The result of calling TypeCheckResult including the possibility of abort and background compiler not caught up.
[<RequireQualifiedAccess>]
type CheckFileAnswer =
    | Aborted // because isResultObsolete caused an abandonment of the operation
    | Succeeded of CheckFileResults    

[<Sealed; AutoSerializable(false)>]      
type InteractiveChecker =
    /// Create an instance of an InteractiveChecker.  Currently resources are not reclaimed.
    static member Create : unit -> InteractiveChecker

    /// <summary>
    ///   Parse a source code file, returning information about brace matching in the file.
    ///   Return an enumeration of the matching parethetical tokens in the file.
    /// </summary>
    ///
    /// <param name="filename">The filename for the file, used to help caching of results.</param>
    /// <param name="source">The full source for the file.</param>
    /// <param name="options">The options for the project or script, used to determine active --define conditionals and other options relevant to parsing.</param>
    member MatchBracesAlternate : filename : string * source: string * options: ProjectOptions -> Async<(range * range)[]>

    [<Obsolete("This member has been replaced by MatchBracesAlternate, which produces 1-based line numbers rather than a 0-based line numbers. See https://github.com/fsharp/FSharp.Compiler.Service/issues/64")>]
    member MatchBraces : filename : string * source: string * options: ProjectOptions -> (Range01 * Range01)[]

    /// <summary>
    /// <para>Parse a source code file, returning a handle that can be used for obtaining navigation bar information
    /// To get the full information, call 'CheckFileInProject' method on the result</para>
    /// <para>All files except the one being checked are read from the FileSystem API</para>
    /// </summary>
    ///
    /// <param name="filename">The filename for the file.</param>
    /// <param name="source">The full source for the file.</param>
    /// <param name="options">The options for the project or script, used to determine active --define conditionals and other options relevant to parsing.</param>
    member ParseFileInProject : filename: string * source: string * options: ProjectOptions -> Async<ParseFileResults>

    /// <summary>
    /// <para>Check a source code file, returning a handle to the results of the parse including
    /// the reconstructed types in the file.</para>
    ///
    /// <para>All files except the one being checked are read from the FileSystem API</para>
    /// <para>Note: returns NoAntecedent if the background builder is not yet done prepring the type check context for the 
    /// file (e.g. loading references and parsing/checking files in the project that this file depends upon). 
    /// In this case, the caller can either retry, or wait for FileTypeCheckStateIsDirty to be raised for this file.
    /// </para>
    /// </summary>
    ///
    /// <param name="parsed">The results of ParseFileInProject for this file.</param>
    /// <param name="filename">The name of the file in the project whose source is being checked.</param>
    /// <param name="fileversion">An integer that can be used to indicate the version of the file. This will be returned by TryGetRecentTypeCheckResultsForFile when looking up the file.</param>
    /// <param name="source">The full source for the file.</param>
    /// <param name="options">The options for the project or script.</param>
    /// <param name="isResultObsolete">
    ///     A callback to check if a requested result is already obsolete, e.g. because of changed 
    //      source code in the editor. Type checking is abandoned when this returns 'true'.
    /// </param>
    /// <param name="textSnapshotInfo">
    ///     An item passed back to 'hasTextChangedSinceLastTypecheck' to help determine if 
    ///     an approximate intellisense resolution is inaccurate because a range of text has changed. This 
    ///     can be used to marginally increase accuracy of intellisense results in some situations.
    /// </param>
    ///
    member CheckFileInProjectIfReady : parsed: ParseFileResults * filename: string * fileversion: int * source: string * options: ProjectOptions * ?isResultObsolete: IsResultObsolete * ?textSnapshotInfo: obj -> Async<CheckFileAnswer option>

    /// <summary>
    /// <para>
    ///   Check a source code file, returning a handle to the results
    /// </para>
    /// <para>
    ///    Note: all files except the one being checked are read from the FileSystem API
    /// </para>
    /// <para>
    ///   Return CheckFileAnswer.Aborted if a parse tree was not available or if the check
    ////  was abandoned due to isResultObsolete returning 'true' at some checkpoint during type checking.
    /// </para>
    /// </summary>
    ///
    /// <param name="parsed">The results of ParseFileInProject for this file.</param>
    /// <param name="filename">The name of the file in the project whose source is being checked.</param>
    /// <param name="fileversion">An integer that can be used to indicate the version of the file. This will be returned by TryGetRecentTypeCheckResultsForFile when looking up the file.</param>
    /// <param name="source">The full source for the file.</param>
    /// <param name="options">The options for the project or script.</param>
    /// <param name="isResultObsolete">
    ///     A callback to check if a requested result is already obsolete, e.g. because of changed 
    //      source code in the editor. Type checking is abandoned when this returns 'true'.
    /// </param>
    /// <param name="textSnapshotInfo">
    ///     An item passed back to 'hasTextChangedSinceLastTypecheck' to help determine if 
    ///     an approximate intellisense resolution is inaccurate because a range of text has changed. This 
    ///     can be used to marginally increase accuracy of intellisense results in some situations.
    /// </param>
    ///
    member CheckFileInProject : parsed: ParseFileResults * filename: string * fileversion: int * source: string * options: ProjectOptions * ?isResultObsolete: IsResultObsolete * ?textSnapshotInfo: obj -> Async<CheckFileAnswer>

    /// <summary>
    /// <para>
    ///   Parse and check a source code file, returning a handle to the results 
    /// </para>
    /// <para>
    ///    Note: all files except the one being checked are read from the FileSystem API
    /// </para>
    /// <para>
    ///   Return CheckFileAnswer.Aborted if a parse tree was not available or if the check
    ////  was abandoned due to isResultObsolete returning 'true' at some checkpoint during type checking.
    /// </para>
    /// </summary>
    ///
    /// <param name="filename">The name of the file in the project whose source is being checked.</param>
    /// <param name="fileversion">An integer that can be used to indicate the version of the file. This will be returned by TryGetRecentTypeCheckResultsForFile when looking up the file.</param>
    /// <param name="source">The full source for the file.</param>
    /// <param name="options">The options for the project or script.</param>
    /// <param name="isResultObsolete">
    ///     A callback to check if a requested result is already obsolete, e.g. because of changed 
    //      source code in the editor. Type checking is abandoned when this returns 'true'.
    /// </param>
    /// <param name="textSnapshotInfo">
    ///     An item passed back to 'hasTextChangedSinceLastTypecheck' to help determine if 
    ///     an approximate intellisense resolution is inaccurate because a range of text has changed. This 
    ///     can be used to marginally increase accuracy of intellisense results in some situations.
    /// </param>
    ///
    member ParseAndCheckFileInProject : filename: string * fileversion: int * source: string * options: ProjectOptions * ?isResultObsolete: IsResultObsolete * ?textSnapshotInfo: obj -> Async<ParseFileResults * CheckFileAnswer>

    /// <summary>
    /// <para>Parse and typecheck all files in a project.</para>
    /// <para>All files are read from the FileSystem API</para>
    /// </summary>
    ///
<<<<<<< HEAD
    /// <param name="options">The options for the project or script.</param>
    member ParseAndCheckProject : options: ProjectOptions -> Async<CheckProjectResults>

    /// <summary>
    /// <para>For a given script file, get the ProjectOptions implied by the #load closure.</para>
    /// <para>All files are read from the FileSystem API, except the file being checked.</para>
    /// </summary>
    ///
    /// <param name="filename">Used to differentiate between scripts, to consider each script a separate project.
    /// Also used in formatted error messages.</param>
    ///
    /// <param name="loadedTimeStamp">Indicates when the script was loaded into the editing environment,
    /// so that an 'unload' and 'reload' action will cause the script to be considered as a new project,
    /// so that references are re-resolved.</param>
    member GetProjectOptionsFromScript : filename: string * source: string * ?loadedTimeStamp: DateTime * ?otherFlags: string[] * ?useFsiAuxLib: bool -> Async<ProjectOptions>

    /// <summary>
    /// <para>Get the ProjectOptions implied by a set of command line arguments.</para>
    /// </summary>
    ///
    /// <param name="projectFileName">Used to differentiate between projects and for the base directory of the project.</param>
    /// <param name="argv">The command line arguments for the project build.</param>
    /// <param name="loadedTimeStamp">Indicates when the script was loaded into the editing environment,
    /// so that an 'unload' and 'reload' action will cause the script to be considered as a new project,
    /// so that references are re-resolved.</param>
    member GetProjectOptionsFromCommandLineArgs : projectFileName: string * argv: string[] * ?loadedTimeStamp: DateTime -> ProjectOptions
=======
    /// Return None if the background builder is not yet done prepring the type check results for the antecedent to the 
    /// file.
    member TypeCheckSource : parsed: UntypedParseInfo * filename: string * fileversion: int * source: string * options: CheckOptions * isResultObsolete: IsResultObsolete * textSnapshotInfo: obj -> TypeCheckAnswer
    
    /// For a given script file, get the CheckOptions implied by the #load closure
    member GetCheckOptionsFromScriptRoot : filename : string * source : string * loadedTimestamp : System.DateTime -> CheckOptions
>>>>>>> 6ccc7655
        
    [<Obsolete("This member has been renamed to 'GetProjectOptionsFromScript'")>]
    member GetProjectOptionsFromScriptRoot : filename: string * source: string * ?loadedTimeStamp: DateTime * ?otherFlags: string[] * ?useFsiAuxLib: bool -> ProjectOptions

    /// <summary>
    /// <para>Like ParseFileInProject, but uses results from the background builder.</para>
    /// <para>All files are read from the FileSystem API, including the file being checked.</para>
    /// </summary>
    ///
    /// <param name="filename">The filename for the file.</param>
    /// <param name="options">The options for the project or script, used to determine active --define conditionals and other options relevant to parsing.</param>
    member GetBackgroundParseResultsForFileInProject : filename : string * options : ProjectOptions -> Async<ParseFileResults>

    /// <summary>
    /// <para>Like ParseFileInProject, but uses the existing results from the background builder.</para>
    /// <para>All files are read from the FileSystem API, including the file being checked.</para>
    /// </summary>
    ///
    /// <param name="filename">The filename for the file.</param>
    /// <param name="options">The options for the project or script, used to determine active --define conditionals and other options relevant to parsing.</param>
    member GetBackgroundCheckResultsForFileInProject : filename : string * options : ProjectOptions -> Async<ParseFileResults * CheckFileResults>

    /// <summary>
    /// Try to get type check results for a file. This looks up the results of recent type checks of the
    /// same file, regardless of contents. The version tag specified in the original check of the file is returned.
    /// If the source of the file has changed the results returned by this function may be out of date, though may
    /// still be usable for generating intellsense menus and information.
    /// </summary>
    /// <param name="filename">The filename for the file.</param>
    /// <param name="options">The options for the project or script, used to determine active --define conditionals and other options relevant to parsing.</param>
    /// <param name="source">Optionally, specify source that must match the previous parse precisely.</param>
    member TryGetRecentTypeCheckResultsForFile : filename: string * options:ProjectOptions * ?source: string -> (ParseFileResults * CheckFileResults * (*version*)int) option

    /// This function is called when the entire environment is known to have changed for reasons not encoded in the ProjectOptions of any project/compilation.
    /// For example, the type provider approvals file may have changed.
    member InvalidateAll : unit -> unit    
        
    /// This function is called when the configuration is known to have changed for reasons not encoded in the ProjectOptions.
    /// For example, dependent references may have been deleted or created.
    member InvalidateConfiguration: options: ProjectOptions -> unit    

    /// Begin background parsing the given project.
    member StartBackgroundCompile: options: ProjectOptions -> unit

    /// Stop the background compile.
    member StopBackgroundCompile : unit -> unit

    /// Block until the background compile finishes.
    member WaitForBackgroundCompile : unit -> unit
    
    /// Report a statistic for testability
    static member GlobalForegroundParseCountStatistic : int

    /// Report a statistic for testability
    static member GlobalForegroundTypeCheckCountStatistic : int

    /// Flush all caches and garbage collect
    member ClearLanguageServiceRootCachesAndCollectAndFinalizeAllTransients : unit -> unit

    /// This function is called when a project has been cleaned/rebuilt, and thus any live type providers should be refreshed.
    member NotifyProjectCleaned: options: ProjectOptions -> unit    
    
    /// Notify the host that the logical type checking context for a file has now been updated internally
    /// and that the file has become eligible to be re-typechecked for errors.
    ///
    /// The event will be raised on a background thread.
    member BeforeBackgroundFileCheck : IEvent<string>

    /// Raised after a parse of a file in the background analysis.
    ///
    /// The event will be raised on a background thread.
    member FileParsed : IEvent<string>

    /// Raised after a check of a file in the background analysis.
    ///
    /// The event will be raised on a background thread.
    member FileChecked : IEvent<string>
    
    [<Obsolete("Renamed to BeforeBackgroundFileCheck")>]
    member FileTypeCheckStateIsDirty : IEvent<string>

    /// Notify the host that a project has been fully checked in the background (using file contents provided by the file system API)
    ///
    /// The event may be raised on a background thread.
    member ProjectChecked : IEvent<string>

    // For internal use only 
    member internal ReactorOps : IReactorOperations

    [<Obsolete("This member now takes an additional 'otherFlags' argument")>]
    member GetCheckOptionsFromScriptRoot : filename : string * source : string * loadedTimeStamp : DateTime -> ProjectOptions

    [<Obsolete("This member has been renamed to GetProjectOptionsFromScript")>]
    member GetCheckOptionsFromScriptRoot : filename : string * source : string * loadedTimeStamp : DateTime * otherFlags: string[] -> ProjectOptions

    [<Obsolete("This member has been renamed to ParseFileInProject")>]
    member UntypedParse : filename: string * source: string * options: ProjectOptions -> ParseFileResults        

    [<Obsolete("This member has been renamed to CheckFileInProjectIfReady")>]
    member TypeCheckSource : parsed: ParseFileResults * filename: string * fileversion: int * source: string * options: ProjectOptions * isResultObsolete: IsResultObsolete * textSnapshotInfo: obj -> CheckFileAnswer option
    
    // One shared global singleton for use by multiple add-ins
    static member Instance : InteractiveChecker

// For internal use only 
and internal IReactorOperations = 
    abstract RunAsyncOp : (unit -> 'T) -> Async<'T>
    abstract StartAsyncOp: Reactor.Operation -> unit

// An object to typecheck source in a given typechecking environment.
// Used internally to provide intellisense over F# Interactive.
type internal FsiInteractiveChecker =
    internal new : ops: IReactorOperations * tcConfig: Build.TcConfig * tcGlobals: Env.TcGlobals * tcImports: Build.TcImports * tcState: Build.TcState * loadClosure: Build.LoadClosure option ->  FsiInteractiveChecker 
    member internal ParseAndCheckInteraction : source:string -> ParseFileResults * CheckFileResults * CheckProjectResults

/// Information about the compilation environment    
module CompilerEnvironment =
    /// These are the names of assemblies that should be referenced for .fs or .fsi files that
    /// are not asscociated with a project.
    val DefaultReferencesForOrphanSources : string list
    /// Return the compilation defines that should be used when editing the given file.
    val GetCompilationDefinesForEditing : filename : string * compilerFlags : string list -> string list
    /// Return true if this is a subcategory of error or warning message that the language service can emit
    val IsCheckerSupportedSubcategory : string -> bool

/// Information about the debugging environment
module DebuggerEnvironment =
    /// Return the language ID, which is the expression evaluator id that the
    /// debugger will use.
    val GetLanguageID : unit -> Guid
    

/// A set of helpers related to naming of identifiers
module PrettyNaming =
    val IsIdentifierPartCharacter     : char -> bool
    val IsLongIdentifierPartCharacter : char -> bool
    val GetLongNameFromString         : string -> string list
    // Temporary workaround for no localized resources in FSharp.LanguageService.dll
    val FormatAndOtherOverloadsString : int -> string


[<Obsolete("This type has been renamed to MethodGroupItemParameter")>]
type Param = MethodGroupItemParameter

[<Obsolete("This type has been renamed to MethodGroupItem")>]
type Method = MethodGroupItem

[<Obsolete("This type has been renamed to ProjectOptions")>]
type CheckOptions = ProjectOptions

[<Obsolete("This type has been renamed to CheckFileAnswer")>]
type TypeCheckAnswer = CheckFileAnswer

[<Obsolete("This type has been renamed to CheckFileResults")>]
type TypeCheckResults = CheckFileResults

[<Obsolete("This type has been renamed to ParseFileResults")>]
type UntypedParseInfo = ParseFileResults

[<Obsolete("NotifyFileTypeCheckStateIsDirty has been replaced by the FileTypeCheckStateIsDirty event on the InteractiveChecker type")>]
type NotifyFileTypeCheckStateIsDirty = NotifyFileTypeCheckStateIsDirty of (string -> unit)
        <|MERGE_RESOLUTION|>--- conflicted
+++ resolved
@@ -440,7 +440,6 @@
     /// <para>All files are read from the FileSystem API</para>
     /// </summary>
     ///
-<<<<<<< HEAD
     /// <param name="options">The options for the project or script.</param>
     member ParseAndCheckProject : options: ProjectOptions -> Async<CheckProjectResults>
 
@@ -467,15 +466,7 @@
     /// so that an 'unload' and 'reload' action will cause the script to be considered as a new project,
     /// so that references are re-resolved.</param>
     member GetProjectOptionsFromCommandLineArgs : projectFileName: string * argv: string[] * ?loadedTimeStamp: DateTime -> ProjectOptions
-=======
-    /// Return None if the background builder is not yet done prepring the type check results for the antecedent to the 
-    /// file.
-    member TypeCheckSource : parsed: UntypedParseInfo * filename: string * fileversion: int * source: string * options: CheckOptions * isResultObsolete: IsResultObsolete * textSnapshotInfo: obj -> TypeCheckAnswer
-    
-    /// For a given script file, get the CheckOptions implied by the #load closure
-    member GetCheckOptionsFromScriptRoot : filename : string * source : string * loadedTimestamp : System.DateTime -> CheckOptions
->>>>>>> 6ccc7655
-        
+           
     [<Obsolete("This member has been renamed to 'GetProjectOptionsFromScript'")>]
     member GetProjectOptionsFromScriptRoot : filename: string * source: string * ?loadedTimeStamp: DateTime * ?otherFlags: string[] * ?useFsiAuxLib: bool -> ProjectOptions
 
