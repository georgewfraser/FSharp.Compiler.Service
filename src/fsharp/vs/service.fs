--- conflicted
+++ resolved
@@ -91,7 +91,6 @@
         // now printing will see a .NET-like canonical representation, that is good for sorting overloads into a reasonable order (see bug 94520)
         NicePrint.stringOfTy denv strippedType
 
-<<<<<<< HEAD
     let ParamOfRecdField g denv f decription =
         MethodGroupItemParameter(
           name = f.rfield_id.idText,
@@ -103,25 +102,6 @@
     let ParamOfUnionCaseField g denv isGenerated (i : int) f = 
         let description = if isGenerated i f then "" else NicePrint.stringOfParamData denv (ParamData(false, false, NotOptional, Some f.rfield_id.idText, f.rfield_type)) 
         ParamOfRecdField g denv f description
-=======
-    let ParamOfRecdField g denv f =
-        { Name = f.rfield_id.idText
-          CanonicalTypeTextForSorting = printCanonicalizedTypeName g denv f.rfield_type
-          Display = NicePrint.prettyStringOfTy denv f.rfield_type
-          Description = "" }
-    
-    let ParamOfUnionCaseField g denv isGenerated (i : int) f = 
-        let initial = ParamOfRecdField g denv f
-        if isGenerated i f then initial
-        else
-        { initial with Display = NicePrint.stringOfParamData denv (ParamData(false, false, NotOptional, (Some initial.Name), f.rfield_type)) }
-
-    let ParamOfParamData g denv (ParamData(_isParamArrayArg,_isOutArg,_optArgInfo,nmOpt,pty) as paramData) =
-        { Name = match nmOpt with None -> "" | Some pn -> pn
-          CanonicalTypeTextForSorting = printCanonicalizedTypeName g denv pty
-          Display = NicePrint.stringOfParamData denv paramData
-          Description = "" }
->>>>>>> 6758631b
 
     // TODO this code is similar to NicePrint.fs:formatParamDataToBuffer, refactor or figure out why different?
     let ParamsOfParamDatas g denv (paramDatas:ParamData list) rty = 
@@ -280,7 +260,6 @@
 /// A single method for Intellisense completion
 [<Sealed; NoEquality; NoComparison>]
 // Note: instances of this type do not hold any references to any compiler resources.
-<<<<<<< HEAD
 type MethodGroupItem(description: ToolTipText, typeText: string, parameters: MethodGroupItemParameter[], isStaticArguments: bool) = 
     member __.Description = description
     member __.TypeText = typeText
@@ -289,15 +268,6 @@
     member __.Parameters = parameters
     // is this not really a method, but actually a static arguments list, like TP<42,"foo"> ?
     member __.IsStaticArguments = isStaticArguments
-=======
-type internal Method = 
-    { 
-        Description: DataTipText
-        Type: string
-        Parameters: Param[]
-        IsStaticArguments: bool    // is this not really a method, but actually a static arguments list, like TP<42,"foo"> ?
-    }
->>>>>>> 6758631b
 
 
 /// A table of methods for Intellisense completion
@@ -332,11 +302,7 @@
 
     static member Create(infoReader:InfoReader,m,denv,items:Item list) = 
         let g = infoReader.g
-<<<<<<< HEAD
         if isNil items then new MethodGroup("", [| |]) else
-=======
-        if isNil items then new MethodOverloads("", [| |]) else
->>>>>>> 6758631b
         let name = items.Head.DisplayName g 
         let getOverloadsForItem item =
 #if FX_ATLEAST_40
@@ -393,11 +359,7 @@
 //--------------------------------------------------------------------------
 
 [<RequireQualifiedAccess>]
-<<<<<<< HEAD
 type (*internal*) FindDeclFailureReason = 
-=======
-type internal FindDeclFailureReason = 
->>>>>>> 6758631b
     // generic reason: no particular information about error
     | Unknown
     // source code file is not available
@@ -407,12 +369,7 @@
     // trying to find declaration of ProvidedMember without TypeProviderDefinitionLocationAttribute
     | ProvidedMember of string
 
-<<<<<<< HEAD
-type (*internal*) FindDeclResult = 
-=======
-[<NoEquality; NoComparison>]
-type internal FindDeclResult = 
->>>>>>> 6758631b
+type FindDeclResult = 
     /// declaration not found + reason
     | DeclNotFound of FindDeclFailureReason
     /// found declaration; return (position-in-file, name-of-file)
@@ -1182,18 +1139,13 @@
               | None   -> fail FindDeclFailureReason.Unknown 
               | Some itemRange -> 
 
-<<<<<<< HEAD
                   let projectDir = Filename.directoryName (if projectFileName = "" then mainInputFileName else projectFileName)
                   let filename = fileNameOfItem g (Some projectDir) itemRange item
-=======
-                  let filename = fileNameOfItem g (Some sProjectDir) itemRange item
->>>>>>> 6758631b
                   if FileSystem.SafeExists filename then 
                       FindDeclResult.DeclFound ((itemRange.StartLine - 1, itemRange.StartColumn), filename)
                   else 
                       fail FindDeclFailureReason.NoSourceCode // provided items may have TypeProviderDefinitionLocationAttribute that binds them to some location
 
-<<<<<<< HEAD
     member scope.GetSymbolAtLocation (line : Line0, lineStr : string, idx : int, names : Names) =
         match GetDeclItemsForNamesAtPosition (None,Some(names), None, line, lineStr, idx, ResolveTypeNamesToCtors, ResolveOverloads.Yes, fun _ -> false) with
         | None | Some ([], _, _) -> None
@@ -1204,9 +1156,6 @@
     member scope.GetReferencedAssemblies() = 
         [ for x in tcImports.GetImportedAssemblies() do 
                 yield FSharpAssembly(g,x.FSharpViewOfMetadata) ]
-=======
-      | _ -> FindDeclResult.DeclNotFound FindDeclFailureReason.Unknown
->>>>>>> 6758631b
 
 
     // Not, this does not have to be a SyncOp, it can be called from any thread
@@ -1577,26 +1526,7 @@
         ReportUnexpectedException(e)
         reraise()
 
-<<<<<<< HEAD
 type  UnresolvedReferencesSet = UnresolvedReferencesSet of UnresolvedAssemblyReference list
-=======
-type internal UnresolvedReferencesSet = 
-    val private set : System.Collections.Generic.HashSet<Build.UnresolvedAssemblyReference>
-    new(unresolved) = {set = System.Collections.Generic.HashSet(unresolved, HashIdentity.Structural)}
-
-    override this.Equals(o) = 
-        match o with
-        | :? UnresolvedReferencesSet as urs -> this.set.SetEquals(urs.set)
-        | _ -> false
-
-    override this.GetHashCode() = 
-        // this code is copy from prim-types.fs: family of GenericHash...Array functions
-        // it seems that it is never called, but we implement GetHashCode just to make the compiler happy
-        let inline HashCombine nr x y = (x <<< 1) + y + 631 * nr
-        ((0,0), this.set) 
-        ||> Seq.fold (fun (acc, n) v -> (HashCombine n acc (hash v)), (n + 1))
-        |> fst
->>>>>>> 6758631b
 
 // NOTE: may be better just to move to optional arguments here
 type ProjectOptions =
@@ -1799,37 +1729,14 @@
 //
 
 [<NoComparison>]
-<<<<<<< HEAD
 type CheckFileAnswer =
-=======
-type internal TypeCheckAnswer =
-    | NoAntecedant
->>>>>>> 6758631b
     | Aborted
     | Succeeded of CheckFileResults   
         
-<<<<<<< HEAD
 
 /// Callback that indicates whether a requested result has become obsolete.    
 [<NoComparison;NoEquality>]
 type (*internal*) IsResultObsolete = 
-=======
-/// This file has become eligible to be re-typechecked.
-type internal NotifyFileTypeCheckStateIsDirty = NotifyFileTypeCheckStateIsDirty of (string -> unit)
-        
-// Identical to _VSFILECHANGEFLAGS in vsshell.idl
-type internal DependencyChangeCode =
-    | NoChange = 0x00000000
-    | FileChanged = 0x00000001
-    | TimeChanged = 0x00000002
-    | Size = 0x00000004
-    | Deleted = 0x00000008
-    | Added = 0x00000010        
-
-/// Callback that indicates whether a requested result has become obsolete.    
-[<NoComparison;NoEquality>]
-type internal IsResultObsolete = 
->>>>>>> 6758631b
     | IsResultObsolete of (unit->bool)
 
 
