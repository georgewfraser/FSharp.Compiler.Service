
#if SILVERLIGHT
namespace Microsoft.FSharp.Compiler.Interactive

module Runner = 

    type public InteractiveConsole(argv:string[],reader:System.IO.TextReader, writer:System.IO.TextWriter, error:System.IO.TextWriter) =
        do
            Microsoft.FSharp.Core.Printf.setWriter writer
            Microsoft.FSharp.Core.Printf.setError error
        let session = Microsoft.FSharp.Compiler.Interactive.Shell.FsiEvaluationSession(argv, reader, writer, error)
        member x.Run() = session.Run()
        member x.Interrupt() = session.Interrupt()
#endif

namespace Microsoft.FSharp.Compiler.SimpleSourceCodeServices

    open System
    open System.IO
    open System.Text
    open Microsoft.FSharp.Compiler.Range
    open Microsoft.FSharp.Compiler.SourceCodeServices
    open Microsoft.FSharp.Compiler.Driver
    open Microsoft.FSharp.Compiler
    open Microsoft.FSharp.Compiler.ErrorLogger

    [<AutoOpen>]
    module private Utils =

        let buildFormatComment (xmlCommentRetriever: string * string -> string) cmt (sb: StringBuilder) =
            match cmt with
            | XmlCommentText(s) -> sb.AppendLine(s) |> ignore
            | XmlCommentSignature(file, signature) ->
                let comment = xmlCommentRetriever (file, signature)
                if (not (comment.Equals(null))) && comment.Length > 0 then sb.AppendLine(comment) |> ignore
            | XmlCommentNone -> ()

        let buildFormatElement isSingle el (sb: StringBuilder) xmlCommentRetriever =
            match el with
            | ToolTipElementNone -> ()
            | ToolTipElement(it, comment) ->
                sb.AppendLine(it) |> buildFormatComment xmlCommentRetriever comment
            | ToolTipElementGroup(items) ->
                let items, msg =
                  if items.Length > 10 then
                    (items |> Seq.take 10 |> List.ofSeq),
                      sprintf "   (+%d other overloads)" (items.Length - 10)
                  else items, null
                if isSingle && items.Length > 1 then
                  sb.AppendLine("Multiple overloads") |> ignore
                for (it, comment) in items do
                  sb.AppendLine(it) |> buildFormatComment xmlCommentRetriever comment
                if msg <> null then sb.AppendFormat(msg) |> ignore
            | ToolTipElementCompositionError(err) ->
                sb.Append("Composition error: " + err) |> ignore

        // Convert ToolTipText to string
        let formatTip tip xmlCommentRetriever =
            let commentRetriever = defaultArg xmlCommentRetriever (fun _ -> "")
            let sb = new StringBuilder()
            match tip with
            | ToolTipText([single]) -> buildFormatElement true single sb commentRetriever
            | ToolTipText(its) -> for item in its do buildFormatElement false item sb commentRetriever
            sb.ToString().Trim('\n', '\r')

    /// Represents a declaration returned by GetDeclarations
    type SimpleDeclaration internal (name: string, description: unit -> string) = 
        /// Get the name of a declaration
        member x.Name = name
        /// Compute the description for a declaration
        member x.GetDescription() = description()

    /// Represents the results of type checking
    type SimpleCheckFileResults(info: Microsoft.FSharp.Compiler.SourceCodeServices.ParseFileResults,
                                results:Microsoft.FSharp.Compiler.SourceCodeServices.CheckFileResults,
                                source: string[]) = 

        let identToken = Microsoft.FSharp.Compiler.Parser.tagOfToken (Microsoft.FSharp.Compiler.Parser.IDENT "")
        let hasChangedSinceLastTypeCheck _ = false

        /// Return the errors resulting from the type-checking
        member x.Errors = results.Errors

        /// Get the declarations at the given code location.
        member x.GetDeclarations(line:Line0, col, qualifyingNames, partialName, ?xmlCommentRetriever) =
            async { let! items = results.GetDeclarations(Some info, line, col, source.[int line], qualifyingNames, partialName, hasChangedSinceLastTypeCheck)
                    return [| for i in items.Items -> SimpleDeclaration(i.Name, (fun () -> formatTip i.DescriptionText xmlCommentRetriever)) |] }

        member x.GetRawDeclarations(line, col, names, residue, formatter:ToolTipText->string[]) =
            async { let! items = results.GetDeclarations(Some info, line, col, source.[line], names, residue, hasChangedSinceLastTypeCheck)
                    return [| for i in items.Items -> i.Name, (fun() -> formatter i.DescriptionText), i.Glyph |] }

        member x.GetRawDeclarations(line, col, names, residue, formatter:DataTipText->string[]) =
            async { let! items = results.GetDeclarations(Some info, (line, col), source.[line], (names, residue), hasChangedSinceLastTypeCheck)
                    return [| for i in items.Items -> i.Name, (fun() -> formatter i.DescriptionText), i.Glyph |] }

        /// Get the Visual Studio F1-help keyword for the item at the given position
        member x.GetF1Keyword(line, col, names) =
            results.GetF1Keyword(line, col, source.[int line], names)

        [<System.Obsolete("This method has been renamed to GetToolTipText")>]
        member x.GetDataTipText(line, col, names, ?xmlCommentRetriever) = 
            x.GetToolTipText(line, col, names, ?xmlCommentRetriever=xmlCommentRetriever)

        /// Get the data tip text at the given position
        member x.GetToolTipText(line, col, names, ?xmlCommentRetriever) =
            let tip = results.GetToolTipText(line, col, source.[int line], names, identToken)
            formatTip tip xmlCommentRetriever

<<<<<<< HEAD
        member x.GetRawToolTipText(line, col, names) =
            results.GetToolTipText(line, col, source.[line], names, identToken)
=======
        member x.GetRawDataTipText(line, col, names) =
            results.GetDataTipText((line, col), source.[line], names, identToken)
>>>>>>> 2a8ee316

        /// Get the location of the declaration at the given position
        member x.GetDeclarationLocation(line, col, names, isDecl) =
            results.GetDeclarationLocation(line, col, source.[int line], names, identToken, isDecl)

        /// Get the full type checking results 
        member x.FullResults = results

    /// Provides simple services for checking and compiling F# scripts
    type public SimpleSourceCodeServices() =

        let checker = InteractiveChecker.Create()
        let fileversion = 0
        let loadTime = DateTime.Now
 
        /// Tokenize a single line, returning token information and a tokenization state represented by an integer
        member x.TokenizeLine (line: string, state: int64) : TokenInformation[] * int64 = 
            let tokenizer = SourceTokenizer([], "example.fsx")
            let lineTokenizer = tokenizer.CreateLineTokenizer line
            let state = ref (None, state)
            let tokens = 
                [| while (state := lineTokenizer.ScanToken (snd !state); (fst !state).IsSome) do
                       yield (fst !state).Value |]
            tokens, snd !state 

        /// Tokenize an entire file, line by line
        member x.TokenizeFile (source: string) : TokenInformation[][] = 
            let lines = source.Split('\n')
            let tokens = 
                [| let state = ref 0L
                   for line in lines do 
                         let tokens, n = x.TokenizeLine(line, !state) 
                         state := n; 
                         yield tokens |]
            tokens

        /// Return information about matching braces in a single file.
        member x.MatchBraces (filename, source: string, ?otherFlags) : (Range01 * Range01) [] = 
            let options = checker.GetProjectOptionsFromScript(filename, source, loadTime, ?otherFlags=otherFlags)
            checker.MatchBraces(filename, source,  options)

        [<System.Obsolete("This method has been renamed to ParseAndCheckScript")>]
        member x.TypeCheckScript (filename, source, otherFlags) = 
            x.ParseAndCheckScript (filename, source, otherFlags) 

        /// For errors, quick info, goto-definition, declaration list intellisense, method overload intellisense
        member x.ParseAndCheckScript (filename, source, ?otherFlags) = 
          async { 
            let options = checker.GetProjectOptionsFromScript(filename, source, loadTime, ?otherFlags=otherFlags)
            checker.StartBackgroundCompile options
            // wait for the antecedent to appear
            checker.WaitForBackgroundCompile()
            // do an untyped parse
            let untypedParse = checker.ParseFileInProject(filename, source, options)
            // do an typecheck
            let textSnapshotInfo = "" // TODO
            let! typedInfo = checker.CheckFileInProject(untypedParse, filename, fileversion, source, options, IsResultObsolete (fun _ -> false), textSnapshotInfo) 
            // return the info
            match typedInfo with 
            | CheckFileAnswer.Aborted -> return! invalidOp "aborted"
            | CheckFileAnswer.Succeeded res -> return SimpleCheckFileResults(untypedParse, res, source.Split('\n'))
          }

        member x.ParseAndCheckProject (projectFileName, argv:string[]) = 
            let options = checker.GetProjectOptionsFromCommandLineArgs(projectFileName, argv)
            checker.ParseAndCheckProject(options)

        /// Compile using the given flags.  Source files names are resolved via the FileSystem API. The output file must be given by a -o flag. 
        member x.Compile (argv: string[])  = 
            let errors = ResizeArray<_>()

            let errorSink warn exn = 
                let mainError,relatedErrors = Build.SplitRelatedErrors exn 
                let oneError trim e = errors.Add(ErrorInfo.CreateFromException (e, warn, trim, Range.range0))
                oneError false mainError
                List.iter (oneError true) relatedErrors

            let errorLogger = 
                { new ErrorLogger("CompileAPI") with 
                    member x.WarnSinkImpl(exn) = errorSink true exn
                    member x.ErrorSinkImpl(exn) = errorSink false exn
                    member x.ErrorCount = errors |> Seq.filter (fun e -> e.Severity = Severity.Error) |> Seq.length }

<<<<<<< HEAD
            let loggerProvider (_tcConfigBuilder, _exiter) = errorLogger 
=======
            let loggerProvider = 
                { new ErrorLoggerProvider() with
                    member log.CreateErrorLoggerThatQuitsAfterMaxErrors(tcConfigBuilder, exiter) = errorLogger }
>>>>>>> 2a8ee316
     
            let result = 
                use unwindParsePhase = PushThreadBuildPhaseUntilUnwind (BuildPhase.Parse)            
                use unwindEL_2 = PushErrorLoggerPhaseUntilUnwind (fun _ -> errorLogger)
                let exiter = { new Exiter with member x.Exit n = raise StopProcessing }
                try 
<<<<<<< HEAD
                    mainCompile (argv, true, exiter, Some loggerProvider); 
=======
                    typecheckAndCompile (argv, true, exiter, loggerProvider); 
>>>>>>> 2a8ee316
                    0
                with e -> 
                    stopProcessingRecovery e Range.range0
                    1
        
            errors.ToArray(), result

        /// Compiles to a dynamic assembly usinng the given flags.  Any source files names 
        /// are resolved via the FileSystem API. An output file name must be given by a -o flag, but this will not
        /// be written - instead a dynamic assembly will be created and loaded.
        ///
        /// If the 'execute' parameter is given the entry points for the code are executed and 
        /// the given TextWriters are used for the stdout and stderr streams respectively. In this 
        /// case, a global setting is modified during the execution.
        member x.CompileToDynamicAssembly (otherFlags: string[], execute: (TextWriter * TextWriter) option)  = 
            match execute with
            | Some (writer,error) -> 
#if SILVERLIGHT
                Microsoft.FSharp.Core.Printf.setWriter writer
                Microsoft.FSharp.Core.Printf.setError error
#else
                System.Console.SetOut writer
                System.Console.SetError error
#endif
            | None -> ()
            let tcImportsRef = ref None
            let res = ref None
            tcImportsCapture <- Some (fun tcImports -> tcImportsRef := Some tcImports)
            dynamicAssemblyCreator <- 
                Some (fun (_tcConfig,ilGlobals,_errorLogger,outfile,_pdbfile,ilxMainModule,_signingInfo) ->
                    let assemblyBuilder = System.AppDomain.CurrentDomain.DefineDynamicAssembly(System.Reflection.AssemblyName(System.IO.Path.GetFileNameWithoutExtension outfile),System.Reflection.Emit.AssemblyBuilderAccess.Run)
                    let debugInfo = false
                    let moduleBuilder = assemblyBuilder.DefineDynamicModule("IncrementalModule",debugInfo)     
                    let _emEnv,execs = 
                        Microsoft.FSharp.Compiler.AbstractIL.ILRuntimeWriter.emitModuleFragment 
                            (ilGlobals ,
                             Microsoft.FSharp.Compiler.AbstractIL.ILRuntimeWriter.emEnv0,
                             assemblyBuilder,moduleBuilder,
                             // Omit resources in dynamic assemblies, because the module builder is constructed without a filename the module 
                             // is tagged as transient and as such DefineManifestResource will throw an invalid operation if resources are present
                             { ilxMainModule with Resources=Microsoft.FSharp.Compiler.AbstractIL.IL.mkILResources [] },
                             debugInfo,
                             (fun s -> 
                                 match tcImportsRef.Value.Value.TryFindExistingFullyQualifiedPathFromAssemblyRef s with 
                                 | Some res -> Some (Choice1Of2 res)
                                 | None -> None))
                    if execute.IsSome then 
                        for exec in execs do 
                            match exec() with 
                            | None -> ()
                            | Some exn -> raise exn
                    for resource in ilxMainModule.Resources.AsList do 
                        if Build.IsReflectedDefinitionsResource resource then 
                            Quotations.Expr.RegisterReflectedDefinitions(assemblyBuilder, moduleBuilder.Name, resource.Bytes);
                    res := Some assemblyBuilder)
            

            try 
                let errorsAndWarnings, result = x.Compile otherFlags
                let assemblyOpt = 
                    match res.Value with 
                    | None -> None
                    | Some a ->  Some (a :> System.Reflection.Assembly)
                errorsAndWarnings, result, assemblyOpt
            finally
                tcImportsCapture <- None
                dynamicAssemblyCreator <- None
<|MERGE_RESOLUTION|>--- conflicted
+++ resolved
@@ -86,14 +86,6 @@
             async { let! items = results.GetDeclarations(Some info, line, col, source.[int line], qualifyingNames, partialName, hasChangedSinceLastTypeCheck)
                     return [| for i in items.Items -> SimpleDeclaration(i.Name, (fun () -> formatTip i.DescriptionText xmlCommentRetriever)) |] }
 
-        member x.GetRawDeclarations(line, col, names, residue, formatter:ToolTipText->string[]) =
-            async { let! items = results.GetDeclarations(Some info, line, col, source.[line], names, residue, hasChangedSinceLastTypeCheck)
-                    return [| for i in items.Items -> i.Name, (fun() -> formatter i.DescriptionText), i.Glyph |] }
-
-        member x.GetRawDeclarations(line, col, names, residue, formatter:DataTipText->string[]) =
-            async { let! items = results.GetDeclarations(Some info, (line, col), source.[line], (names, residue), hasChangedSinceLastTypeCheck)
-                    return [| for i in items.Items -> i.Name, (fun() -> formatter i.DescriptionText), i.Glyph |] }
-
         /// Get the Visual Studio F1-help keyword for the item at the given position
         member x.GetF1Keyword(line, col, names) =
             results.GetF1Keyword(line, col, source.[int line], names)
@@ -107,13 +99,8 @@
             let tip = results.GetToolTipText(line, col, source.[int line], names, identToken)
             formatTip tip xmlCommentRetriever
 
-<<<<<<< HEAD
         member x.GetRawToolTipText(line, col, names) =
             results.GetToolTipText(line, col, source.[line], names, identToken)
-=======
-        member x.GetRawDataTipText(line, col, names) =
-            results.GetDataTipText((line, col), source.[line], names, identToken)
->>>>>>> 2a8ee316
 
         /// Get the location of the declaration at the given position
         member x.GetDeclarationLocation(line, col, names, isDecl) =
@@ -197,24 +184,14 @@
                     member x.ErrorSinkImpl(exn) = errorSink false exn
                     member x.ErrorCount = errors |> Seq.filter (fun e -> e.Severity = Severity.Error) |> Seq.length }
 
-<<<<<<< HEAD
             let loggerProvider (_tcConfigBuilder, _exiter) = errorLogger 
-=======
-            let loggerProvider = 
-                { new ErrorLoggerProvider() with
-                    member log.CreateErrorLoggerThatQuitsAfterMaxErrors(tcConfigBuilder, exiter) = errorLogger }
->>>>>>> 2a8ee316
      
             let result = 
                 use unwindParsePhase = PushThreadBuildPhaseUntilUnwind (BuildPhase.Parse)            
                 use unwindEL_2 = PushErrorLoggerPhaseUntilUnwind (fun _ -> errorLogger)
                 let exiter = { new Exiter with member x.Exit n = raise StopProcessing }
                 try 
-<<<<<<< HEAD
                     mainCompile (argv, true, exiter, Some loggerProvider); 
-=======
-                    typecheckAndCompile (argv, true, exiter, loggerProvider); 
->>>>>>> 2a8ee316
                     0
                 with e -> 
                     stopProcessingRecovery e Range.range0
