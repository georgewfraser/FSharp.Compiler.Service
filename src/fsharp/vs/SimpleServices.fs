
#if SILVERLIGHT
namespace Microsoft.FSharp.Compiler.Interactive

module Runner = 

    type public InteractiveConsole(argv:string[],reader:System.IO.TextReader, writer:System.IO.TextWriter, error:System.IO.TextWriter) =
        do
            Microsoft.FSharp.Core.Printf.setWriter writer
            Microsoft.FSharp.Core.Printf.setError error
        let session = Microsoft.FSharp.Compiler.Interactive.Shell.FsiEvaluationSession(argv, reader, writer, error)
        member x.Run() = session.Run()
        member x.Interrupt() = session.Interrupt()
#endif

namespace Microsoft.FSharp.Compiler.SimpleSourceCodeServices

    open System
    open System.IO
    open System.Text
    open Microsoft.FSharp.Compiler.SourceCodeServices
    open Microsoft.FSharp.Compiler.Driver
    open Microsoft.FSharp.Compiler
    open Microsoft.FSharp.Compiler.ErrorLogger

    [<AutoOpen>]
    module private Utils =

        let buildFormatComment (xmlCommentRetriever: string * string -> string) cmt (sb: StringBuilder) =
            match cmt with
            | XmlCommentText(s) -> sb.AppendLine(s) |> ignore
            | XmlCommentSignature(file, signature) ->
                let comment = xmlCommentRetriever (file, signature)
                if (not (comment.Equals(null))) && comment.Length > 0 then sb.AppendLine(comment) |> ignore
            | XmlCommentNone -> ()

        let buildFormatElement isSingle el (sb: StringBuilder) xmlCommentRetriever =
            match el with
            | DataTipElementNone -> ()
            | DataTipElement(it, comment) ->
                sb.AppendLine(it) |> buildFormatComment xmlCommentRetriever comment
            | DataTipElementGroup(items) ->
                let items, msg =
                  if items.Length > 10 then
                    (items |> Seq.take 10 |> List.ofSeq),
                      sprintf "   (+%d other overloads)" (items.Length - 10)
                  else items, null
                if isSingle && items.Length > 1 then
                  sb.AppendLine("Multiple overloads") |> ignore
                for (it, comment) in items do
                  sb.AppendLine(it) |> buildFormatComment xmlCommentRetriever comment
                if msg <> null then sb.AppendFormat(msg) |> ignore
            | DataTipElementCompositionError(err) ->
                sb.Append("Composition error: " + err) |> ignore

        // Convert DataTipText to string
        let formatTip tip xmlCommentRetriever =
            let commentRetriever = defaultArg xmlCommentRetriever (fun _ -> "")
            let sb = new StringBuilder()
            match tip with
            | DataTipText([single]) -> buildFormatElement true single sb commentRetriever
            | DataTipText(its) -> for item in its do buildFormatElement false item sb commentRetriever
            sb.ToString().Trim('\n', '\r')

    /// Represents a declaration returned by GetDeclarations
    type Declaration internal (name: string, description: unit -> string) = 
        /// Get the name of a declaration
        member x.Name = name
        /// Compute the description for a declaration
        member x.GetDescription() = description()

    /// Represents the results of type checking
    type TypeCheckResults internal (info: Microsoft.FSharp.Compiler.SourceCodeServices.UntypedParseInfo,
                                    results:Microsoft.FSharp.Compiler.SourceCodeServices.TypeCheckResults,
                                    source: string[]) = 

        let identToken = Microsoft.FSharp.Compiler.Parser.tagOfToken (Microsoft.FSharp.Compiler.Parser.IDENT "")
        let hasChangedSinceLastTypeCheck _ = false

        /// Return the errors resulting from the type-checking
        member x.Errors = results.Errors

        /// Get the declarations at the given code location.
        member x.GetDeclarations(line, col, names, residue, ?xmlCommentRetriever) =
            async { let! items = results.GetDeclarations(Some info, (line, col), source.[line], (names, residue), hasChangedSinceLastTypeCheck)
                    return [| for i in items.Items -> Declaration(i.Name, (fun () -> formatTip i.DescriptionText xmlCommentRetriever)) |] }

        member x.GetRawDeclarations(line, col, names, residue, formatter:DataTipText->string[]) =
            async { let! items = results.GetDeclarations(Some info, (line, col), source.[line], (names, residue), hasChangedSinceLastTypeCheck)
                    return [| for i in items.Items -> i.Name, (fun() -> formatter i.DescriptionText), i.Glyph |] }

        /// Get the Visual Studio F1-help keyword for the item at the given position
        member x.GetF1Keyword(line, col, names) =
            results.GetF1Keyword((line, col), source.[line], names)

        /// Get the data tip text at the given position
        member x.GetDataTipText(line, col, names, ?xmlCommentRetriever) =
            let tip = results.GetDataTipText((line, col), source.[line], names, identToken)
            formatTip tip xmlCommentRetriever

        member x.GetRawDataTipText(line, col, names) =
            results.GetDataTipText((line, col), source.[line], names, identToken)

        /// Get the location of the declaration at the given position
        member x.GetDeclarationLocation(line: int, col: int, names, isDecl) =
            results.GetDeclarationLocation((line, col), source.[line], names, identToken, isDecl)

        /// Get the full type checking results 
        member x.FullResults = results

    /// Provides simple services for checking and compiling F# scripts
    type public SimpleSourceCodeServices() =

        let checker = InteractiveChecker.Create(NotifyFileTypeCheckStateIsDirty(fun _ -> ()))
        let fileversion = 0
        let loadTime = DateTime.Now
 
        /// Tokenize a single line, returning token information and a tokenization state represented by an integer
        member x.TokenizeLine (line: string, state: int64) : TokenInformation[] * int64 = 
            let tokenizer = SourceTokenizer([], "example.fsx")
            let lineTokenizer = tokenizer.CreateLineTokenizer line
            let state = ref (None, state)
            let tokens = 
                [| while (state := lineTokenizer.ScanToken (snd !state); (fst !state).IsSome) do
                       yield (fst !state).Value |]
            tokens, snd !state 

        /// Tokenize an entire file, line by line
        member x.TokenizeFile (source: string) : TokenInformation[][] = 
            let lines = source.Split('\n')
            let tokens = 
                [| let state = ref 0L
                   for line in lines do 
                         let tokens, n = x.TokenizeLine(line, !state) 
                         state := n; 
                         yield tokens |]
            tokens

        /// Return information about matching braces in a single file.
        member x.MatchBraces (filename, source: string) : (Range * Range) [] = 
            let options = checker.GetCheckOptionsFromScriptRoot(filename, source, loadTime)
            checker.MatchBraces(filename, source,  options)

        /// For errors, quick info, goto-definition, declaration list intellisense, method overload intellisense
        member x.TypeCheckScript (filename:string,source:string,otherFlags:string[]) = 
            let options = checker.GetCheckOptionsFromScriptRoot(filename, source, loadTime, otherFlags)
            checker.StartBackgroundCompile options
            // wait for the antecedent to appear
            checker.WaitForBackgroundCompile()
            // do an untyped parse
            let info = checker.UntypedParse(filename, source, options)
            // do an typecheck
            let textSnapshotInfo = "" // TODO
            let typedInfo = checker.TypeCheckSource(info, filename, fileversion, source, options, IsResultObsolete (fun _ -> false), textSnapshotInfo)
            // return the info
            match typedInfo with 
            | NoAntecedant -> invalidOp "no antecedant"
            | Aborted -> invalidOp "aborted"
            | TypeCheckSucceeded res -> TypeCheckResults(info, res, source.Split('\n'))

        /// Compile using the given flags.  Source files names are resolved via the FileSystem API. The output file must be given by a -o flag. 
        member x.Compile (argv: string[])  = 
            let errors = ResizeArray<_>()

            let errorSink warn exn = 
                let mainError,relatedErrors = Build.SplitRelatedErrors exn 
                let oneError trim e = errors.Add(ErrorInfo.CreateFromException (e, warn, trim, Range.range0))
                oneError false mainError
                List.iter (oneError true) relatedErrors

            let errorLogger = 
                { new ErrorLogger("CompileAPI") with 
                    member x.WarnSinkImpl(exn) = errorSink true exn
                    member x.ErrorSinkImpl(exn) = errorSink false exn
                    member x.ErrorCount = errors |> Seq.filter (fun e -> e.Severity = Severity.Error) |> Seq.length }

            let loggerProvider = 
                { new ErrorLoggerProvider() with
                    member log.CreateErrorLoggerThatQuitsAfterMaxErrors(tcConfigBuilder, exiter) = errorLogger }
     
            let result = 
                use unwindParsePhase = PushThreadBuildPhaseUntilUnwind (BuildPhase.Parse)            
                use unwindEL_2 = PushErrorLoggerPhaseUntilUnwind (fun _ -> errorLogger)
                let exiter = { new Exiter with member x.Exit n = raise StopProcessing }
                try 
                    typecheckAndCompile (argv, true, exiter, loggerProvider); 
                    0
                with e -> 
                    stopProcessingRecovery e Range.range0
                    1
        
            errors.ToArray(), result

        /// Compiles to a dynamic assembly usinng the given flags.  Any source files names 
        /// are resolved via the FileSystem API. An output file name must be given by a -o flag, but this will not
        /// be written - instead a dynamic assembly will be created and loaded.
        ///
        /// If the 'execute' parameter is given the entry points for the code are executed and 
        /// the given TextWriters are used for the stdout and stderr streams respectively. In this 
        /// case, a global setting is modified during the execution.
        member x.CompileToDynamicAssembly (otherFlags: string[], execute: (TextWriter * TextWriter) option)  = 
            match execute with
            | Some (writer,error) -> 
#if SILVERLIGHT
                Microsoft.FSharp.Core.Printf.setWriter writer
                Microsoft.FSharp.Core.Printf.setError error
#else
                System.Console.SetOut writer
                System.Console.SetError error
#endif
            | None -> ()
            let tcImportsRef = ref None
            let res = ref None
            tcImportsCapture <- Some (fun tcImports -> tcImportsRef := Some tcImports)
            dynamicAssemblyCreator <- 
                Some (fun (_tcConfig,ilGlobals,_errorLogger,outfile,_pdbfile,ilxMainModule,_signingInfo) ->
                    let assemblyBuilder = System.AppDomain.CurrentDomain.DefineDynamicAssembly(System.Reflection.AssemblyName(System.IO.Path.GetFileNameWithoutExtension outfile),System.Reflection.Emit.AssemblyBuilderAccess.Run)
                    let debugInfo = false
                    let moduleBuilder = assemblyBuilder.DefineDynamicModule("IncrementalModule",debugInfo)     
                    let _emEnv,execs = 
                        Microsoft.FSharp.Compiler.AbstractIL.ILRuntimeWriter.emitModuleFragment 
                            (ilGlobals ,
                             Microsoft.FSharp.Compiler.AbstractIL.ILRuntimeWriter.emEnv0,
                             assemblyBuilder,moduleBuilder,
<<<<<<< HEAD
=======
                             // Omit resources in dynamic assemblies, because the module builder is constructed without a filename the module 
                             // is tagged as transient and as such DefineManifestResource will throw an invalid operation if resources are present
>>>>>>> 3b933f7f
                             { ilxMainModule with Resources=Microsoft.FSharp.Compiler.AbstractIL.IL.mkILResources [] },
                             debugInfo,
                             (fun s -> 
                                 match tcImportsRef.Value.Value.TryFindExistingFullyQualifiedPathFromAssemblyRef s with 
                                 | Some res -> Some (Choice1Of2 res)
                                 | None -> None))
                    if execute.IsSome then 
                        for exec in execs do 
                            match exec() with 
                            | None -> ()
                            | Some exn -> raise exn
                    for resource in ilxMainModule.Resources.AsList do 
                        if Build.IsReflectedDefinitionsResource resource then 
                            Quotations.Expr.RegisterReflectedDefinitions(assemblyBuilder, moduleBuilder.Name, resource.Bytes);
                    res := Some assemblyBuilder)
            

            try 
                let errorsAndWarnings, result = x.Compile otherFlags
                let assemblyOpt = 
                    match res.Value with 
                    | None -> None
                    | Some a ->  Some (a :> System.Reflection.Assembly)
                errorsAndWarnings, result, assemblyOpt
            finally
                tcImportsCapture <- None
                dynamicAssemblyCreator <- None
<|MERGE_RESOLUTION|>--- conflicted
+++ resolved
@@ -222,11 +222,8 @@
                             (ilGlobals ,
                              Microsoft.FSharp.Compiler.AbstractIL.ILRuntimeWriter.emEnv0,
                              assemblyBuilder,moduleBuilder,
-<<<<<<< HEAD
-=======
                              // Omit resources in dynamic assemblies, because the module builder is constructed without a filename the module 
                              // is tagged as transient and as such DefineManifestResource will throw an invalid operation if resources are present
->>>>>>> 3b933f7f
                              { ilxMainModule with Resources=Microsoft.FSharp.Compiler.AbstractIL.IL.mkILResources [] },
                              debugInfo,
                              (fun s -> 
