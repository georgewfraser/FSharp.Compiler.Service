--- conflicted
+++ resolved
@@ -87,11 +87,7 @@
         /// VectorStamp (uniqueRuleId, outputName, inputs, stampFunction)
         ///
         /// A build rule representing pairing the inputs with a timestamp specified by the given function.  
-<<<<<<< HEAD
-        | VectorStamp of Id * string * VectorBuildRule * (TimeStampCache -> obj -> DateTime)
-=======
-        | VectorStamp of Id * string * VectorBuildRule * (CompilationThreadToken -> obj -> DateTime)
->>>>>>> 5a942daf
+        | VectorStamp of Id * string * VectorBuildRule * (TimeStampCache -> CompilationThreadToken -> obj -> DateTime)
 
         /// VectorMultiplex (uniqueRuleId, outputName, input, taskFunction)
         ///
@@ -510,11 +506,7 @@
 
     /// Visit each executable action necessary to evaluate the given output (with an optional slot in a
     /// vector output). Call actionFunc with the given accumulator.
-<<<<<<< HEAD
-    let ForeachAction cache (Target(output, optSlot)) bt (actionFunc:Action->'acc->'acc) (acc:'acc) =
-=======
-    let ForeachAction ctok (Target(output, optSlot)) bt (actionFunc:Action -> 'T -> 'T) (acc:'T) =
->>>>>>> 5a942daf
+    let ForeachAction cache ctok (Target(output, optSlot)) bt (actionFunc:Action -> 'T -> 'T) (acc:'T) =
         let seen = Dictionary<Id,bool>()
         let isSeen id = 
             if seen.ContainsKey id then true
@@ -633,11 +625,7 @@
                                     match inputresult with
                                     | Available(ires,_,_) ->
                                         let oldtimestamp = GetVectorExprResult(bt,ve,slot).Timestamp
-<<<<<<< HEAD
-                                        let newtimestamp = func cache ires
-=======
-                                        let newtimestamp = func ctok ires
->>>>>>> 5a942daf
+                                        let newtimestamp = func cache ctok ires
                                         if newtimestamp <> oldtimestamp then 
                                             actionFunc (IndexedAction(id,taskname,slot,cardinality,newtimestamp, fun _ -> Eventually.Done ires)) acc
                                         else acc
@@ -702,18 +690,14 @@
         | ScalarBuildRule se -> visitScalar se acc
         | VectorBuildRule ve -> visitVector optSlot ve acc                    
 
-    let CollectActions target (bt: PartialBuild) =
+    let CollectActions cache target (bt: PartialBuild) =
         // Explanation: This is a false reuse of 'ForeachAction' where the ctok is unused, we are
         // just iterating to determine if there is work to do. This means this is safe to call from any thread.
         let ctok = AssumeCompilationThreadWithoutEvidence ()
-        ForeachAction ctok target bt (fun a l -> a :: l) []
+        ForeachAction cache ctok target bt (fun a l -> a :: l) []
     
     /// Compute the max timestamp on all available inputs
-<<<<<<< HEAD
-    let ComputeMaxTimeStamp cache output (bt: PartialBuild) acc =
-=======
-    let ComputeMaxTimeStamp ctok output (bt: PartialBuild) acc =
->>>>>>> 5a942daf
+    let ComputeMaxTimeStamp cache ctok output (bt: PartialBuild) acc =
         let expr = bt.Rules.RuleList |> List.find (fun (s,_) -> s = output) |> snd
         match expr with 
         | VectorBuildRule  (VectorStamp (_id, _taskname, inputExpr, func) as ve) -> 
@@ -721,11 +705,7 @@
                 | Some cardinality ->    
                     let CheckStamp acc slot = 
                         match GetVectorExprResult (bt,inputExpr,slot) with
-<<<<<<< HEAD
-                        | Available(ires,_,_) -> max acc (func cache ires)
-=======
-                        | Available(ires,_,_) -> max acc (func ctok ires)
->>>>>>> 5a942daf
+                        | Available(ires,_,_) -> max acc (func cache ctok ires)
                         | _ -> acc
                     [0..cardinality-1] |> List.fold CheckStamp acc
                 | None -> acc
@@ -793,13 +773,8 @@
 
     /// Evaluate the result of a single output
     ///
-<<<<<<< HEAD
-    /// Will throw OperationCanceledException if the cancellation token has been set.
-    let EvalLeafsFirst cache save (ct: CancellationToken) target bt =
-=======
     /// Will throw OperationCanceledException if the cancellation ctok has been set.
-    let EvalLeafsFirst ctok save (ct: CancellationToken) target bt =
->>>>>>> 5a942daf
+    let EvalLeafsFirst cache ctok save (ct: CancellationToken) target bt =
 
         let rec eval(bt,gen) =
             #if DEBUG
@@ -807,31 +782,18 @@
             // Possibly could detect this case directly.
             if gen>5000 then failwith "Infinite loop in incremental builder?"
             #endif
-<<<<<<< HEAD
-            let newBt = ForeachAction cache target bt (ExecuteApply save ct) bt
-=======
-            let newBt = ForeachAction ctok target bt (ExecuteApply ctok save ct) bt
->>>>>>> 5a942daf
+            let newBt = ForeachAction cache ctok target bt (ExecuteApply ctok save ct) bt
             if newBt=bt then  bt else eval(newBt,gen+1)
         eval(bt,0)
         
     /// Evaluate one step of the build.  Call the 'save' function to save the intermediate result.
     ///
-<<<<<<< HEAD
-    /// Will throw OperationCanceledException if the cancellation token has been set.
-    let Step cache save ct target (bt:PartialBuild) = 
-        
-        // Hey look, we're building up the whole list, executing one thing and then throwing
-        // the list away. What about saving the list inside the Build instance?
-        let worklist = ForeachAction cache target bt (fun a l -> a :: l) []
-=======
     /// Will throw OperationCanceledException if the cancellation ctok has been set.
-    let Step ctok save ct target (bt:PartialBuild) = 
+    let Step cache ctok save ct target (bt:PartialBuild) = 
         
         // REVIEW: we're building up the whole list of actions on the fringe of the work tree, 
         // executing one thing and then throwing the list away. What about saving the list inside the Build instance?
-        let worklist = CollectActions target bt 
->>>>>>> 5a942daf
+        let worklist = CollectActions cache target bt 
             
         match worklist with 
         | action::_ -> Some (ExecuteApply ctok save ct action bt)
@@ -841,39 +803,22 @@
     ///
     /// Will throw OperationCanceledException if the cancellation ctok has been set.  Intermediate
     /// progrewss along the way may be saved through the use of the 'save' function.
-<<<<<<< HEAD
-    let Eval cache save ct node bt = EvalLeafsFirst cache save ct (Target(node,None)) bt
-=======
-    let Eval ctok save ct node bt = EvalLeafsFirst ctok save ct (Target(node,None)) bt
->>>>>>> 5a942daf
+    let Eval cache ctok save ct node bt = EvalLeafsFirst cache ctok save ct (Target(node,None)) bt
 
     /// Evaluate an output of the build.
     ///
     /// Will throw OperationCanceledException if the cancellation ctok has been set.  Intermediate
     /// progrewss along the way may be saved through the use of the 'save' function.
-<<<<<<< HEAD
-    let EvalUpTo cache save ct (node, n) bt = EvalLeafsFirst cache save ct (Target(node, Some n)) bt
+    let EvalUpTo cache ctok save ct (node, n) bt = EvalLeafsFirst cache ctok save ct (Target(node, Some n)) bt
 
     /// Check if an output is up-to-date and ready
     let IsReady cache target bt = 
-        let worklist = ForeachAction cache target bt (fun a l -> a :: l) []
+        let worklist = CollectActions cache target bt 
         worklist.IsEmpty
         
     /// Check if an output is up-to-date and ready
-    let MaxTimeStampInDependencies cache target bt = 
-        ComputeMaxTimeStamp cache target bt DateTime.MinValue 
-=======
-    let EvalUpTo ctok save ct (node, n) bt = EvalLeafsFirst ctok save ct (Target(node, Some n)) bt
-
-    /// Check if an output is up-to-date and ready
-    let IsReady target bt = 
-        let worklist = CollectActions target bt 
-        worklist.IsEmpty
-        
-    /// Check if an output is up-to-date and ready
-    let MaxTimeStampInDependencies ctok target bt = 
-        ComputeMaxTimeStamp ctok target bt DateTime.MinValue 
->>>>>>> 5a942daf
+    let MaxTimeStampInDependencies cache ctok target bt = 
+        ComputeMaxTimeStamp cache ctok target bt DateTime.MinValue 
 
     /// Get a scalar vector. Result must be available
     let GetScalarResult<'T>(node:Scalar<'T>,bt): ('T*DateTime) option = 
@@ -984,15 +929,9 @@
             
         /// Creates a new vector with the same items but with 
         /// timestamp specified by the passed-in function.  
-<<<<<<< HEAD
-        let Stamp (taskname:string) (task:TimeStampCache -> 'I -> DateTime) (input:Vector<'I>): Vector<'I> =
+        let Stamp (taskname:string) (task: TimeStampCache -> CompilationThreadToken -> 'I -> DateTime) (input:Vector<'I>): Vector<'I> =
             let input = input.Expr
-            let expr = VectorStamp(NextId(),taskname,input,(fun cache x -> task cache (unbox x))) 
-=======
-        let Stamp (taskname:string) (task: CompilationThreadToken -> 'I -> DateTime) (input:Vector<'I>): Vector<'I> =
-            let input = input.Expr
-            let expr = VectorStamp (NextId(),taskname,input,(fun ctok x -> task ctok (unbox x)))
->>>>>>> 5a942daf
+            let expr = VectorStamp (NextId(),taskname,input,(fun cache ctok x -> task cache ctok (unbox x)))
             { new Vector<'I>
               interface IVector with
                    override __.Name = taskname
@@ -1436,25 +1375,16 @@
     /// This is a build task function that gets placed into the build rules as the computation for a VectorStamp
     ///
     /// Get the timestamp of the given file name.
-<<<<<<< HEAD
-    let StampFileNameTask cache (_m:range, _filename:string, _isLastCompiland, timeStamper: (TimeStampCache -> DateTime)) =
+    let StampFileNameTask cache _ctok (_m:range, filename:string, _isLastCompiland, timeStamper: (TimeStampCache -> DateTime)) =
+        assertNotDisposed()
         timeStamper cache 
-=======
-    let StampFileNameTask _ctok (_m:range, filename:string, _isLastCompiland) =
-        assertNotDisposed()
-        FileSystem.GetLastWriteTimeShim(filename)
->>>>>>> 5a942daf
                             
     /// This is a build task function that gets placed into the build rules as the computation for a VectorMap
     ///
     /// Parse the given files and return the given inputs. This function is expected to be
     /// able to be called with a subset of sourceFiles and return the corresponding subset of
     /// parsed inputs. 
-<<<<<<< HEAD
-    let ParseTask (sourceRange:range,filename:string,isLastCompiland,_timeStamper) =
-=======
-    let ParseTask ctok (sourceRange:range,filename:string,isLastCompiland) =
->>>>>>> 5a942daf
+    let ParseTask ctok (sourceRange:range,filename:string,isLastCompiland,_timeStamper) =
         assertNotDisposed()
         DoesNotRequireCompilerThreadTokenAndCouldPossiblyBeMadeConcurrent  ctok
 
@@ -1475,35 +1405,8 @@
     /// This is a build task function that gets placed into the build rules as the computation for a Vector.Stamp
     ///
     /// Timestamps of referenced assemblies are taken from the file's timestamp.
-<<<<<<< HEAD
-    let StampReferencedAssemblyTask cache (_ref, timeStamper: TimeStampCache -> DateTime) =
+    let StampReferencedAssemblyTask cache ctok (_ref, timeStamper: TimeStampCache -> DateTime) =
         timeStamper cache 
-=======
-    let TimestampReferencedAssemblyTask ctok (assemblyReference, originalTimeStamp) =
-        assertNotDisposed()
-        DoesNotRequireCompilerThreadTokenAndCouldPossiblyBeMadeConcurrent  ctok
-
-        // Note: we are not calling errorLogger.GetErrors() anywhere. Not a problem because timestamping can't really fail
-        let errorLogger = CompilationErrorLogger("TimestampReferencedAssemblyTask", tcConfig)
-        // Return the disposable object that cleans up
-        use _holder = new CompilationGlobalsScope(errorLogger, BuildPhase.Parameter) // Parameter because -r reference
-
-        let timestamp = 
-            try
-                match assemblyReference with 
-                | Choice1Of2 (filename) -> 
-                    if FileSystem.SafeExists(filename) then
-                        FileSystem.GetLastWriteTimeShim(filename)
-                    else
-                        originalTimeStamp
-                | Choice2Of2 (pr:IProjectReference) ->
-                    defaultArg (pr.GetLogicalTimeStamp()) originalTimeStamp
-            with exn -> 
-                // Note we are not calling errorLogger.GetErrors() anywhere for this task. This warning will not be reported...
-                errorLogger.Warning exn
-                originalTimeStamp                      
-        timestamp
->>>>>>> 5a942daf
                 
          
     /// This is a build task function that gets placed into the build rules as the computation for a Vector.Demultiplex
@@ -1758,13 +1661,8 @@
         RequireCompilationThread ctok // modifying state
         partialBuild <- b
 
-<<<<<<< HEAD
-    let MaxTimeStampInDependencies cache (output:INode) = 
-        IncrementalBuild.MaxTimeStampInDependencies cache output.Name partialBuild 
-=======
-    let MaxTimeStampInDependencies (ctok: CompilationThreadToken) (output:INode) = 
-        IncrementalBuild.MaxTimeStampInDependencies ctok output.Name partialBuild 
->>>>>>> 5a942daf
+    let MaxTimeStampInDependencies cache (ctok: CompilationThreadToken) (output:INode) = 
+        IncrementalBuild.MaxTimeStampInDependencies cache ctok output.Name partialBuild 
 
     member this.IncrementUsageCount() = 
         assertNotDisposed() 
@@ -1799,13 +1697,8 @@
         | _ -> true                
 #endif
 
-<<<<<<< HEAD
-    member __.Step (cache, ct) =  
-        match IncrementalBuild.Step cache SavePartialBuild ct (Target(tcStatesNode, None)) partialBuild with 
-=======
-    member __.Step (ctok: CompilationThreadToken, ct) =  
-        match IncrementalBuild.Step ctok SavePartialBuild ct (Target(tcStatesNode, None)) partialBuild with 
->>>>>>> 5a942daf
+    member __.Step (cache, ctok: CompilationThreadToken, ct) =  
+        match IncrementalBuild.Step cache ctok SavePartialBuild ct (Target(tcStatesNode, None)) partialBuild with 
         | None -> 
             projectChecked.Trigger()
             false
@@ -1824,14 +1717,9 @@
         | _ -> None
         
     
-<<<<<<< HEAD
-    member ib.AreCheckResultsBeforeFileInProjectReady filename = 
-        let slotOfFile = ib.GetSlotOfFileName filename
-        let cache = TimeStampCache()
-=======
     member builder.AreCheckResultsBeforeFileInProjectReady (filename) = 
         let slotOfFile = builder.GetSlotOfFileName filename
->>>>>>> 5a942daf
+        let cache = TimeStampCache()
         match slotOfFile with
         | (*first file*) 0 -> IncrementalBuild.IsReady cache (Target(initialTcAccNode, None)) partialBuild 
         | _ -> IncrementalBuild.IsReady cache (Target(tcStatesNode, Some (slotOfFile-1))) partialBuild  
@@ -1844,26 +1732,15 @@
         let slotOfFile = builder.GetSlotOfFileName filename + 1
         builder.GetCheckResultsBeforeSlotInProject (ctok, slotOfFile, ct)
 
-<<<<<<< HEAD
-    member ib.GetTypeCheckResultsBeforeSlotInProject (slotOfFile, ct) = 
+    member builder.GetCheckResultsBeforeSlotInProject (ctok: CompilationThreadToken, slotOfFile, ct) = 
         let cache = TimeStampCache()
         let result = 
             match slotOfFile with
             | (*first file*) 0 -> 
-                let build = IncrementalBuild.Eval cache SavePartialBuild ct initialTcAccNode partialBuild
+                let build = IncrementalBuild.Eval cache ctok SavePartialBuild ct initialTcAccNode partialBuild
                 GetScalarResult(initialTcAccNode,build)
             | _ -> 
-                let build = IncrementalBuild.EvalUpTo cache SavePartialBuild ct (tcStatesNode, (slotOfFile-1)) partialBuild
-=======
-    member builder.GetCheckResultsBeforeSlotInProject (ctok: CompilationThreadToken, slotOfFile, ct) = 
-        let result = 
-            match slotOfFile with
-            | (*first file*) 0 -> 
-                let build = IncrementalBuild.Eval ctok SavePartialBuild ct initialTcAccNode partialBuild
-                GetScalarResult(initialTcAccNode,build)
-            | _ -> 
-                let build = IncrementalBuild.EvalUpTo ctok SavePartialBuild ct (tcStatesNode, (slotOfFile-1)) partialBuild
->>>>>>> 5a942daf
+                let build = IncrementalBuild.EvalUpTo cache ctok SavePartialBuild ct (tcStatesNode, (slotOfFile-1)) partialBuild
                 GetVectorResultBySlot(tcStatesNode,slotOfFile-1,build)  
         
         match result with
@@ -1873,28 +1750,17 @@
     member builder.GetCheckResultsAfterLastFileInProject (ctok: CompilationThreadToken, ct) = 
         builder.GetCheckResultsBeforeSlotInProject(ctok, builder.GetSlotsCount(), ct) 
 
-<<<<<<< HEAD
-    member __.GetCheckResultsAndImplementationsForProject(ct) = 
+    member __.GetCheckResultsAndImplementationsForProject(ctok: CompilationThreadToken, ct) = 
         let cache = TimeStampCache()
-        let build = IncrementalBuild.Eval cache SavePartialBuild ct finalizedTypeCheckNode partialBuild
-=======
-    member __.GetCheckResultsAndImplementationsForProject(ctok: CompilationThreadToken, ct) = 
-        let build = IncrementalBuild.Eval ctok SavePartialBuild ct finalizedTypeCheckNode partialBuild
->>>>>>> 5a942daf
+        let build = IncrementalBuild.Eval cache ctok SavePartialBuild ct finalizedTypeCheckNode partialBuild
         match GetScalarResult(finalizedTypeCheckNode,build) with
         | Some((ilAssemRef, tcAssemblyDataOpt, tcAssemblyExprOpt, tcAcc), timestamp) -> 
             PartialCheckResults.Create (tcAcc,timestamp), ilAssemRef, tcAssemblyDataOpt, tcAssemblyExprOpt
         | None -> failwith "Build was not evaluated, expected the results to be ready after 'Eval'."
         
-<<<<<<< HEAD
-    member __.GetLogicalTimeStampForProject(cache) = 
-        let t1 = MaxTimeStampInDependencies cache stampedFileNamesNode 
-        let t2 = MaxTimeStampInDependencies cache stampedReferencedAssembliesNode 
-=======
-    member __.GetLogicalTimeStampForProject(ctok: CompilationThreadToken) = 
-        let t1 = MaxTimeStampInDependencies ctok stampedFileNamesNode 
-        let t2 = MaxTimeStampInDependencies ctok stampedReferencedAssembliesNode 
->>>>>>> 5a942daf
+    member __.GetLogicalTimeStampForProject(cache, ctok: CompilationThreadToken) = 
+        let t1 = MaxTimeStampInDependencies cache ctok stampedFileNamesNode 
+        let t2 = MaxTimeStampInDependencies cache ctok stampedReferencedAssembliesNode 
         max t1 t2
         
     member __.GetSlotOfFileName(filename:string) =
@@ -1914,23 +1780,14 @@
         | Some (VectorResult vr) -> vr.Size
         | _ -> failwith "Failed to find sizes"
       
-<<<<<<< HEAD
-    member ib.GetParseResultsForFile (filename, ct) =
+    member builder.GetParseResultsForFile (ctok: CompilationThreadToken, filename, ct) =
         let cache = TimeStampCache()
-        let slotOfFile = ib.GetSlotOfFileName filename
-=======
-    member builder.GetParseResultsForFile (ctok: CompilationThreadToken, filename, ct) =
         let slotOfFile = builder.GetSlotOfFileName filename
->>>>>>> 5a942daf
 #if FCS_RETAIN_BACKGROUND_PARSE_RESULTS
         match GetVectorResultBySlot(parseTreesNode,slotOfFile,partialBuild) with
         | Some (results, _) -> results
         | None -> 
-<<<<<<< HEAD
-            let build = IncrementalBuild.EvalUpTo cache SavePartialBuild ct (parseTreesNode, slotOfFile) partialBuild  
-=======
-            let build = IncrementalBuild.EvalUpTo ctok SavePartialBuild ct (parseTreesNode, slotOfFile) partialBuild  
->>>>>>> 5a942daf
+            let build = IncrementalBuild.EvalUpTo cache ctok SavePartialBuild ct (parseTreesNode, slotOfFile) partialBuild  
             match GetVectorResultBySlot(parseTreesNode,slotOfFile,build) with
             | Some (results, _) -> results
             | None -> failwith "Build was not evaluated, expected the results to be ready after 'Eval'."
@@ -1939,11 +1796,7 @@
             match GetVectorResultBySlot(stampedFileNamesNode,slotOfFile,partialBuild) with
             | Some (results, _) ->  results
             | None -> 
-<<<<<<< HEAD
-                let build = IncrementalBuild.EvalUpTo cache SavePartialBuild ct (stampedFileNamesNode, slotOfFile) partialBuild  
-=======
-                let build = IncrementalBuild.EvalUpTo ctok SavePartialBuild ct (stampedFileNamesNode, slotOfFile) partialBuild  
->>>>>>> 5a942daf
+                let build = IncrementalBuild.EvalUpTo cache ctok SavePartialBuild ct (stampedFileNamesNode, slotOfFile) partialBuild  
                 match GetVectorResultBySlot(stampedFileNamesNode,slotOfFile,build) with
                 | Some (results, _) -> results
                 | None -> failwith "Build was not evaluated, expected the results to be ready after 'Eval'."
@@ -2048,8 +1901,4 @@
         | Some builder -> builder.IncrementUsageCount() 
         | None -> { new System.IDisposable with member __.Dispose() = () }
 
-<<<<<<< HEAD
-    member b.IsBeingKeptAliveApartFromCacheEntry = (referenceCount >= 2)
-=======
     member builder.IsBeingKeptAliveApartFromCacheEntry = (referenceCount >= 2)
->>>>>>> 5a942daf
