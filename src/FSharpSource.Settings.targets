--- conflicted
+++ resolved
@@ -31,10 +31,6 @@
     <WarningsAsErrors />
 
     <FX_NO_LOADER Condition=" '$(FX_NO_LOADER)'==''">false</FX_NO_LOADER>
-<<<<<<< HEAD
-=======
-    <VSSDK_BUILDTOOLS_VERSION>Microsoft.VSSDK.BuildTools.15.0.26124-RC3</VSSDK_BUILDTOOLS_VERSION>
->>>>>>> ab0d7a7a
 
     <!-- Always qualify the IntermediateOutputPath by the TargetFramework if any exists -->
     <IntermediateOutputPath>obj\$(Configuration)\$(TargetFramework)\</IntermediateOutputPath>
@@ -126,12 +122,8 @@
     <FsiToolExe>fsi.exe</FsiToolExe>
     <FsLexToolExe>fslex.exe</FsLexToolExe>
     <FsYaccToolExe>fsyacc.exe</FsYaccToolExe>
-<<<<<<< HEAD
 <!--
-    <RoslynVersion>2.0.0-rc2</RoslynVersion>
-=======
     <RoslynVersion>2.0.0-rc3-61324-01</RoslynVersion>
->>>>>>> ab0d7a7a
     <RoslynVSBinariesVersion>14.0</RoslynVSBinariesVersion>
     <RoslynVSPackagesVersion>14.3.25407</RoslynVSPackagesVersion>
 -->
