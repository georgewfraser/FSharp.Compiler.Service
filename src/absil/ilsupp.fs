--- conflicted
+++ resolved
@@ -1180,7 +1180,6 @@
     mdd.OpenScope(moduleName, 0, &IID_IMetaDataImport, &o) ;
     let importerPtr = Marshal.GetComInterfaceForObject(o, typeof<IMetadataImport>)
     try 
-<<<<<<< HEAD
 #if CROSS_PLATFORM_COMPILER 
         // ISymWrapper.dll is not available as a compile-time dependency for the cross-platform compiler, since it is Windows-only 
         // Access it via reflection instead.System.Diagnostics.SymbolStore.SymBinder 
@@ -1193,13 +1192,9 @@
         with _ ->  
             { symReader = null } 
 #else 
-        let symbolBinder = System.Diagnostics.SymbolStore.SymBinder() 
+        let symbolBinder = new System.Diagnostics.SymbolStore.SymBinder() 
         { symReader = symbolBinder.GetReader(importerPtr, moduleName, path) } 
 #endif
-=======
-        let symbolBinder = new System.Diagnostics.SymbolStore.SymBinder()
-        { symReader = symbolBinder.GetReader(importerPtr, moduleName, path) }
->>>>>>> 54a3a19e
     finally
         // Marshal.GetComInterfaceForObject adds an extra ref for importerPtr
         if IntPtr.Zero <> importerPtr then
