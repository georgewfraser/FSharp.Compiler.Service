--- conflicted
+++ resolved
@@ -8,7 +8,6 @@
     <FSCoreVersion Condition="'$(TargetFramework)' == 'portable47'">3.47.41.0</FSCoreVersion>
     <FSCoreVersion Condition="'$(TargetFramework)' == 'portable78'">3.78.41.0</FSCoreVersion>
     <FSCoreVersion Condition="'$(TargetFramework)' == 'portable259'">3.259.41.0</FSCoreVersion>
-<<<<<<< HEAD
     <FSCoreVersion Condition="'$(TargetFramework)' == 'monodroid' ">3.98.41.0</FSCoreVersion>
     <FSCoreVersion Condition="'$(TargetFramework)' == 'monotouch' ">3.98.41.0</FSCoreVersion>
     <FSCoreVersion Condition="'$(TargetFramework)' == 'xamarinwatchos' ">3.98.41.0</FSCoreVersion>
@@ -20,11 +19,8 @@
     <FSCoreVersion Condition="'$(FSharpCoreBackVersion)' == '4.0' AND '$(FSCoreVersion)' == '4.4.1.0'">4.4.0.0</FSCoreVersion>
 
   
-</PropertyGroup>
-=======
-  </PropertyGroup>
-
->>>>>>> a69c8624
+  </PropertyGroup>
+
   <Choose>
     <When Condition="'$(Configuration)' == 'Debug' or '$(Configuration)' == 'Release' ">
       <PropertyGroup>
@@ -597,13 +593,6 @@
       <SrcRootDirectory>$([System.IO.Directory]::GetParent($(MSBuildThisFileDirectory.TrimEnd("\"))))</SrcRootDirectory>
       <SourceLinkRoot>$(SrcRootDirectory.Replace("\", "\\"))</SourceLinkRoot>
     </PropertyGroup>
-<<<<<<< HEAD
-    <Exec Command="git config &#45;&#45;get remote.origin.url" ConsoleToMsBuild="true">
-      <Output TaskParameter="ConsoleOutput" PropertyName="RemoteUri" />
-    </Exec>
-
-    <Exec Command="git rev-parse HEAD" ConsoleToMsBuild="true">
-=======
 
     <Exec Command="git config --get remote.origin.url" ConsoleToMsBuild="true">
       <Output TaskParameter="ConsoleOutput" PropertyName="RemoteUri" />
@@ -615,7 +604,6 @@
     </Exec>
 
     <Exec Command="git merge-base --fork-point refs/remotes/visualfsharptools/master HEAD" ConsoleToMsBuild="true" Condition = " '$(TF_BUILD)' == 'True' ">
->>>>>>> a69c8624
       <Output TaskParameter="ConsoleOutput" PropertyName="LatestCommit" />
     </Exec>
 
